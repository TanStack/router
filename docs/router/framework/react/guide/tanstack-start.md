---
id: tanstack-start
title: TanStack Start
---

TanStack Start is a full-stack framework for building server-rendered React applications built on top of [TanStack Router](https://tanstack.com/router).

To set up a TanStack Start project, you'll need to:

1. Install the dependencies
2. Add a configuration file
3. Create required templating

Follow this guide to build a basic TanStack Start web application. Together, we will use TanStack Start to:

- Serve an index page...
- Which displays a counter...
- With a button to increment the counter persistently.

[Here is what that will look like](https://stackblitz.com/github/tanstack/router/tree/main/examples/react/start-basic-counter)

Create a new project if you're starting fresh.

```shell
mkdir myApp
cd myApp
npm init -y
```

Create a `tsconfig.json` file with at least the following settings:

```jsonc
{
  "compilerOptions": {
    "jsx": "react-jsx",
    "moduleResolution": "Bundler",
    "module": "Preserve",
    "target": "ES2022",
    "skipLibCheck": true,
  },
}
```

# Install Dependencies

TanStack Start is powered by the following packages and need to be installed as dependencies:

- [@tanstack/start](https://github.com/tanstack/start)
- [@tanstack/react-router](https://tanstack.com/router)
- [Vite](https://vite.dev/)

To install them, run:

```shell
npm i @tanstack/react-start @tanstack/react-router vite
```

You'll also need React and the Vite React plugin, so install their dependencies as well:

```shell
npm i react react-dom @vitejs/plugin-react
```

Please, for you, your fellow developers, and your users' sake, use TypeScript:

```shell
npm i -D typescript @types/react @types/react-dom
```

# Update Configuration Files

We'll then update our `package.json` to use Vite's CLI and set `"type": "module"`:

```jsonc
{
  // ...
  "type": "module",
  "scripts": {
    "dev": "vite dev",
    "build": "vite build",
    "start": "vite start",
  },
}
```

Then configure TanStack Start's `app.config.ts` file:

```typescript
// app.config.ts
import { defineConfig } from '@tanstack/react-start/config'

export default defineConfig({})
```

# Add the Basic Templating

There are 2 required files for TanStack Start usage:

1. The router configuration
2. The root of your application

Once configuration is done, we'll have a file tree that looks like the following:

```
.
├── app/
│   ├── routes/
│   │   └── `__root.tsx`
│   ├── `router.tsx`
│   ├── `routeTree.gen.ts`
├── `.gitignore`
├── `app.config.ts`
├── `package.json`
└── `tsconfig.json`
```

## The Router Configuration

<<<<<<< HEAD
This is the file that will dictate the behavior of TanStack Router used within Start. Here, you can configure everything
=======
This is the file that will dictate the behavior of TanStack Router used within Start for both the server and the client. Here, you can configure everything
>>>>>>> 19200176
from the default [preloading functionality](../preloading.md) to [caching staleness](../data-loading.md).

```tsx
// app/router.tsx
import { createRouter as createTanStackRouter } from '@tanstack/react-router'
import { routeTree } from './routeTree.gen'

export function createRouter() {
  const router = createTanStackRouter({
    routeTree,
  })

  return router
}

declare module '@tanstack/react-router' {
  interface Register {
    router: ReturnType<typeof createRouter>
  }
}
```

> `routeTree.gen.ts` is not a file you're expected to have at this point.
> It will be generated when you run TanStack Start (via `npm run dev` or `npm run start`) for the first time.

## The Root of Your Application

Finally, we need to create the root of our application. This is the entry point for all application routes. The code in this file will wrap all other routes in the application.

```tsx
// app/routes/__root.tsx
import { createRootRoute, HeadContent, Scripts } from '@tanstack/react-router'
import { Outlet } from '@tanstack/react-router'
import * as React from 'react'

export const Route = createRootRoute({
  head: () => ({
    meta: [
      {
        charSet: 'utf-8',
      },
      {
        name: 'viewport',
        content: 'width=device-width, initial-scale=1',
      },
      {
        title: 'TanStack Start Starter',
      },
    ],
  }),
  component: RootComponent,
})

function RootComponent() {
  return (
    <RootDocument>
      <Outlet />
    </RootDocument>
  )
}

function RootDocument({ children }: { children: React.ReactNode }) {
  return (
    <html>
      <head>
        <HeadContent />
      </head>
      <body>
        {children}
        <Scripts />
      </body>
    </html>
  )
}
```

# Writing Your First Route

Now that we have the basic templating setup, we can write our first route. This is done by creating a new file in the `app/routes` directory.

```tsx
// app/routes/index.tsx
import * as fs from 'fs'
import { createFileRoute, useRouter } from '@tanstack/react-router'
import { createServerFn } from '@tanstack/react-start'

const filePath = 'count.txt'

async function readCount() {
  return parseInt(
    await fs.promises.readFile(filePath, 'utf-8').catch(() => '0'),
  )
}

const getCount = createServerFn({
  method: 'GET',
}).handler(() => {
  return readCount()
})

const updateCount = createServerFn({ method: 'POST' })
  .validator((d: number) => d)
  .handler(async ({ data }) => {
    const count = await readCount()
    await fs.promises.writeFile(filePath, `${count + data}`)
  })

export const Route = createFileRoute('/')({
  component: Home,
  loader: async () => await getCount(),
})

function Home() {
  const router = useRouter()
  const state = Route.useLoaderData()

  return (
    <button
      onClick={() => {
        updateCount({ data: 1 }).then(() => {
          router.invalidate()
        })
      }}
    >
      Add 1 to {state}?
    </button>
  )
}
```

That's it! 🤯 You've now set up a TanStack Start project and written your first route. 🎉

You can now run `npm run dev` to start your server and navigate to `http://localhost:3000` to see your route in action.<|MERGE_RESOLUTION|>--- conflicted
+++ resolved
@@ -116,11 +116,7 @@
 
 ## The Router Configuration
 
-<<<<<<< HEAD
-This is the file that will dictate the behavior of TanStack Router used within Start. Here, you can configure everything
-=======
 This is the file that will dictate the behavior of TanStack Router used within Start for both the server and the client. Here, you can configure everything
->>>>>>> 19200176
 from the default [preloading functionality](../preloading.md) to [caching staleness](../data-loading.md).
 
 ```tsx
