--- conflicted
+++ resolved
@@ -214,11 +214,7 @@
 const rootRoute = createRootRouteWithContext<MyRouterContext>()
 ```
 
-<<<<<<< HEAD
-To learn more about Context in TanStack Router, see the ../../guide/router-context.md guide.
-=======
 To learn more about Context in TanStack Router, see the [Router Context](../../guide/router-context.md) guide.
->>>>>>> 790016d1
 
 ## Basic Routes
 
