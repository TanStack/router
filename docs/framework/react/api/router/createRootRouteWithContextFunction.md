---
id: createRootRouteWithContextFunction
title: createRootRouteWithContext function
---

The `createRootRouteWithContext` function is a helper function that can be used to create a root route instance that requires a context type to be fulfilled when the router is created.

## createRootRouteWithContext generics

The `createRootRouteWithContext` function accepts a single generic argument:

### `TRouterContext` generic

- Type: `TRouterContext`
- Optional, **but recommended**.
- The context type that will be required to be fulfilled when the router is created

## createRootRouteWithContext options

- No options are available for this function

## createRootRouteWithContext returns

- A factory function that can be used to create a new [`RootRoute`](./api/router/RootRouteClass) instance.
- It accepts a single argument, the same as the [`createRootRoute`](./api/router/createRootRouteFunction) function.

## Examples

```tsx
<<<<<<< HEAD
import { createRootRouteWithContext, createRouter, Outlet } from '@tanstack/react-router'
=======
import {
  createRootRouteWithContext,
  createRouter,
} from '@tanstack/react-router'
>>>>>>> e182fc50
import { QueryClient } from '@tanstack/react-query'

interface MyRouterContext {
  queryClient: QueryClient
}

const rootRoute = createRootRouteWithContext<MyRouterContext>()({
  component: () => <Outlet />
  // ... root route options
})

const routeTree = rootRoute.addChildren([
  // ... other routes
])

const queryClient = new QueryClient()

const router = createRouter({
  routeTree,
  context: {
    queryClient,
  },
})
```<|MERGE_RESOLUTION|>--- conflicted
+++ resolved
@@ -27,14 +27,10 @@
 ## Examples
 
 ```tsx
-<<<<<<< HEAD
-import { createRootRouteWithContext, createRouter, Outlet } from '@tanstack/react-router'
-=======
 import {
   createRootRouteWithContext,
   createRouter,
 } from '@tanstack/react-router'
->>>>>>> e182fc50
 import { QueryClient } from '@tanstack/react-query'
 
 interface MyRouterContext {
