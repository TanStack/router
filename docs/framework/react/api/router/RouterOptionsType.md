---
id: RouterOptions
title: RouterOptions
---

The `RouterOptions` type contains all of the options that can be used to configure a router instance.

## RouterOptions properties

The `RouterOptions` type accepts an object with the following properties and methods:

### `routeTree` property

- Type: `AnyRoute`
- Required
- The route tree that will be used to configure the router instance.

### `history` property

- Type: `RouterHistory`
- Optional
- The history object that will be used to manage the browser history. If not provided, a new `createBrowserHistory` instance will be created and used.

### `stringifySearch` method

- Type: `(search: Record<string, any>) => string`
- Optional
- A function that will be used to stringify search params when generating links.
- Defaults to `defaultStringifySearch`.

### `parseSearch` method

- Type: `(search: string) => Record<string, any>`
- Optional
- A function that will be used to parse search params when parsing the current location.
- Defaults to `defaultParseSearch`.

### `defaultPreload` property

- Type: `undefined | false | 'intent'`
- Optional
- Defaults to `false`
- If `false`, routes will not be preloaded by default in any way.
- If `'intent'`, routes will be preloaded by default when the user hovers over a link or a `touchstart` event is detected on a `<Link>`.

### `defaultPreloadDelay` property

- Type: `number`
- Optional
- Defaults to `50`
- The delay in milliseconds that a route must be hovered over or touched before it is preloaded.

### `defaultComponent` property

- Type: `RouteComponent`
- Optional
- Defaults to `Outlet`
- The default `component` a route should use if no component is provided.

### `defaultErrorComponent` property

- Type: `RouteComponent`
- Optional
- Defaults to `ErrorComponent`
- The default `errorComponent` a route should use if no error component is provided.

### `defaultPendingComponent` property

- Type: `RouteComponent`
- Optional
- The default `pendingComponent` a route should use if no pending component is provided.

### `defaultPendingMs` property

- Type: `number`
- Optional
- Defaults to `1000`
- The default `pendingMs` a route should use if no pendingMs is provided.

### `defaultPendingMinMs` property

- Type: `number`
- Optional
- Defaults to `500`
- The default `pendingMinMs` a route should use if no pendingMinMs is provided.

### `caseSensitive` property

- Type: `boolean`
- Optional
- Defaults to `false`
- If `true`, all routes will be matched as case-sensitive.

### `basepath` property

- Type: `string`
- Optional
- Defaults to `/`
- The basepath for then entire router. This is useful for mounting a router instance at a subpath.

### `context` property

- Type: `any`
- Optional or required if the root route was created with [`createRootRouteWithContext()`](./api/router/createRootRouteWithContextFunction).
- The root context that will be provided to all routes in the route tree. This can be used to provide a context to all routes in the tree without having to provide it to each route individually.

### `dehydrate` method

- Type: `() => TDehydrated`
- Optional
- A function that will be called when the router is dehydrated. The return value of this function will be serialized and stored in the router's dehydrated state.

### `hydrate` method

- Type: `(dehydrated: TDehydrated) => void`
- Optional
- A function that will be called when the router is hydrated. The return value of this function will be serialized and stored in the router's dehydrated state.

### `routeMasks` property

- Type: `RouteMask[]`
- Optional
- An array of route masks that will be used to mask routes in the route tree. Route masking is when you display a route at a different path than the one it is configured to match, like a modal popup that when shared will unmask to the modal's content instead of the modal's context.

### `unmaskOnReload` property

- Type: `boolean`
- Optional
- Defaults to `false`
- If `true`, route masks will, by default, be removed when the page is reloaded. This can be overridden on a per-mask basis by setting the `unmaskOnReload` option on the mask, or on a per-navigation basis by setting the `unmaskOnReload` option in the `Navigate` options.

<<<<<<< HEAD
### `scrollOnHashChange`

- Type: `boolean`
- Optional
- Defaults to `true`
- If `false`, the document will no longer automatically scroll in response to changes to the location's hash property.

#### `Wrap`
=======
### `Wrap` property
>>>>>>> e84815cd

- Type: `React.Component`
- Optional
- A component that will be used to wrap the entire router. This is useful for providing a context to the entire router.

**Example**

```tsx
import { createRouter } from '@tanstack/react-router'

const router = createRouter({
  // ...
  Wrap: ({ children }) => {
    return <MyContext.Provider value={myContext}>{children}</MyContext>
  },
})
```

### `InnerWrap` property

- Type: `React.Component`
- Optional
- A component that will be used to wrap the inner contents of the router. This is useful for providing a context to the inner contents of the router where you also need access to the router context and hooks.

**Example**

```tsx
import { createRouter } from '@tanstack/react-router'

const router = createRouter({
  // ...
  InnerWrap: ({ children }) => {
    const routerState = useRouterState()

    return (
      <MyContext.Provider value={myContext}>
        {children}
      </MyContext>
    )
  },
})
```

### `notFoundRoute` property

- Type: `NotFoundRoute`
- Optional
- A route that will be used as the default not found route for every branch of the route tree. This can be overridden on a per-branch basis by providing a not found route to the `NotFoundRoute` option on the root route of the branch.

### `errorSerializer` property

- Type: [`RouterErrorSerializer`](./api/router/RouterErrorSerializerType)
- Optional
- The serializer object that will be used to determine how errors are serialized and deserialized between the server and the client.

### `transformer` property

- Type: [`RouterTransformer`](./api/router/RouterTransformerType)
- Optional
- The transformer that will be used when sending data between the server and the client during SSR.<|MERGE_RESOLUTION|>--- conflicted
+++ resolved
@@ -129,7 +129,6 @@
 - Defaults to `false`
 - If `true`, route masks will, by default, be removed when the page is reloaded. This can be overridden on a per-mask basis by setting the `unmaskOnReload` option on the mask, or on a per-navigation basis by setting the `unmaskOnReload` option in the `Navigate` options.
 
-<<<<<<< HEAD
 ### `scrollOnHashChange`
 
 - Type: `boolean`
@@ -137,10 +136,7 @@
 - Defaults to `true`
 - If `false`, the document will no longer automatically scroll in response to changes to the location's hash property.
 
-#### `Wrap`
-=======
 ### `Wrap` property
->>>>>>> e84815cd
 
 - Type: `React.Component`
 - Optional
