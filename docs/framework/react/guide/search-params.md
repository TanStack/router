---
title: Search Params
---

Similar to how TanStack Query made handling server-state in your React applications a breeze, TanStack Router aims to unlock the power of URL search params in your applications.

## Why not just use `URLSearchParams`?

We get it, you've been hearing a lot of "use the platform" lately and for the most part, we agree. However, we also believe it's important to recognize where the platform falls short for more advanced use-cases and we believe `URLSearchParams` is one of these circumstances.

Traditional Search Param APIs usually assume a few things:

- Search params are always strings
- They are _mostly_ flat
- Serializing and deserializing using `URLSearchParams` is good enough (Spoiler alert: it's not.)
- Search params modifications are tightly coupled with the URL's pathname and must be updated together, even if the pathname is not changing.

Reality is very different from these assumptions though.

- Search params represent application state, so inevitably, we will expect them to have the same DX associated with other state managers. This means having the capability of distinguishing between primitive value types and efficiently storing and manipulating complex data structures like nested arrays and objects.
- There are many ways to serialize and deserialize state with different tradeoffs. You should be able to choose the best one for your application or at the very least get a better default than `URLSearchParams`.
- Immutability & Structural Sharing. Every time you stringify and parse url search params, referential integrity and object identity is lost because each new parse creates a brand new data structure with a unique memory reference. If not properly managed over its lifetime, this constant serialization and parsing can result in unexpected and undesirable performance issues, especially in frameworks like React that choose to track reactivity via immutability or in Solid that normally relies on reconciliation to detect changes from deserialized data sources.
- Search params, while an important part of the URL, do frequently change independently of the URL's pathname. For example, a user may want to change the page number of a paginated list without touching the URL's pathname.

## Search Params, the "OG" State Manager

You've probably seen search params like `?page=3` or `?filter-name=tanner` in the URL. There is no question that this is truly **a form of global state** living inside of the URL. It's valuable to store specific pieces of state in the URL because:

- Users should be able to:
  - Cmd/Ctrl + Click to open a link in a new tab and reliably see the state they expected
  - Bookmark and share links from your application with others with assurances that they will see exactly the state as when the link was copied.
  - Refresh your app or navigate back and forth between pages without losing their state
- Developers should be able to easily:
  - Add, remove or modify state in the URL with the same great DX as other state managers
  - Easily validate search params coming from the URL in a format and type that is safe for their application to consume
  - Read and write to search params without having to worry about the underlying serialization format

## JSON-first Search Params

To achieve the above, the first step built in to TanStack Router is a powerful search param parser that automatically converts the search string of your URL to structured JSON. This means that you can store any JSON-serializable data structure in your search params and it will be parsed and serialized as JSON. This is a huge improvement over `URLSearchParams` which has limited support for array-like structures and nested data.

For example, navigating to the following route:

```tsx
const link = (
  <Link
    to="/shop"
    search={{
      pageIndex: 3,
      includeCategories: ['electronics', 'gifts'],
      sortBy: 'price',
      desc: true,
    }}
  />
)
```

Will result in the following URL:

```
/shop?pageIndex=3&includeCategories=%5B%22electronics%22%2C%22gifts%22%5D&sortBy=price&desc=true
```

When this URL is parsed, the search params will be accurately converted back to the following JSON:

```json
{
  "pageIndex": 3,
  "includeCategories": ["electronics", "gifts"],
  "sortBy": "price",
  "desc": true
}
```

If you noticed, there are a few things going on here:

- The first level of the search params is flat and string based, just like `URLSearchParams`.
- First level values that are not strings are accurately preserved as actual numbers and booleans.
- Nested data structures are automatically converted to URL-safe JSON strings

> 🧠 It's common for other tools to assume that search params are always flat and string-based which is why we've chosen to keep things URLSearchParam compliant at the first level. This ultimately means that even though TanStack Router is managing your nested search params as JSON, other tools will still be able to write to the URL and read first-level params normally.

## Validating and Typing Search Params

Despite TanStack Router being able to parse search params into reliable JSON, they ultimately still came from **a user-facing raw-text input**. Similar to other serialization boundaries, this means that before you consume search params, they should be validated into a format that your application can trust and rely on.

### Enter Validation + TypeScript!

TanStack Router provides convenient APIs for validating and typing search params. This all starts with the `Route`'s `validateSearch` option:

```tsx
// /routes/shop.products.tsx

type ProductSearchSortOptions = 'newest' | 'oldest' | 'price'

type ProductSearch = {
  page: number
  filter: string
  sort: ProductSearchSortOptions
}

export const Route = createFileRoute('/shop/products')({
  validateSearch: (search: Record<string, unknown>): ProductSearch => {
    // validate and parse the search params into a typed state
    return {
      page: Number(search?.page ?? 1),
      filter: (search.filter as string) || '',
      sort: (search.sort as ProductSearchSortOptions) || 'newest',
    }
  },
})
```

In the above example, we're validating the search params of the `allProductsRoute` and returning a typed `ProductSearch` object. This typed object is then made available to this route's other options **and any child routes, too!**

### Validating Search Params

The `validateSearch` option is a function that is provided the JSON parsed (but non-validated) search params as a `Record<string, unknown>` and returns a typed object of your choice. It's usually best to provide sensible fallbacks for malformed or unexpected search params so your users' experience stays non-interrupted.

Here's an example:

```tsx
// /routes/shop.products.tsx

type ProductSearchSortOptions = 'newest' | 'oldest' | 'price'

type ProductSearch = {
  page: number
  filter: string
  sort: ProductSearchSortOptions
}

export const Route = createFileRoute('/shop/products')({
  validateSearch: (search: Record<string, unknown>): ProductSearch => {
    // validate and parse the search params into a typed state
    return {
      page: Number(search?.page ?? 1),
      filter: (search.filter as string) || '',
      sort: (search.sort as ProductSearchSortOptions) || 'newest',
    }
  },
})
```

Here's an example using the [Zod](https://zod.dev/) library (but feel free to use any validation library you want) to both validate and type the search params in a single step:

```tsx
// /routes/shop.products.tsx

import { z } from 'zod'

const productSearchSchema = z.object({
  page: z.number().catch(1),
  filter: z.string().catch(''),
  sort: z.enum(['newest', 'oldest', 'price']).catch('newest'),
})

type ProductSearch = z.infer<typeof productSearchSchema>

export const Route = createFileRoute('/shop/products')({
  validateSearch: (search) => productSearchSchema.parse(search),
})
```

Because `validateSearch` also accepts an object with the `parse` property, this can be shortened to:

```tsx
validateSearch: productSearchSchema
```

In the above example, we used Zod's `.catch()` modifier instead of `.default()` to avoid showing an error to the user because we firmly believe that if a search parameter is malformed, you probably don't want to halt the user's experience through the app to show a big fat error message. That said, there may be times that you **do want to show an error message**. In that case, you can use `.default()` instead of `.catch()`.

The underlying mechanics why this works relies on the `validateSearch` function throwing an error. If an error is thrown, the route's `onError` option will be triggered (and `error.routerCode` will be set to `VALIDATE_SEARCH` and the `errorComponent` will be rendered instead of the route's `component` where you can handle the search param error however you'd like.

#### Adapters

When using a library like [Zod](https://zod.dev/) to validate search params you might want to `transform` search params before committing the search params to the URL. A common `zod` `transform` is `default` for example.

```tsx
import { createFileRoute } from '@tanstack/react-router'
import { z } from 'zod'

const productSearchSchema = z.object({
  page: z.number().default(1),
  filter: z.string().default(''),
  sort: z.enum(['newest', 'oldest', 'price']).default('newest'),
})

export const Route = createFileRoute('/shop/products/')({
  validateSearch: productSearchSchema,
})
```

It might be surprising that when you try to navigate to this route, `search` is required. The following `Link` will type error as `search` is missing.

```tsx
<Link to="/shop/products" />
```

For validation libraries we recommend using adapters which infer the correct `input` and `output` types.

### Zod

An adapter is provided for [Zod](https://zod.dev/) which will pipe through the correct `input` type and `output` type

```tsx
import { createFileRoute } from '@tanstack/react-router'
import { zodValidator } from '@tanstack/zod-adapter'
import { z } from 'zod'

const productSearchSchema = z.object({
  page: z.number().default(1),
  filter: z.string().default(''),
  sort: z.enum(['newest', 'oldest', 'price']).default('newest'),
})

export const Route = createFileRoute('/shop/products/')({
  validateSearch: zodValidator(productSearchSchema),
})
```

The important part here is the following use of `Link` no longer requires `search` params

```tsx
<Link to="/shop/products" />
```

However the use of `catch` here overrides the types and makes `page`, `filter` and `sort` `unknown` causing type loss. We have handled this case by providing a `fallback` generic function which retains the types but provides a `fallback` value when validation fails

```tsx
import { createFileRoute } from '@tanstack/react-router'
import { fallback, zodValidator } from '@tanstack/zod-adapter'
import { z } from 'zod'

const productSearchSchema = z.object({
  page: fallback(z.number(), 1).default(1),
  filter: fallback(z.string(), '').default(''),
  sort: fallback(z.enum(['newest', 'oldest', 'price']), 'newest').default(
    'newest',
  ),
})

export const Route = createFileRoute('/shop/products/')({
  validateSearch: zodValidator(productSearchSchema),
})
```

Therefore when navigating to this route, `search` is optional and retains the correct types.

While not recommended, it is also possible to configure `input` and `output` type in case the `output` type is more accurate than the `input` type

```tsx
const productSearchSchema = z.object({
  page: fallback(z.number(), 1).default(1),
  filter: fallback(z.string(), '').default(''),
  sort: fallback(z.enum(['newest', 'oldest', 'price']), 'newest').default(
    'newest',
  ),
})

export const Route = createFileRoute('/shop/products/')({
  validateSearch: zodValidator({
    schema: productSearchSchema,
    input: 'output',
    output: 'input',
  }),
})
```

This provides flexibility in which type you want to infer for navigation and which types you want to infer for reading search params.

### Valibot

> [!WARNING]
> Router expects the valibot 1.0 package to be installed.

When using [Valibot](https://valibot.dev/) an adapter is not needed to ensure the correct `input` and `output` types are used for navigation and reading search params. This is because `valibot` implements [Standard Schema](https://github.com/standard-schema/standard-schema)

```tsx
import { createFileRoute } from '@tanstack/react-router'
import * as v from 'valibot'

const productSearchSchema = v.object({
  page: v.optional(v.fallback(v.number(), 1), 1),
  filter: v.optional(v.fallback(v.string(), ''), ''),
  sort: v.optional(
    v.fallback(v.picklist(['newest', 'oldest', 'price']), 'newest'),
    'newest',
  ),
})

export const Route = createFileRoute('/shop/products/')({
  validateSearch: productSearchSchema,
})
```

### Arktype

> [!WARNING]
> Router expects the arktype 2.0-rc package to be installed.

When using [ArkType](https://arktype.io/) an adapter is not needed to ensure the correct `input` and `output` types are used for navigation and reading search params. This is because [ArkType](https://arktype.io/) implements [Standard Schema](https://github.com/standard-schema/standard-schema)

```tsx
<<<<<<< HEAD
import { arkTypeValidator } from '@tanstack/arktype-adapter'
=======
>>>>>>> dc44c522
import { createFileRoute } from '@tanstack/react-router'
import { type } from 'arktype'

const productSearchSchema = type({
  page: 'number = 1',
  filter: 'string = ""',
  sort: '"newest" | "oldest" | "price" = "newest"',
})

export const Route = createFileRoute('/shop/products/')({
  validateSearch: productSearchSchema,
})
```

## Reading Search Params

Once your search params have been validated and typed, you're finally ready to start reading and writing to them. There are a few ways to do this in TanStack Router, so let's check them out.

### Using Search Params in Loaders

Please read the [Search Params in Loaders](./data-loading.md#using-loaderdeps-to-access-search-params) section for more information about how to read search params in loaders with the `loaderDeps` option.

### Search Params are inherited from Parent Routes

The search parameters and types of parents are merged as you go down the route tree, so child routes also have access to their parent's search params:

- `shop.products.tsx`

```tsx
const productSearchSchema = z.object({
  page: z.number().catch(1),
  filter: z.string().catch(''),
  sort: z.enum(['newest', 'oldest', 'price']).catch('newest'),
})

type ProductSearch = z.infer<typeof productSearchSchema>

export const Route = createFileRoute('/shop/products')({
  validateSearch: productSearchSchema,
})
```

- `shop.products.$productId.tsx`

```tsx
export const Route = createFileRoute('/shop/products/$productId')({
  beforeLoad: ({ search }) => {
    search
    // ^? ProductSearch ✅
  },
})
```

### Search Params in Components

You can access your route's validated search params in your route's `component` via the `useSearch` hook.

```tsx
// /routes/shop.products.tsx

export const Route = createFileRoute('/shop/products')({
  validateSearch: productSearchSchema,
})

const ProductList = () => {
  const { page, filter, sort } = Route.useSearch()

  return <div>...</div>
}
```

> [!TIP]
> If your component is code-split, you can use the [getRouteApi function](./code-splitting.md#manually-accessing-route-apis-in-other-files-with-the-getrouteapi-helper) to avoid having to import the `Route` configuration to get access to the typed `useSearch()` hook.

### Search Params outside of Route Components

You can access your route's validated search params anywhere in your app using the `useSearch` hook. By passing the `from` id/path of your origin route, you'll get even better type safety:

```tsx
const allProductsRoute = createRoute({
  getParentRoute: () => shopRoute,
  path: 'products',
  validateSearch: productSearchSchema,
})

// Somewhere else...

const routeApi = getRouteApi('/shop/products')

const ProductList = () => {
  const routeSearch = routeApi.useSearch()

  // OR

  const { page, filter, sort } = useSearch({
    from: allProductsRoute.fullPath,
  })

  return <div>...</div>
}
```

Or, you can loosen up the type-safety and get an optional `search` object by passing `strict: false`:

```tsx
function ProductList() {
  const search = useSearch({
    strict: false,
  })
  // {
  //   page: number | undefined
  //   filter: string | undefined
  //   sort: 'newest' | 'oldest' | 'price' | undefined
  // }

  return <div>...</div>
}
```

## Writing Search Params

Now that you've learned how to read your route's search params, you'll be happy to know that you've already seen the primary APIs to modify and update them. Let's remind ourselves a bit

### `<Link search />`

The best way to update search params is to use the `search` prop on the `<Link />` component.

If the search for the current page shall be updated and the `from` prop is specified, the `to` prop can be omitted.  
Here's an example:

```tsx
// /routes/shop.products.tsx
export const Route = createFileRoute('/shop/products')({
  validateSearch: productSearchSchema,
})

const ProductList = () => {
  return (
    <div>
      <Link
        from={allProductsRoute.fullPath}
        search={(prev) => ({ page: prev.page + 1 })}
      >
        Next Page
      </Link>
    </div>
  )
}
```

If you want to update the search params in a generic component that is rendered on multiple routes, specifying `from` can be challenging.

In this scenario you can set `to="."` which will give you access to loosely typed search params.  
Here is an example that illustrates this:

```tsx
// `page` is a search param that is defined in the __root route and hence available on all routes.
const PageSelector = () => {
  return (
    <div>
      <Link to="." search={(prev) => ({ ...prev, page: prev.page + 1 })}>
        Next Page
      </Link>
    </div>
  )
}
```

If the generic component is only rendered in a specific subtree of the route tree, you can specify that subtree using `from`. Here you can omit `to='.'` if you want.

```tsx
// `page` is a search param that is defined in the /posts route and hence available on all of its child routes.
const PageSelector = () => {
  return (
    <div>
      <Link
        from="/posts"
        to="."
        search={(prev) => ({ ...prev, page: prev.page + 1 })}
      >
        Next Page
      </Link>
    </div>
  )
```

### `useNavigate(), navigate({ search })`

The `navigate` function also accepts a `search` option that works the same way as the `search` prop on `<Link />`:

```tsx
// /routes/shop.products.tsx
export const Route = createFileRoute('/shop/products/$productId')({
  validateSearch: productSearchSchema,
})

const ProductList = () => {
  const navigate = useNavigate({ from: Route.fullPath })

  return (
    <div>
      <button
        onClick={() => {
          navigate({
            search: (prev) => ({ page: prev.page + 1 }),
          })
        }}
      >
        Next Page
      </button>
    </div>
  )
}
```

### `router.navigate({ search })`

The `router.navigate` function works exactly the same way as the `useNavigate`/`navigate` hook/function above.

### `<Navigate search />`

The `<Navigate search />` component works exactly the same way as the `useNavigate`/`navigate` hook/function above, but accepts its options as props instead of a function argument.

## Transforming search with search middlewares

When link hrefs are built, by default the only thing that matters for the query string part is the `search` property of a `<Link>`.

TanStack Router provides a way to manipulate search params before the href is generated via **search middlewares**.
Search middlewares are functions that transform the search parameters when generating new links for a route or its descendants.
They are also executed upon navigation after search validation to allow manipulation of the query string.

The following example shows how to make sure that for **every** link that is being built, the `rootValue` search param is added _if_ it is part of the current search params. If a link specifies `rootValue` inside `search`, then that value is used for building the link.

```tsx
import { z } from 'zod'
import { createFileRoute } from '@tanstack/react-router'
import { zodSearchValidator } from '@tanstack/router-zod-adapter'

const searchSchema = z.object({
  rootValue: z.string().optional(),
})

export const Route = createRootRoute({
  validateSearch: zodSearchValidator(searchSchema),
  search: {
    middlewares: [
      ({search, next}) => {
        const result = next(search)
        return {
          rootValue: search.rootValue
          ...result
        }
      }
    ]
  }
})
```

Since this specific use case is quite common, TanStack Router provides a generic implementation to retain search params via `retainSearchParams`:

```tsx
import { z } from 'zod'
import { createFileRoute, retainSearchParams } from '@tanstack/react-router'
import { zodSearchValidator } from '@tanstack/router-zod-adapter'

const searchSchema = z.object({
  rootValue: z.string().optional(),
})

export const Route = createRootRoute({
  validateSearch: zodSearchValidator(searchSchema),
  search: {
    middlewares: [retainSearchParams(['rootValue'])],
  },
})
```

Another common use case is to strip out search params from links if their default value is set. TanStack Router provides a generic implementation for this use case via `stripSearchParams`:

```tsx
import { z } from 'zod'
import { createFileRoute, stripSearchParams } from '@tanstack/react-router'
import { zodSearchValidator } from '@tanstack/router-zod-adapter'

const defaultValues = {
  one: 'abc',
  two: 'xyz',
}

const searchSchema = z.object({
  one: z.string().default(defaultValues.one),
  two: z.string().default(defaultValues.two),
})

export const Route = createFileRoute('/hello')({
  validateSearch: zodSearchValidator(searchSchema),
  search: {
    // strip default values
    middlewares: [stripSearchParams(defaultValues)],
  },
})
```

Multiple middlewares can be chained. The following example shows how to combine both `retainSearchParams` and `stripSearchParams`.

```tsx
import {
  Link,
  createFileRoute,
  retainSearchParams,
  stripSearchParams,
} from '@tanstack/react-router'
import { z } from 'zod'
import { zodSearchValidator } from '@tanstack/router-zod-adapter'

const defaultValues = ['foo', 'bar']

export const Route = createFileRoute('/search')({
  validateSearch: zodSearchValidator(
    z.object({
      retainMe: z.string().optional(),
      arrayWithDefaults: z.string().array().default(defaultValues),
      required: z.string(),
    }),
  ),
  search: {
    middlewares: [
      retainSearchParams(['retainMe']),
      stripSearchParams({ arrayWithDefaults: defaultValues }),
    ],
  },
})
```<|MERGE_RESOLUTION|>--- conflicted
+++ resolved
@@ -302,10 +302,6 @@
 When using [ArkType](https://arktype.io/) an adapter is not needed to ensure the correct `input` and `output` types are used for navigation and reading search params. This is because [ArkType](https://arktype.io/) implements [Standard Schema](https://github.com/standard-schema/standard-schema)
 
 ```tsx
-<<<<<<< HEAD
-import { arkTypeValidator } from '@tanstack/arktype-adapter'
-=======
->>>>>>> dc44c522
 import { createFileRoute } from '@tanstack/react-router'
 import { type } from 'arktype'
 
@@ -542,14 +538,14 @@
 ```tsx
 import { z } from 'zod'
 import { createFileRoute } from '@tanstack/react-router'
-import { zodSearchValidator } from '@tanstack/router-zod-adapter'
+import { zodValidator } from '@tanstack/zod-adapter'
 
 const searchSchema = z.object({
   rootValue: z.string().optional(),
 })
 
 export const Route = createRootRoute({
-  validateSearch: zodSearchValidator(searchSchema),
+  validateSearch: zodValidator(searchSchema),
   search: {
     middlewares: [
       ({search, next}) => {
@@ -569,14 +565,14 @@
 ```tsx
 import { z } from 'zod'
 import { createFileRoute, retainSearchParams } from '@tanstack/react-router'
-import { zodSearchValidator } from '@tanstack/router-zod-adapter'
+import { zodValidator } from '@tanstack/zod-adapter'
 
 const searchSchema = z.object({
   rootValue: z.string().optional(),
 })
 
 export const Route = createRootRoute({
-  validateSearch: zodSearchValidator(searchSchema),
+  validateSearch: zodValidator(searchSchema),
   search: {
     middlewares: [retainSearchParams(['rootValue'])],
   },
@@ -588,7 +584,7 @@
 ```tsx
 import { z } from 'zod'
 import { createFileRoute, stripSearchParams } from '@tanstack/react-router'
-import { zodSearchValidator } from '@tanstack/router-zod-adapter'
+import { zodValidator } from '@tanstack/zod-adapter'
 
 const defaultValues = {
   one: 'abc',
@@ -601,7 +597,7 @@
 })
 
 export const Route = createFileRoute('/hello')({
-  validateSearch: zodSearchValidator(searchSchema),
+  validateSearch: zodValidator(searchSchema),
   search: {
     // strip default values
     middlewares: [stripSearchParams(defaultValues)],
@@ -619,12 +615,12 @@
   stripSearchParams,
 } from '@tanstack/react-router'
 import { z } from 'zod'
-import { zodSearchValidator } from '@tanstack/router-zod-adapter'
+import { zodValidator } from '@tanstack/zod-adapter'
 
 const defaultValues = ['foo', 'bar']
 
 export const Route = createFileRoute('/search')({
-  validateSearch: zodSearchValidator(
+  validateSearch: zodValidator(
     z.object({
       retainMe: z.string().optional(),
       arrayWithDefaults: z.string().array().default(defaultValues),
