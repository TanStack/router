--- conflicted
+++ resolved
@@ -277,10 +277,6 @@
 When using [Valibot](https://valibot.dev/) an adapter is not needed to ensure the correct `input` and `output` types are used for navigation and reading search params. This is because `valibot` implements [Standard Schema](https://github.com/standard-schema/standard-schema)
 
 ```tsx
-<<<<<<< HEAD
-import { valibotValidator } from '@tanstack/valibot-adapter'
-=======
->>>>>>> 85cef0be
 import { createFileRoute } from '@tanstack/react-router'
 import * as v from 'valibot'
 
@@ -294,11 +290,7 @@
 })
 
 export const Route = createFileRoute('/shop/products/')({
-<<<<<<< HEAD
-  validateSearch: valibotValidator(productSearchSchema),
-=======
-  validateSearch: productSearchSchema,
->>>>>>> 85cef0be
+  validateSearch: productSearchSchema,
 })
 ```
 
@@ -321,11 +313,7 @@
 })
 
 export const Route = createFileRoute('/shop/products/')({
-<<<<<<< HEAD
-  validateSearch: arkTypeValidator(productSearchSchema),
-=======
-  validateSearch: productSearchSchema,
->>>>>>> 85cef0be
+  validateSearch: productSearchSchema,
 })
 ```
 
