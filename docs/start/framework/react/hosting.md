---
id: hosting
title: Hosting
---

Hosting is the process of deploying your application to the internet so that users can access it. This is a critical part of any web development project, ensuring your application is available to the world. TanStack Start is built on Vite, a powerful dev/build platform that allows us to make it possible to deploy your application to any hosting provider.

## What should I use?

TanStack Start is **designed to work with any hosting provider**, so if you already have a hosting provider in mind, you can deploy your application there using the full-stack APIs provided by TanStack Start.

However, since hosting is one of the most crucial aspects of your application's performance, reliability, and scalability, we highly recommend using our Official Hosting Partner [Netlify](https://www.netlify.com?utm_source=tanstack).

## What is Netlify?

<a href="https://www.netlify.com?utm_source=tanstack" alt="Netlify Logo">
  <picture>
    <source media="(prefers-color-scheme: dark)" srcset="https://raw.githubusercontent.com/tanstack/tanstack.com/main/src/images/netlify-dark.svg" width="280">
    <source media="(prefers-color-scheme: light)" srcset="https://raw.githubusercontent.com/tanstack/tanstack.com/main/src/images/netlify-light.svg" width="280">
    <img alt="Netlify logo" src="https://raw.githubusercontent.com/tanstack/tanstack.com/main/src/images/netlify-light.svg" width="280">
  </picture>
</a>

Netlify is a leading hosting platform that provides a fast, secure, and reliable environment for deploying your web applications. With Netlify, you can deploy your TanStack Start application in just a few clicks and benefit from features like a global edge network, automatic scaling, and seamless integrations with GitHub and GitLab. Netlify is designed to make your development process as smooth as possible, from local development to production deployment.

- To learn more about Netlify, visit the [Netlify website](https://www.netlify.com?utm_source=tanstack)
- To sign up, visit the [Netlify dashboard](https://www.netlify.com/signup?utm_source=tanstack)

## Deployment

> [!WARNING]
> The page is still a work in progress. We'll keep updating this page with guides on deployment to different hosting providers soon!

When a TanStack Start application is being deployed, the `target` value in the TanStack Start Vite plugin in the`vite.config.ts` file determines the deployment target. The deployment target can be set to one of the following values:

- [`netlify`](#netlify): Deploy to Netlify
- [`vercel`](#vercel): Deploy to Vercel
- [`cloudflare-pages`](#cloudflare-pages): Deploy to Cloudflare Pages
- [`railway`](#railway): Deploy to Railway
- [`node-server`](#nodejs): Deploy to a Node.js server
- [`bun`](#bun): Deploy to a Bun server
- ... and more to come!

Once you've chosen a deployment target, you can follow the deployment guidelines below to deploy your TanStack Start application to the hosting provider of your choice.

### Netlify

Install and add the [`@netlify/vite-plugin-tanstack-start`](https://www.npmjs.com/package/@netlify/vite-plugin-tanstack-start) plugin, which configures your build for Netlify deployment and provides full Netlify production platform emulation in local dev.

```ts
// vite.config.ts
import { defineConfig } from 'vite'
import { tanstackStart } from '@tanstack/react-start/plugin/vite'
import netlify from '@netlify/vite-plugin-tanstack-start'
import viteReact from '@vitejs/plugin-react'

export default defineConfig({
  plugins: [tanstackStart(), netlify(), viteReact()],
})
```

Add a `netlify.toml` file to your project root:

```toml
[build]
  command = "vite build"
  publish = "dist/client"
```

Deploy your application using their one-click deployment process, and you're ready to go!

### Vercel

Set the `target` value to `'vercel'` in the TanStack Start Vite plugin in `vite.config.ts` file.

```ts
// vite.config.ts
import { defineConfig } from 'vite'
import { tanstackStart } from '@tanstack/react-start/plugin/vite'
import viteReact from '@vitejs/plugin-react'

export default defineConfig({
  plugins: [tanstackStart({ target: 'vercel' }), viteReact()],
})
```

Deploy your application to Vercel using their one-click deployment process, and you're ready to go!

### Cloudflare Workers

When deploying to Cloudflare Workers, you'll need to complete a few extra steps before your users can start using your app.

1. Update `vite.config.ts`

Set the `target` value to `cloudflare-module` in your `vite.config.ts` file.

```ts
// vite.config.ts
import { defineConfig } from 'vite'
import { tanstackStart } from '@tanstack/react-start/plugin/vite'
import viteReact from '@vitejs/plugin-react'

export default defineConfig({
  plugins: [tanstackStart({ target: 'cloudflare-module' }), viteReact()],
})
```

2. Add a `wrangler.toml` config file

```toml
# wrangler.toml
name = "your-cloudflare-project-name"
main = "./.output/server/index.mjs"
compatibility_date = "2025-04-01"
compatibility_flags = ["nodejs_compat"]

[assets]
binding = "ASSETS"
directory = "./.output/public"
```

Deploy your application to Cloudflare Workers using their one-click deployment process, and you're ready to go!

### Railway

Railway automatically detects Build and Start commands when building and deploying to a service.
<<<<<<< HEAD

Set the `target` value to `node-server` in your `vite.config.ts` file.

```ts
// vite.config.ts
import { tanstackStart } from '@tanstack/react-start/plugin/vite'
import { defineConfig } from 'vite'

export default defineConfig({
  plugins: [tanstackStart({ target: 'node-server' })],
})
```

Ensure `build` and `start` npm scripts are present in your `package.json` file:

```json
    "build": "vite build",
    "start": "node .output/server/index.mjs"
```

Then you can run the following command to build your application:

```sh
npm run build
```

You can start your application by running:

```sh
npm run start
```

### Node.js
=======
>>>>>>> 9f4b6e53

Set the `target` value to `node-server` in your `vite.config.ts` file.

```ts
// vite.config.ts
import { tanstackStart } from '@tanstack/react-start/plugin/vite'
import { defineConfig } from 'vite'

export default defineConfig({
  plugins: [tanstackStart({ target: 'node-server' })],
})
```

Ensure `build` and `start` npm scripts are present in your `package.json` file:

```json
    "build": "vite build",
    "start": "node .output/server/index.mjs"
```

Then you can run the following command to build your application:

```sh
npm run build
```

You can start your application by running:

```sh
npm run start
```

### Node.js

Set the `target` value to `node-server` in your `vite.config.ts` file.

```ts
// vite.config.ts
import { defineConfig } from 'vite'
import { tanstackStart } from '@tanstack/react-start/plugin/vite'
import viteReact from '@vitejs/plugin-react'

export default defineConfig({
  plugins: [tanstackStart({ target: 'node-server' }), viteReact()],
})
```

Then you can run the following command to build and start your application:

```sh
npm run build
```

You're now ready to deploy your application to a Node.js server. You can start your application by running:

```sh
node .output/server/index.mjs
```

### Bun

> [!IMPORTANT]
> Currently, the Bun specific deployment guidelines only work with React 19. If you are using React 18, please refer to the [Node.js](#nodejs) deployment guidelines.

Make sure that your `react` and `react-dom` packages are set to version 19.0.0 or higher in your `package.json` file. If not, run the following command to upgrade the packages:

```sh
npm install react@rc react-dom@rc
```

Set the `target` value to `bun` in your `vite.config.ts` file.

```ts
// vite.config.ts
import { defineConfig } from 'vite'
import { tanstackStart } from '@tanstack/react-start/plugin/vite'
import viteReact from '@vitejs/plugin-react'

export default defineConfig({
  plugins: [tanstackStart({ target: 'bun' }), viteReact()],
})
```

Then you can run the following command to build and start your application:

```sh
bun run build
```

You're now ready to deploy your application to a Bun server. You can start your application by running:

```sh
bun run .output/server/index.mjs
```<|MERGE_RESOLUTION|>--- conflicted
+++ resolved
@@ -124,7 +124,6 @@
 ### Railway
 
 Railway automatically detects Build and Start commands when building and deploying to a service.
-<<<<<<< HEAD
 
 Set the `target` value to `node-server` in your `vite.config.ts` file.
 
@@ -158,41 +157,6 @@
 ```
 
 ### Node.js
-=======
->>>>>>> 9f4b6e53
-
-Set the `target` value to `node-server` in your `vite.config.ts` file.
-
-```ts
-// vite.config.ts
-import { tanstackStart } from '@tanstack/react-start/plugin/vite'
-import { defineConfig } from 'vite'
-
-export default defineConfig({
-  plugins: [tanstackStart({ target: 'node-server' })],
-})
-```
-
-Ensure `build` and `start` npm scripts are present in your `package.json` file:
-
-```json
-    "build": "vite build",
-    "start": "node .output/server/index.mjs"
-```
-
-Then you can run the following command to build your application:
-
-```sh
-npm run build
-```
-
-You can start your application by running:
-
-```sh
-npm run start
-```
-
-### Node.js
 
 Set the `target` value to `node-server` in your `vite.config.ts` file.
 
