---
id: server-functions
title: Server Functions
---

## What are Server Functions?

Server functions allow you to specify logic that can be invoked almost anywhere (even the client), but run **only** on the server. In fact, they are not so different from an API Route, but with a few key differences:

<<<<<<< HEAD
- They do not have stable public URL
- They can be called from anywhere in your application, including loaders, hooks, components, etc., but cannot be called from API Routes.
=======
- They do not have stable public URL.
- They can be called from anywhere in your application, including loaders, hooks, components, server routes etc.
>>>>>>> 19200176

However, they are similar to regular API Routes in that:

- They have access to the request context, allowing you to read headers, set cookies, and more
- They can access sensitive information, such as environment variables, without exposing them to the client
- They can be used to perform any kind of server-side logic, such as fetching data from a database, sending emails, or interacting with other services
- They can return any value, including primitives, JSON-serializable objects, and even raw Response objects
- They can throw errors, including redirects and notFounds, which can be handled automatically by the router

> How are server functions different from "React Server Functions"?
>
> - TanStack Server Functions are not tied to a specific front-end framework, and can be used with any front-end framework or none at all.
> - TanStack Server Functions are backed by standard HTTP requests and can be called as often as you like without suffering from serial-execution bottlenecks.

## How do they work?

Server functions can be defined anywhere in your application, but must be defined at the top level of a file. They can be called throughout your application, including loaders, hooks, etc. Traditionally, this pattern is known as a Remote Procedure Call (RPC), but due to the isomorphic nature of these functions, we refer to them as server functions.

- On the server bundle, server functions logic is left alone. Nothing needs to be done since they are already in the correct place.
- On the client, server functions will be removed; they exist only on the server. Any calls to the server function on the client will be replaced with a `fetch` request to the server to execute the server function, and send the response back to the client.

## Server Function Middleware

Server functions can use middleware to share logic, context, common operations, prerequisites, and much more. To learn more about server function middleware, be sure to read about them in the [Middleware guide](../middleware.md).

## Defining Server Functions

> We'd like to thank the [tRPC](https://trpc.io/) team for both the inspiration of TanStack Start's server function design and guidance while implementing it. We love (and recommend) using tRPC for API Routes so much that we insisted on server functions getting the same 1st class treatment and developer experience. Thank you!

Server functions are defined with the `createServerFn` function, from the `@tanstack/react-start` package. This function takes an optional `options` argument for specifying configuration like the HTTP method and response type, and allows you to chain off the result to define things like the body of the server function, input validation, middleware, etc. Here's a simple example:

```tsx
// getServerTime.ts
import { createServerFn } from '@tanstack/react-start'

export const getServerTime = createServerFn().handler(async () => {
  // Wait for 1 second
  await new Promise((resolve) => setTimeout(resolve, 1000))
  // Return the current time
  return new Date().toISOString()
})
```

### Configuration Options

When creating a server function, you can provide configuration options to customize its behavior:

```tsx
import { createServerFn } from '@tanstack/react-start'

export const getData = createServerFn({
  method: 'GET', // HTTP method to use
  response: 'data', // Response handling mode
}).handler(async () => {
  // Function implementation
})
```

#### Available Options

**`method`**

Specifies the HTTP method for the server function request:

```tsx
method?: 'GET' | 'POST'
```

By default, server functions use `GET` if not specified.

**`response`**

Controls how responses are processed and returned:

```tsx
response?: 'data' | 'full' | 'raw'
```

- `'data'` (default): Automatically parses JSON responses and returns just the data
- `'full'`: Returns a response object with result data, error information, and context
- `'raw'`: Returns the raw Response object directly, enabling streaming responses and custom headers

## Where can I call server functions?

- From server-side code
- From client-side code
- From other server functions

> [!WARNING]
> Server functions cannot be called from API Routes. If you need to share business logic between server functions and API Routes, extract the shared logic into utility functions that can be imported by both.

## Accepting Parameters

Server functions accept a single parameter, which can be a variety of types:

- Standard JavaScript types
  - `string`
  - `number`
  - `boolean`
  - `null`
  - `Array`
  - `Object`
- FormData
- ReadableStream (of any of the above)
- Promise (of any of the above)

Here's an example of a server function that accepts a simple string parameter:

```tsx
import { createServerFn } from '@tanstack/react-start'

export const greet = createServerFn({
  method: 'GET',
})
  .validator((data: string) => data)
  .handler(async (ctx) => {
    return `Hello, ${ctx.data}!`
  })

greet({
  data: 'John',
})
```

## Runtime Input Validation / Type Safety

Server functions can be configured to validate their input data at runtime, while adding type safety. This is useful for ensuring the input is of the correct type before executing the server function, and providing more friendly error messages.

This is done with the `validator` method. It will accept whatever input is passed to the server function. The value (and type) you return from this function will become the input passed to the actual server function handler.

Validators also integrate seamlessly with external validators, if you want to use something like Zod.

### Basic Validation

Here's a simple example of a server function that validates the input parameter:

```tsx
import { createServerFn } from '@tanstack/react-start'

type Person = {
  name: string
}

export const greet = createServerFn({ method: 'GET' })
  .validator((person: unknown): Person => {
    if (typeof person !== 'object' || person === null) {
      throw new Error('Person must be an object')
    }

    if ('name' in person && typeof person.name !== 'string') {
      throw new Error('Person.name must be a string')
    }

    return person as Person
  })
  .handler(async ({ data }) => {
    return `Hello, ${data.name}!`
  })
```

### Using a Validation Library

Validation libraries like Zod can be used like so:

```tsx
import { createServerFn } from '@tanstack/react-start'

import { z } from 'zod'

const Person = z.object({
  name: z.string(),
})

export const greet = createServerFn({ method: 'GET' })
  .validator((person: unknown) => {
    return Person.parse(person)
  })
  .handler(async (ctx) => {
    return `Hello, ${ctx.data.name}!`
  })

greet({
  data: {
    name: 'John',
  },
})
```

## Type Safety

Since server-functions cross the network boundary, it's important to ensure the data being passed to them is not only the right type, but also validated at runtime. This is especially important when dealing with user input, as it can be unpredictable. To ensure developers validate their I/O data, types are reliant on validation. The return type of the `validator` function will be the input to the server function's handler.

```tsx
import { createServerFn } from '@tanstack/react-start'

type Person = {
  name: string
}

export const greet = createServerFn({ method: 'GET' })
  .validator((person: unknown): Person => {
    if (typeof person !== 'object' || person === null) {
      throw new Error('Person must be an object')
    }

    if ('name' in person && typeof person.name !== 'string') {
      throw new Error('Person.name must be a string')
    }

    return person as Person
  })
  .handler(
    async ({
      data, // Person
    }) => {
      return `Hello, ${data.name}!`
    },
  )

function test() {
  greet({ data: { name: 'John' } }) // OK
  greet({ data: { name: 123 } }) // Error: Argument of type '{ name: number; }' is not assignable to parameter of type 'Person'.
}
```

## Inference

Server functions infer their input, and output types based on the input to the `validator`, and return value of `handler` functions, respectively. In fact, the `validator` you define can even have its own separate input/output types, which can be useful if your validator performs transformations on the input data.

To illustrate this, let's take a look at an example using the `zod` validation library:

```tsx
import { createServerFn } from '@tanstack/react-start'
import { z } from 'zod'

const transactionSchema = z.object({
  amount: z.string().transform((val) => parseInt(val, 10)),
})

const createTransaction = createServerFn()
  .validator(transactionSchema)
  .handler(({ data }) => {
    return data.amount // Returns a number
  })

createTransaction({
  data: {
    amount: '123', // Accepts a string
  },
})
```

## Non-Validated Inference

While we highly recommend using a validation library to validate your network I/O data, you may, for whatever reason _not_ want to validate your data, but still have type safety. To do this, provide type information to the server function using an identity function as the `validator`, that types the input, and or output to the correct types:

```tsx
import { createServerFn } from '@tanstack/react-start'

type Person = {
  name: string
}

export const greet = createServerFn({ method: 'GET' })
  .validator((d: Person) => d)
  .handler(async (ctx) => {
    return `Hello, ${ctx.data.name}!`
  })

greet({
  data: {
    name: 'John',
  },
})
```

## JSON Parameters

Server functions can accept JSON-serializable objects as parameters. This is useful for passing complex data structures to the server:

```tsx
import { createServerFn } from '@tanstack/react-start'

type Person = {
  name: string
  age: number
}

export const greet = createServerFn({ method: 'GET' })
  .validator((data: Person) => data)
  .handler(async ({ data }) => {
    return `Hello, ${data.name}! You are ${data.age} years old.`
  })

greet({
  data: {
    name: 'John',
    age: 34,
  },
})
```

## FormData Parameters

Server functions can accept `FormData` objects as parameters

```tsx
import { createServerFn } from '@tanstack/react-start'

export const greetUser = createServerFn({ method: 'POST' })
  .validator((data) => {
    if (!(data instanceof FormData)) {
      throw new Error('Invalid form data')
    }
    const name = data.get('name')
    const age = data.get('age')

    if (!name || !age) {
      throw new Error('Name and age are required')
    }

    return {
      name: name.toString(),
      age: parseInt(age.toString(), 10),
    }
  })
  .handler(async ({ data: { name, age } }) => {
    return `Hello, ${name}! You are ${age} years old.`
  })

// Usage
function Test() {
  return (
    <form
      onSubmit={async (event) => {
        event.preventDefault()
        const formData = new FormData(event.currentTarget)
        const response = await greetUser({ data: formData })
        console.log(response)
      }}
    >
      <input name="name" />
      <input name="age" />
      <button type="submit">Submit</button>
    </form>
  )
}
```

## Server Function Context

In addition to the single parameter that server functions accept, you can also access server request context from within any server function using utilities from `@tanstack/react-start/server`. Under the hood, we use [Unjs](https://unjs.io/)'s `h3` package to perform cross-platform HTTP requests.

There are many context functions available to you for things like:

- Accessing the request context
- Accessing/setting headers
- Accessing/setting sessions/cookies
- Setting response status codes and status messages
- Dealing with multi-part form data
- Reading/Setting custom server context properties

For a full list of available context functions, see all of the available [h3 Methods](https://h3.unjs.io/utils/request) or inspect the [@tanstack/start-server-core Source Code](https://github.com/TanStack/router/tree/main/packages/start-server-core/src).

For starters, here are a few examples:

## Accessing the Request Context

Let's use the `getWebRequest` function to access the request itself from within a server function:

```tsx
import { createServerFn } from '@tanstack/react-start'
import { getWebRequest } from '@tanstack/react-start/server'

export const getServerTime = createServerFn({ method: 'GET' }).handler(
  async () => {
    const request = getWebRequest()

    console.log(request.method) // GET

    console.log(request.headers.get('User-Agent')) // Mozilla/5.0 (Windows NT 10.0; Win64; x64) AppleWebKit/537.36 (KHTML, like Gecko) Chrome/58.0.3029.110 Safari/537.3
  },
)
```

## Accessing Headers

Use the `getHeaders` function to access all headers from within a server function:

```tsx
import { createServerFn } from '@tanstack/react-start'
import { getHeaders } from '@tanstack/react-start/server'

export const getServerTime = createServerFn({ method: 'GET' }).handler(
  async () => {
    console.log(getHeaders())
    // {
    //   "accept": "*/*",
    //   "accept-encoding": "gzip, deflate, br",
    //   "accept-language": "en-US,en;q=0.9",
    //   "connection": "keep-alive",
    //   "host": "localhost:3000",
    //   ...
    // }
  },
)
```

You can also access individual headers using the `getHeader` function:

```tsx
import { createServerFn } from '@tanstack/react-start'
import { getHeader } from '@tanstack/react-start/server'

export const getServerTime = createServerFn({ method: 'GET' }).handler(
  async () => {
    console.log(getHeader('User-Agent')) // Mozilla/5.0 (Windows NT 10.0; Win64; x64) AppleWebKit/537.36 (KHTML, like Gecko) Chrome/58.0.3029.110 Safari/537.3
  },
)
```

## Returning Values

Server functions can return a few different types of values:

- Primitives
- JSON-serializable objects
- `redirect` errors (can also be thrown)
- `notFound` errors (can also be thrown)
- Raw Response objects

## Returning Primitives and JSON

To return any primitive or JSON-serializable object, simply return the value from the server function:

```tsx
import { createServerFn } from '@tanstack/react-start'

export const getServerTime = createServerFn({ method: 'GET' }).handler(
  async () => {
    return new Date().toISOString()
  },
)

export const getServerData = createServerFn({ method: 'GET' }).handler(
  async () => {
    return {
      message: 'Hello, World!',
    }
  },
)
```

By default, server functions assume that any non-Response object returned is either a primitive or JSON-serializable object.

## Responding with Custom Headers

To respond with custom headers, you can use the `setHeader` function:

```tsx
import { createServerFn } from '@tanstack/react-start'
import { setHeader } from '@tanstack/react-start/server'

export const getServerTime = createServerFn({ method: 'GET' }).handler(
  async () => {
    setHeader('X-Custom-Header', 'value')
    return new Date().toISOString()
  },
)
```

## Responding with Custom Status Codes

To respond with a custom status code, you can use the `setResponseStatus` function:

```tsx
import { createServerFn } from '@tanstack/react-start'
import { setResponseStatus } from '@tanstack/react-start/server'

export const getServerTime = createServerFn({ method: 'GET' }).handler(
  async () => {
    setResponseStatus(201)
    return new Date().toISOString()
  },
)
```

## Returning Raw Response objects

To return a raw Response object, return a Response object from the server function and set `response: 'raw'`:

```tsx
import { createServerFn } from '@tanstack/react-start'

export const getServerTime = createServerFn({
  method: 'GET',
  response: 'raw',
}).handler(async () => {
  // Read a file from s3
  return fetch('https://example.com/time.txt')
})
```

The response: 'raw' option also allows for streaming responses among other things:

```tsx
import { createServerFn } from '@tanstack/react-start'

export const streamEvents = createServerFn({
  method: 'GET',
  response: 'raw',
}).handler(async ({ signal }) => {
  // Create a ReadableStream to send chunks of data
  const stream = new ReadableStream({
    async start(controller) {
      // Send initial response immediately
      controller.enqueue(new TextEncoder().encode('Connection established\n'))

      let count = 0
      const interval = setInterval(() => {
        // Check if the client disconnected
        if (signal.aborted) {
          clearInterval(interval)
          controller.close()
          return
        }

        // Send a data chunk
        controller.enqueue(
          new TextEncoder().encode(
            `Event ${++count}: ${new Date().toISOString()}\n`,
          ),
        )

        // End after 10 events
        if (count >= 10) {
          clearInterval(interval)
          controller.close()
        }
      }, 1000)

      // Ensure we clean up if the request is aborted
      signal.addEventListener('abort', () => {
        clearInterval(interval)
        controller.close()
      })
    },
  })

  // Return a streaming response
  return new Response(stream, {
    headers: {
      'Content-Type': 'text/event-stream',
      'Cache-Control': 'no-cache',
      Connection: 'keep-alive',
    },
  })
})
```

The `response: 'raw'` option is particularly useful for:

- Streaming APIs where data is sent incrementally
- Server-sent events
- Long-polling responses
- Custom content types and binary data

## Throwing Errors

Aside from special `redirect` and `notFound` errors, server functions can throw any custom error. These errors will be serialized and sent to the client as a JSON response along with a 500 status code.

```tsx
import { createServerFn } from '@tanstack/react-start'

export const doStuff = createServerFn({ method: 'GET' }).handler(async () => {
  throw new Error('Something went wrong!')
})

// Usage
function Test() {
  try {
    await doStuff()
  } catch (error) {
    console.error(error)
    // {
    //   message: "Something went wrong!",
    //   stack: "Error: Something went wrong!\n    at doStuff (file:///path/to/file.ts:3:3)"
    // }
  }
}
```

## Cancellation

On the client, server function calls can be cancelled via an `AbortSignal`.
On the server, an `AbortSignal` will notify if the request closed before execution finished.

```tsx
import { createServerFn } from '@tanstack/react-start'

export const abortableServerFn = createServerFn().handler(
  async ({ signal }) => {
    return new Promise<string>((resolve, reject) => {
      if (signal.aborted) {
        return reject(new Error('Aborted before start'))
      }
      const timerId = setTimeout(() => {
        console.log('server function finished')
        resolve('server function result')
      }, 1000)
      const onAbort = () => {
        clearTimeout(timerId)
        console.log('server function aborted')
        reject(new Error('Aborted'))
      }
      signal.addEventListener('abort', onAbort, { once: true })
    })
  },
)

// Usage
function Test() {
  const controller = new AbortController()
  const serverFnPromise = abortableServerFn({
    signal: controller.signal,
  })
  await new Promise((resolve) => setTimeout(resolve, 500))
  controller.abort()
  try {
    const serverFnResult = await serverFnPromise
    console.log(serverFnResult) // should never get here
  } catch (error) {
    console.error(error) // "signal is aborted without reason"
  }
}
```

## Calling server functions from within route lifecycles

Server functions can be called normally from route `loader`s, `beforeLoad`s, or any other router-controlled APIs. These APIs are equipped to handle errors, redirects, and notFounds thrown by server functions automatically.

```tsx
import { getServerTime } from './getServerTime'

export const Route = createFileRoute('/time')({
  loader: async () => {
    const time = await getServerTime()

    return {
      time,
    }
  },
})
```

## Calling server functions from hooks and components

Server functions can throw `redirect`s or `notFound`s and while not required, it is recommended to catch these errors and handle them appropriately. To make this easier, the `@tanstack/react-start` package exports a `useServerFn` hook that can be used to bind server functions to components and hooks:

```tsx
import { useServerFn } from '@tanstack/react-start'
import { useQuery } from '@tanstack/react-query'
import { getServerTime } from './getServerTime'

export function Time() {
  const getTime = useServerFn(getServerTime)

  const timeQuery = useQuery({
    queryKey: 'time',
    queryFn: () => getTime(),
  })
}
```

## Calling server functions anywhere else

When using server functions, be aware that redirects and notFounds they throw will only be handled automatically when called from:

- Route lifecycles
- Components using the useServerFn hook

For other usage locations, you'll need to handle these cases manually.

## Redirects

Server functions can throw a `redirect` error to redirect the user to a different URL. This is useful for handling authentication, authorization, or other scenarios where you need to redirect the user to a different page.

- During SSR, redirects are handled by sending a 302 response to the client with the new location
- On the client, redirects are handled by the router automatically from within a route lifecycle or a component that uses the `useServerFn` hook. If you call a server function from anywhere else, redirects will not be handled automatically.

To throw a redirect, you can use the `redirect` function exported from the `@tanstack/react-router` package:

```tsx
import { redirect } from '@tanstack/react-router'
import { createServerFn } from '@tanstack/react-start'

export const doStuff = createServerFn({ method: 'GET' }).handler(async () => {
  // Redirect the user to the home page
  throw redirect({
    to: '/',
  })
})
```

Redirects can utilize all of the same options as `router.navigate`, `useNavigate()` and `<Link>` components. So feel free to also pass:

- Path Params
- Search Params
- Hash

Redirects can also set the status code of the response by passing a `status` option:

```tsx
import { redirect } from '@tanstack/react-router'
import { createServerFn } from '@tanstack/react-start'

export const doStuff = createServerFn({ method: 'GET' }).handler(async () => {
  // Redirect the user to the home page with a 301 status code
  throw redirect({
    to: '/',
    status: 301,
  })
})
```

You can also redirect to an external target using `href`:

```tsx
import { redirect } from '@tanstack/react-router'
import { createServerFn } from '@tanstack/react-start'

export const auth = createServerFn({ method: 'GET' }).handler(async () => {
  // Redirect the user to the auth provider
  throw redirect({
    href: 'https://authprovider.com/login',
  })
})
```

> ⚠️ Do not use `@tanstack/react-start/server`'s `sendRedirect` function to send soft redirects from within server functions. This will send the redirect using the `Location` header and will force a full page hard navigation on the client.

## Redirect Headers

You can also set custom headers on a redirect by passing a `headers` option:

```tsx
import { redirect } from '@tanstack/react-router'
import { createServerFn } from '@tanstack/react-start'

export const doStuff = createServerFn({ method: 'GET' }).handler(async () => {
  // Redirect the user to the home page with a custom header
  throw redirect({
    to: '/',
    headers: {
      'X-Custom-Header': 'value',
    },
  })
})
```

## Not Found

While calling a server function from a `loader` or `beforeLoad` route lifecycle, a special `notFound` error can be thrown to indicate to the router that the requested resource was not found. This is more useful than a simple 404 status code, as it allows you to render a custom 404 page, or handle the error in a custom way. If notFound is thrown from a server function used outside of a route lifecycle, it will not be handled automatically.

To throw a notFound, you can use the `notFound` function exported from the `@tanstack/react-router` package:

```tsx
import { notFound } from '@tanstack/react-router'
import { createServerFn } from '@tanstack/react-start'

const getStuff = createServerFn({ method: 'GET' }).handler(async () => {
  // Randomly return a not found error
  if (Math.random() < 0.5) {
    throw notFound()
  }

  // Or return some stuff
  return {
    stuff: 'stuff',
  }
})

export const Route = createFileRoute('/stuff')({
  loader: async () => {
    const stuff = await getStuff()

    return {
      stuff,
    }
  },
})
```

Not found errors are a core feature of TanStack Router,

## Handling Errors

If a server function throws a (non-redirect/non-notFound) error, it will be serialized and sent to the client as a JSON response along with a 500 status code. This is useful for debugging, but you may want to handle these errors in a more user-friendly way. You can do this by catching the error and handling it in your route lifecycle, component, or hook as you normally would.

```tsx
import { createServerFn } from '@tanstack/react-start'

export const doStuff = createServerFn({ method: 'GET' }).handler(async () => {
  undefined.foo()
})

export const Route = createFileRoute('/stuff')({
  loader: async () => {
    try {
      await doStuff()
    } catch (error) {
      // Handle the error:
      // error === {
      //   message: "Cannot read property 'foo' of undefined",
      //   stack: "TypeError: Cannot read property 'foo' of undefined\n    at doStuff (file:///path/to/file.ts:3:3)"
    }
  },
})
```

## No-JS Server Functions

Without JavaScript enabled, there's only one way to execute server functions: by submitting a form.

This is done by adding a `form` element to the page
with [the HTML attribute `action`](https://developer.mozilla.org/en-US/docs/Web/API/HTMLFormElement/action).

> Notice that we mentioned the **HTML** attribute `action`. This attribute only accepts a string in HTML, just like all
> other attributes.
>
> While React 19
> [added support for passing a function to `action`](https://react.dev/reference/react-dom/components/form#form),
> it's
> a React-specific feature and not part of the HTML standard.

The `action` attribute tells the browser where to send the form data when the form is submitted. In this case, we want
to send the form data to the server function.

To do this, we can utilize the `url` property of the server function:

```ts
const yourFn = createServerFn({ method: 'POST' })
  .validator((formData) => {
    if (!(formData instanceof FormData)) {
      throw new Error('Invalid form data')
    }

    const name = formData.get('name')

    if (!name) {
      throw new Error('Name is required')
    }

    return name
  })
  .handler(async ({ data: name }) => {
    console.log(name) // 'John'
  })

console.info(yourFn.url)
```

And pass this to the `action` attribute of the form:

```tsx
function Component() {
  return (
    <form action={yourFn.url} method="POST">
      <input name="name" defaultValue="John" />
      <button type="submit">Click me!</button>
    </form>
  )
}
```

When the form is submitted, the server function will be executed.

### No-JS Server Function Arguments

To pass arguments to a server function when submitting a form, you can use the `input` element with the `name` attribute
to attach the argument to the [`FormData`](https://developer.mozilla.org/en-US/docs/Web/API/FormData) passed to your
server function:

```tsx
const yourFn = createServerFn({ method: 'POST' })
  .validator((formData) => {
    if (!(formData instanceof FormData)) {
      throw new Error('Invalid form data')
    }

    const age = formData.get('age')

    if (!age) {
      throw new Error('age is required')
    }

    return age.toString()
  })
  .handler(async ({ data: formData }) => {
    // `age` will be '123'
    const age = formData.get('age')
    // ...
  })

function Component() {
  return (
    //  We need to tell the server that our data type is `multipart/form-data` by setting the `encType` attribute on the form.
    <form action={yourFn.url} method="POST" encType="multipart/form-data">
      <input name="age" defaultValue="34" />
      <button type="submit">Click me!</button>
    </form>
  )
}
```

When the form is submitted, the server function will be executed with the form's data as an argument.

### No-JS Server Function Return Value

Regardless of whether JavaScript is enabled, the server function will return a response to the HTTP request made from
the client.

When JavaScript is enabled, this response can be accessed as the return value of the server function in the client's
JavaScript code.

```ts
const yourFn = createServerFn().handler(async () => {
  return 'Hello, world!'
})

// `.then` is not available when JavaScript is disabled
yourFn().then(console.log)
```

However, when JavaScript is disabled, there is no way to access the return value of the server function in the client's
JavaScript code.

Instead, the server function can provide a response to the client, telling the browser to navigate in a certain way.

When combined with a `loader` from TanStack Router, we're able to provide an experience similar to a single-page application, even when
JavaScript is disabled;
all by telling the browser to reload the current page with new data piped through the `loader`:

```tsx
import * as fs from 'fs'
import { createFileRoute } from '@tanstack/react-router'
import { createServerFn } from '@tanstack/react-start'

const filePath = 'count.txt'

async function readCount() {
  return parseInt(
    await fs.promises.readFile(filePath, 'utf-8').catch(() => '0'),
  )
}

const getCount = createServerFn({
  method: 'GET',
}).handler(() => {
  return readCount()
})

const updateCount = createServerFn({ method: 'POST' })
  .validator((formData) => {
    if (!(formData instanceof FormData)) {
      throw new Error('Invalid form data')
    }

    const addBy = formData.get('addBy')

    if (!addBy) {
      throw new Error('addBy is required')
    }

    return parseInt(addBy.toString())
  })
  .handler(async ({ data: addByAmount }) => {
    const count = await readCount()
    await fs.promises.writeFile(filePath, `${count + addByAmount}`)
    // Reload the page to trigger the loader again
    return new Response('ok', { status: 301, headers: { Location: '/' } })
  })

export const Route = createFileRoute('/')({
  component: Home,
  loader: async () => await getCount(),
})

function Home() {
  const state = Route.useLoaderData()

  return (
    <div>
      <form
        action={updateCount.url}
        method="POST"
        encType="multipart/form-data"
      >
        <input type="number" name="addBy" defaultValue="1" />
        <button type="submit">Add</button>
      </form>
      <pre>{state}</pre>
    </div>
  )
}
```

## Static Server Functions

When using prerendering/static-generation, server functions can also be "static", which enables their results to be cached at build time and served as static assets.

Learn all about this pattern on the [Static Server Functions](../static-server-functions) page.

## How are server functions compiled?

Under the hood, server functions are extracted out of the client bundle and into a separate server bundle. On the server, they are executed as-is, and the result is sent back to the client. On the client, server functions proxy the request to the server, which executes the function and sends the result back to the client, all via `fetch`.

The process looks like this:

- When `createServerFn` is found in a file, the inner function is checked for a `use server` directive
- If the `use server` directive is missing, it is added to the top of the function
- On the client, the inner function is extracted out of the client bundle and into a separate server bundle
- The client-side server function is replaced with a proxy function that sends a request to the server to execute the function that was extracted
- On the server, the server function is not extracted, and is executed as-is
- After extraction occurs, each bundle applies a dead-code elimination process to remove any unused code from each bundle.<|MERGE_RESOLUTION|>--- conflicted
+++ resolved
@@ -7,13 +7,8 @@
 
 Server functions allow you to specify logic that can be invoked almost anywhere (even the client), but run **only** on the server. In fact, they are not so different from an API Route, but with a few key differences:
 
-<<<<<<< HEAD
-- They do not have stable public URL
-- They can be called from anywhere in your application, including loaders, hooks, components, etc., but cannot be called from API Routes.
-=======
 - They do not have stable public URL.
 - They can be called from anywhere in your application, including loaders, hooks, components, server routes etc.
->>>>>>> 19200176
 
 However, they are similar to regular API Routes in that:
 
