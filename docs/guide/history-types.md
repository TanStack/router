---
title: History Types
---

While it's not required to know the `@tanstack/history` API itself to use TanStack Router, it's a good idea to understand how it works. Under the hood, TanStack Router requires and uses a `history` abstraction to manage the routing history.

If you don't create a history instance, a browser-oriented instance of this API is created for you when the router is initialized. If you need a special history API type, You can use the `@tanstack/history` package to create your own:

- `createBrowserHistory`: The default history type.
- `createHashHistory`: A history type that uses a hash to track history.
- `createMemoryHistory`: A history type that keeps the history in memory.

Once you have a history instance, you can pass it to the `Router` constructor:

```ts
import {
  createMemoryHistory,
  createRouter,
} from '@tanstack/react-router'

const memoryHistory = createMemoryHistory({
  initialEntries: ['/'], // Pass your initial url
})

const router = createRouter({ routeTree, history: memoryHistory })
```

## Browser Routing

The `createBrowserHistory` is the default history type. It uses the browser's history API to manage the browser history.

## Hash Routing

Hash routing can be helpful if your server doesn't support rewrites to index.html for HTTP requests (among other environments that don't have a server).

```ts
import {
  createHashHistory,
  createRouter,
} from '@tanstack/react-router'

const hashHistory = createHashHistory()

const router = createRouter({ routeTree, history: hashHistory })
```

## Memory Routing

Memory routing is useful in environments that are not a browser or when you do not want components to interact with the URL.

```ts
import {
  createMemoryHistory,
  createRouter,
} from '@tanstack/react-router'

const memoryHistory = createMemoryHistory({
  initialEntries: ['/'], // Pass your initial url
})

const router = createRouter({ routeTree, history: memoryHistory })
```

<<<<<<< HEAD
Refer to the [SSR guide](./ssr.md#server-history) for usage on the server for server-side rendering.
=======
Refer to the [SSR Guide](./ssr.md#server-history) for usage on the server for server-side rendering.
>>>>>>> cf9a98ca
<|MERGE_RESOLUTION|>--- conflicted
+++ resolved
@@ -61,8 +61,4 @@
 const router = createRouter({ routeTree, history: memoryHistory })
 ```
 
-<<<<<<< HEAD
-Refer to the [SSR guide](./ssr.md#server-history) for usage on the server for server-side rendering.
-=======
-Refer to the [SSR Guide](./ssr.md#server-history) for usage on the server for server-side rendering.
->>>>>>> cf9a98ca
+Refer to the [SSR Guide](./ssr.md#server-history) for usage on the server for server-side rendering.