{
  "name": "root",
  "private": true,
  "repository": {
    "type": "git",
    "url": "https://github.com/TanStack/router.git"
  },
  "packageManager": "pnpm@9.15.5",
  "type": "module",
  "scripts": {
    "cleanNodeModules": "pnpm -r exec rm -rf node_modules",
    "clean": "pnpm --filter \"./packages/**\" run clean",
    "preinstall": "node -e \"if(process.env.CI == 'true') {console.info('Skipping preinstall...')} else {process.exit(1)}\" || npx -y only-allow pnpm",
    "test": "pnpm run test:ci",
    "test:pr": "nx affected --targets=test:eslint,test:unit,test:e2e,test:types,test:build,build",
    "test:ci": "nx run-many --targets=test:eslint,test:unit,test:e2e,test:types,test:build,build",
    "test:eslint": "nx affected --target=test:eslint --exclude=examples/**,e2e/**",
    "test:format": "pnpm run prettier --check",
    "test:unit": "nx affected --target=test:unit --exclude=examples/**,e2e/**",
    "test:unit:dev": "pnpm run test:unit && nx watch --all -- pnpm run test:unit",
    "test:build": "nx affected --target=test:build --exclude=examples/**",
    "test:types": "nx affected --target=test:types --exclude=examples/**",
    "test:e2e": "nx run-many --target=test:e2e",
    "build": "nx affected --target=build --exclude=e2e/** --exclude=examples/**",
    "build:all": "nx run-many --target=build --exclude=examples/** --exclude=e2e/**",
    "watch": "pnpm run build:all && nx watch --all -- pnpm run build:all",
    "dev": "pnpm run watch",
    "prettier": "prettier --ignore-unknown '**/*'",
    "prettier:write": "pnpm run prettier --write",
    "cipublish": "node scripts/publish.js",
    "gpt-generate": "node gpt/generate.js",
    "set-ts-version": "node scripts/set-ts-version.js",
    "labeler-generate": "node scripts/generateLabelerConfig.mjs",
    "cleanup-empty-packages": "node scripts/cleanup-empty-packages.mjs",
    "verify-links": "node scripts/verify-links.ts"
  },
  "devDependencies": {
    "@arethetypeswrong/cli": "^0.17.3",
    "@eslint-react/eslint-plugin": "^1.26.2",
    "@playwright/test": "^1.52.0",
    "@tanstack/config": "^0.16.1",
    "@tanstack/react-query": "5.66.0",
    "@types/node": "^22.10.2",
    "@types/react": "^19.0.8",
    "@types/react-dom": "^19.0.3",
    "@vitest/browser": "^3.0.6",
    "@vitest/ui": "^3.0.6",
    "eslint": "^9.22.0",
    "eslint-plugin-react-hooks": "^5.1.0",
    "eslint-plugin-unused-imports": "^4.1.4",
    "fast-glob": "^3.3.3",
    "jsdom": "^25.0.1",
    "markdown-link-extractor": "^4.0.2",
    "nx": "20.8.1",
    "prettier": "^3.5.0",
    "publint": "^0.3.4",
    "react": "^19.0.0",
    "react-dom": "^19.0.0",
    "redaxios": "^0.5.1",
    "rimraf": "^6.0.1",
    "tinyglobby": "^0.2.12",
    "typescript": "^5.8.2",
    "typescript53": "npm:typescript@5.3",
    "typescript54": "npm:typescript@5.4",
    "typescript55": "npm:typescript@5.5",
    "typescript56": "npm:typescript@5.6",
    "typescript57": "npm:typescript@5.7",
<<<<<<< HEAD
    "vite": "6.1.4",
=======
    "vite": "6.3.5",
>>>>>>> 19200176
    "vitest": "^3.0.6"
  },
  "resolutions": {
    "use-sync-external-store": "1.2.2"
  },
  "pnpm": {
    "overrides": {
      "react": "$react",
      "react-dom": "$react-dom",
      "@types/react": "$@types/react",
      "@types/react-dom": "$@types/react-dom",
      "eslint": "$eslint",
      "vite": "$vite",
      "@playwright/test": "$@playwright/test",
      "@tanstack/react-query": "5.66.0",
      "use-sync-external-store": "1.2.2",
      "@tanstack/history": "workspace:*",
      "@tanstack/router-core": "workspace:*",
      "@tanstack/react-router": "workspace:*",
      "@tanstack/router-cli": "workspace:*",
      "@tanstack/router-devtools": "workspace:*",
      "@tanstack/router-devtools-core": "workspace:^",
      "@tanstack/react-router-devtools": "workspace:^",
      "@tanstack/solid-router-devtools": "workspace:^",
      "@tanstack/router-generator": "workspace:*",
      "@tanstack/virtual-file-routes": "workspace:*",
      "@tanstack/router-plugin": "workspace:*",
      "@tanstack/router-vite-plugin": "workspace:*",
      "@tanstack/react-router-with-query": "workspace:*",
      "@tanstack/zod-adapter": "workspace:*",
      "@tanstack/valibot-adapter": "workspace:*",
      "@tanstack/arktype-adapter": "workspace:*",
      "@tanstack/react-start": "workspace:*",
      "@tanstack/react-start-client": "workspace:*",
      "@tanstack/react-start-config": "workspace:*",
      "@tanstack/react-start-plugin": "workspace:*",
      "@tanstack/react-start-router-manifest": "workspace:*",
      "@tanstack/react-start-server": "workspace:*",
      "@tanstack/solid-start": "workspace:*",
      "@tanstack/solid-start-client": "workspace:*",
      "@tanstack/solid-start-config": "workspace:*",
      "@tanstack/solid-start-plugin": "workspace:*",
      "@tanstack/solid-start-router-manifest": "workspace:*",
      "@tanstack/solid-start-server": "workspace:*",
      "@tanstack/start-server-functions-fetcher": "workspace:*",
      "@tanstack/start-server-functions-client": "workspace:*",
      "@tanstack/start-server-functions-server": "workspace:*",
      "@tanstack/start-plugin-core": "workspace:*",
      "@tanstack/start-client-core": "workspace:*",
      "@tanstack/start-server-core": "workspace:*",
      "@tanstack/eslint-plugin-router": "workspace:*",
      "@tanstack/server-functions-plugin": "workspace:*",
      "@tanstack/directive-functions-plugin": "workspace:*",
      "@tanstack/router-utils": "workspace:*"
    }
  }
}<|MERGE_RESOLUTION|>--- conflicted
+++ resolved
@@ -65,11 +65,7 @@
     "typescript55": "npm:typescript@5.5",
     "typescript56": "npm:typescript@5.6",
     "typescript57": "npm:typescript@5.7",
-<<<<<<< HEAD
-    "vite": "6.1.4",
-=======
     "vite": "6.3.5",
->>>>>>> 19200176
     "vitest": "^3.0.6"
   },
   "resolutions": {
