--- conflicted
+++ resolved
@@ -11,13 +11,8 @@
     "clean": "pnpm --filter \"./packages/**\" run clean",
     "preinstall": "node -e \"if(process.env.CI == 'true') {console.info('Skipping preinstall...')} else {process.exit(1)}\" || npx -y only-allow pnpm",
     "test": "pnpm run test:ci",
-<<<<<<< HEAD
-    "test:pr": "nx affected --targets=test:format,test:eslint,test:unit,test:e2e,test:build,build",
+    "test:pr": "nx affected --targets=test:format,test:eslint,test:unit,test:e2e,test:types,test:build,build",
     "test:ci": "nx run-many --targets=test:format,test:eslint,test:unit,test:e2e,test:types,test:build,build",
-=======
-    "test:pr": "nx affected --targets=test:format,test:eslint,test:unit,test:types,test:build,build",
-    "test:ci": "nx run-many --targets=test:format,test:eslint,test:unit,test:types,test:build,build",
->>>>>>> 08d3e61b
     "test:eslint": "nx affected --target=test:eslint --exclude=examples/**",
     "test:format": "pnpm run prettier --check",
     "test:unit": "nx affected --target=test:unit --exclude=examples/**",
