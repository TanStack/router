--- conflicted
+++ resolved
@@ -11,14 +11,9 @@
     "clean": "pnpm --filter \"./packages/**\" run clean",
     "preinstall": "node -e \"if(process.env.CI == 'true') {console.log('Skipping preinstall...'); process.exit(1)}\" || npx -y only-allow pnpm",
     "test": "pnpm run test:ci",
-<<<<<<< HEAD
-    "test:pr": "nx affected --targets=test:format,test:lib,test:build,build",
-    "test:ci": "nx run-many --targets=test:lib,test:types,test:build,build",
-=======
-    "test:pr": "nx affected --targets=test:format,test:eslint,test:lib,test:types,test:build,build",
+    "test:pr": "nx affected --targets=test:format,test:eslint,test:lib,test:build,build",
     "test:ci": "nx run-many --targets=test:eslint,test:lib,test:types,test:build,build",
     "test:eslint": "nx affected --target=test:eslint --exclude=examples/**",
->>>>>>> 72f18683
     "test:format": "pnpm run prettier --check",
     "test:lib": "nx affected --target=test:lib --exclude=examples/**",
     "test:lib:dev": "pnpm run test:lib && nx watch --all -- pnpm run test:lib",
