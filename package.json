--- conflicted
+++ resolved
@@ -34,12 +34,8 @@
   },
   "namespace": "@tanstack",
   "devDependencies": {
-<<<<<<< HEAD
     "@rollup/plugin-replace": "^5.0.5",
-    "@tanstack/config": "^0.3.3",
-=======
     "@tanstack/config": "^0.4.2",
->>>>>>> b0a6edce
     "@types/node": "^20.11.9",
     "@types/react": "^18.2.48",
     "@types/react-dom": "^18.2.18",
