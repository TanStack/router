--- conflicted
+++ resolved
@@ -39,24 +39,6 @@
 }
 
 /**
-<<<<<<< HEAD
-=======
- * Converts a string value to its appropriate type (string, number, boolean).
- * @param mix - The string value to convert.
- * @returns The converted value.
- * @example
- * // Example input: toValue("123")
- * // Expected output: 123
- */
-function toValue(str: unknown) {
-  if (!str) return ''
-
-  if (str === 'false') return false
-  if (str === 'true') return true
-  return +str * 0 === 0 && +str + '' === str ? +str : str
-}
-/**
->>>>>>> 73315f1b
  * Decodes a query string into an object.
  * @param str - The query string to decode.
  * @returns The decoded key-value pairs in an object format.
