--- conflicted
+++ resolved
@@ -1786,31 +1786,6 @@
             this.processedTree,
           )
           if (match) {
-<<<<<<< HEAD
-            params = match
-            return true
-          }
-
-          return false
-        })
-
-        if (foundMask) {
-          const { from: _from, params: maskParams, ...maskProps } = foundMask
-
-          // If mask has a params function, call it with the matched params as context
-          // Otherwise, use the matched params or the provided params value
-          const nextParams =
-            maskParams === false || maskParams === null
-              ? {}
-              : (maskParams ?? true) === true
-                ? params
-                : Object.assign(params, functionalUpdate(maskParams, params))
-
-          maskedDest = {
-            from: opts.from,
-            ...maskProps,
-            params: nextParams,
-=======
             Object.assign(params, match.params) // Copy params, because they're cached
             const { from: _from, ...maskProps } = match.route
             maskedDest = {
@@ -1819,8 +1794,8 @@
               params,
             }
             maskedNext = build(maskedDest)
->>>>>>> f830dffb
           }
+        }
         }
       }
 
