--- conflicted
+++ resolved
@@ -285,24 +285,6 @@
   routeTree?: TRouteTree
   /**
    * The basepath for then entire router. This is useful for mounting a router instance at a subpath.
-<<<<<<< HEAD
-   *
-   * @deprecated - use `rewrite.input` with the new `rewriteBasepath` utility instead:
-   * ```ts
-   * const router = createRouter({
-   *   routeTree,
-   *   rewrite: rewriteBasepath({ basepath: '/basepath' })
-   *   // Or compose with existing rewrite functionality
-   *   rewrite: composeRewrites([
-   *     rewriteBasepath({ basepath: '/basepath', caseSensitive: true }),
-   *     {
-   *       input: ({ url }) => {...},
-   *       output: ({ url }) => {...},
-   *     }
-   *   ])
-   * })
-=======
->>>>>>> 51da7fb8
    * ```
    * @default '/'
    * @link [API Docs](https://tanstack.com/router/latest/docs/framework/react/api/router/RouterOptionsType#basepath-property)
