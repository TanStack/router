--- conflicted
+++ resolved
@@ -2630,7 +2630,6 @@
                           }
 
                           // Kick off the loader!
-<<<<<<< HEAD
                           const loaderResult =
                             route.options.loader?.(getLoaderContext())
                           const loaderResultIsPromise =
@@ -2645,14 +2644,6 @@
                             route.options.headers ||
                             this.getMatch(matchId)!._nonReactive
                               .minPendingPromise
-=======
-                          const loaderData =
-                            await route.options.loader?.(getLoaderContext())
-
-                          handleRedirectAndNotFound(
-                            this.getMatch(matchId),
-                            loaderData,
->>>>>>> e8e7a74b
                           )
 
                           if (willLoadSomething) {
@@ -2668,7 +2659,7 @@
                               : loaderResult
 
                             handleRedirectAndNotFound(
-                              this.getMatch(matchId)!,
+                              this.getMatch(matchId),
                               loaderData,
                             )
                             updateMatch(matchId, (prev) => ({
@@ -2680,23 +2671,11 @@
                           // Lazy option can modify the route options,
                           // so we need to wait for it to resolve before
                           // we can use the options
-<<<<<<< HEAD
                           if (!route._lazyLoaded) await route._lazyPromise
-                          let head = undefined
-                          if (
-                            route.options.head ||
-                            route.options.scripts ||
-                            route.options.headers
-                          )
-                            head = await executeHead()
+                          const headResult = executeHead()
+                          const head = headResult ? await headResult : undefined
                           const pendingPromise = potentialPendingMinPromise()
                           if (pendingPromise) await pendingPromise
-=======
-                          await route._lazyPromise
-                          const headResult = executeHead()
-                          const head = headResult ? await headResult : undefined
-                          await potentialPendingMinPromise()
->>>>>>> e8e7a74b
 
                           // Last but not least, wait for the the components
                           // to be preloaded before we resolve the match
