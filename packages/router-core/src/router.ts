import { Store, batch } from '@tanstack/store'
import {
  createBrowserHistory,
  createMemoryHistory,
  parseHref,
} from '@tanstack/history'
import invariant from 'tiny-invariant'
import {
  createControlledPromise,
  deepEqual,
  functionalUpdate,
  last,
  pick,
  replaceEqualDeep,
} from './utils'
import {
  SEGMENT_TYPE_OPTIONAL_PARAM,
  SEGMENT_TYPE_PARAM,
  SEGMENT_TYPE_PATHNAME,
  SEGMENT_TYPE_WILDCARD,
  cleanPath,
  interpolatePath,
  joinPaths,
  matchPathname,
  parsePathname,
  resolvePath,
  trimPath,
  trimPathLeft,
  trimPathRight,
} from './path'
import { isNotFound } from './not-found'
import { setupScrollRestoration } from './scroll-restoration'
import { defaultParseSearch, defaultStringifySearch } from './searchParams'
import { rootRouteId } from './root'
import { isRedirect, redirect } from './redirect'
import { createLRUCache } from './lru-cache'
import type { ParsePathnameCache, Segment } from './path'
import type { SearchParser, SearchSerializer } from './searchParams'
import type { AnyRedirect, ResolvedRedirect } from './redirect'
import type {
  HistoryLocation,
  HistoryState,
  ParsedHistoryState,
  RouterHistory,
} from '@tanstack/history'
import type {
  Awaitable,
  ControlledPromise,
  NoInfer,
  NonNullableUpdater,
  PickAsRequired,
  Updater,
} from './utils'
import type { ParsedLocation } from './location'
import type {
  AnyContext,
  AnyRoute,
  AnyRouteWithContext,
  BeforeLoadContextOptions,
  LoaderFnContext,
  MakeRemountDepsOptionsUnion,
  RouteContextOptions,
  RouteMask,
  SearchMiddleware,
  SsrContextOptions,
} from './route'
import type {
  FullSearchSchema,
  RouteById,
  RoutePaths,
  RoutesById,
  RoutesByPath,
} from './routeInfo'
import type {
  AnyRouteMatch,
  MakeRouteMatch,
  MakeRouteMatchUnion,
  MatchRouteOptions,
} from './Matches'
import type {
  BuildLocationFn,
  CommitLocationOptions,
  NavigateFn,
} from './RouterProvider'
import type { Manifest } from './manifest'
import type { AnySchema, AnyValidator } from './validators'
import type { NavigateOptions, ResolveRelativePath, ToOptions } from './link'
import type { NotFoundError } from './not-found'

export type ControllablePromise<T = any> = Promise<T> & {
  resolve: (value: T) => void
  reject: (value?: any) => void
}

export type InjectedHtmlEntry = Promise<string>

export interface DefaultRegister {
  router: AnyRouter
}

export interface Register extends DefaultRegister {
  // router: Router
}

export type RegisteredRouter = Register['router']

export type DefaultRemountDepsFn<TRouteTree extends AnyRoute> = (
  opts: MakeRemountDepsOptionsUnion<TRouteTree>,
) => any

export interface DefaultRouterOptionsExtensions {}

export interface RouterOptionsExtensions
  extends DefaultRouterOptionsExtensions {}

export interface RouterOptions<
  TRouteTree extends AnyRoute,
  TTrailingSlashOption extends TrailingSlashOption,
  TDefaultStructuralSharingOption extends boolean = false,
  TRouterHistory extends RouterHistory = RouterHistory,
  TDehydrated extends Record<string, any> = Record<string, any>,
> extends RouterOptionsExtensions {
  /**
   * The history object that will be used to manage the browser history.
   *
   * If not provided, a new createBrowserHistory instance will be created and used.
   *
   * @link [API Docs](https://tanstack.com/router/latest/docs/framework/react/api/router/RouterOptionsType#history-property)
   * @link [Guide](https://tanstack.com/router/latest/docs/framework/react/guide/history-types)
   */
  history?: TRouterHistory
  /**
   * A function that will be used to stringify search params when generating links.
   *
   * @default defaultStringifySearch
   * @link [API Docs](https://tanstack.com/router/latest/docs/framework/react/api/router/RouterOptionsType#stringifysearch-method)
   * @link [Guide](https://tanstack.com/router/latest/docs/framework/react/guide/custom-search-param-serialization)
   */
  stringifySearch?: SearchSerializer
  /**
   * A function that will be used to parse search params when parsing the current location.
   *
   * @default defaultParseSearch
   * @link [API Docs](https://tanstack.com/router/latest/docs/framework/react/api/router/RouterOptionsType#parsesearch-method)
   * @link [Guide](https://tanstack.com/router/latest/docs/framework/react/guide/custom-search-param-serialization)
   */
  parseSearch?: SearchParser
  /**
   * If `false`, routes will not be preloaded by default in any way.
   *
   * If `'intent'`, routes will be preloaded by default when the user hovers over a link or a `touchstart` event is detected on a `<Link>`.
   *
   * If `'viewport'`, routes will be preloaded by default when they are within the viewport.
   *
   * @default false
   * @link [API Docs](https://tanstack.com/router/latest/docs/framework/react/api/router/RouterOptionsType#defaultpreload-property)
   * @link [Guide](https://tanstack.com/router/latest/docs/framework/react/guide/preloading)
   */
  defaultPreload?: false | 'intent' | 'viewport' | 'render'
  /**
   * The delay in milliseconds that a route must be hovered over or touched before it is preloaded.
   *
   * @default 50
   * @link [API Docs](https://tanstack.com/router/latest/docs/framework/react/api/router/RouterOptionsType#defaultpreloaddelay-property)
   * @link [Guide](https://tanstack.com/router/latest/docs/framework/react/guide/preloading#preload-delay)
   */
  defaultPreloadDelay?: number
  /**
   * The default `preloadIntentProximity` a route should use if no preloadIntentProximity is provided.
   *
   * @default 0
   * @link [API Docs](https://tanstack.com/router/latest/docs/framework/react/api/router/RouterOptionsType#defaultpreloadintentproximity-property)
   * @link [Guide](https://tanstack.com/router/latest/docs/framework/react/guide/preloading#preload-intent-proximity)
   */
  defaultPreloadIntentProximity?: number
  /**
   * The default `pendingMs` a route should use if no pendingMs is provided.
   *
   * @default 1000
   * @link [API Docs](https://tanstack.com/router/latest/docs/framework/react/api/router/RouterOptionsType#defaultpendingms-property)
   * @link [Guide](https://tanstack.com/router/latest/docs/framework/react/guide/data-loading#avoiding-pending-component-flash)
   */
  defaultPendingMs?: number
  /**
   * The default `pendingMinMs` a route should use if no pendingMinMs is provided.
   *
   * @default 500
   * @link [API Docs](https://tanstack.com/router/latest/docs/framework/react/api/router/RouterOptionsType#defaultpendingminms-property)
   * @link [Guide](https://tanstack.com/router/latest/docs/framework/react/guide/data-loading#avoiding-pending-component-flash)
   */
  defaultPendingMinMs?: number
  /**
   * The default `staleTime` a route should use if no staleTime is provided. This is the time in milliseconds that a route will be considered fresh.
   *
   * @default 0
   * @link [API Docs](https://tanstack.com/router/latest/docs/framework/react/api/router/RouterOptionsType#defaultstaletime-property)
   * @link [Guide](https://tanstack.com/router/latest/docs/framework/react/guide/data-loading#key-options)
   */
  defaultStaleTime?: number
  /**
   * The default `preloadStaleTime` a route should use if no preloadStaleTime is provided.
   *
   * @default 30_000 `(30 seconds)`
   * @link [API Docs](https://tanstack.com/router/latest/docs/framework/react/api/router/RouterOptionsType#defaultpreloadstaletime-property)
   * @link [Guide](https://tanstack.com/router/latest/docs/framework/react/guide/preloading)
   */
  defaultPreloadStaleTime?: number
  /**
   * The default `defaultPreloadGcTime` a route should use if no preloadGcTime is provided.
   *
   * @default 1_800_000 `(30 minutes)`
   * @link [API Docs](https://tanstack.com/router/latest/docs/framework/react/api/router/RouterOptionsType#defaultpreloadgctime-property)
   * @link [Guide](https://tanstack.com/router/latest/docs/framework/react/guide/preloading)
   */
  defaultPreloadGcTime?: number
  /**
   * If `true`, route navigations will called using `document.startViewTransition()`.
   *
   * If the browser does not support this api, this option will be ignored.
   *
   * See [MDN](https://developer.mozilla.org/en-US/docs/Web/API/Document/startViewTransition) for more information on how this function works.
   *
   * @link [API Docs](https://tanstack.com/router/latest/docs/framework/react/api/router/RouterOptionsType#defaultviewtransition-property)
   */
  defaultViewTransition?: boolean | ViewTransitionOptions
  /**
   * The default `hashScrollIntoView` a route should use if no hashScrollIntoView is provided while navigating
   *
   * See [MDN](https://developer.mozilla.org/en-US/docs/Web/API/Element/scrollIntoView) for more information on `ScrollIntoViewOptions`.
   *
   * @link [API Docs](https://tanstack.com/router/latest/docs/framework/react/api/router/RouterOptionsType#defaulthashscrollintoview-property)
   */
  defaultHashScrollIntoView?: boolean | ScrollIntoViewOptions
  /**
   * @default 'fuzzy'
   * @link [API Docs](https://tanstack.com/router/latest/docs/framework/react/api/router/RouterOptionsType#notfoundmode-property)
   * @link [Guide](https://tanstack.com/router/latest/docs/framework/react/guide/not-found-errors#the-notfoundmode-option)
   */
  notFoundMode?: 'root' | 'fuzzy'
  /**
   * The default `gcTime` a route should use if no gcTime is provided.
   *
   * @default 1_800_000 `(30 minutes)`
   * @link [API Docs](https://tanstack.com/router/latest/docs/framework/react/api/router/RouterOptionsType#defaultgctime-property)
   * @link [Guide](https://tanstack.com/router/latest/docs/framework/react/guide/data-loading#key-options)
   */
  defaultGcTime?: number
  /**
   * If `true`, all routes will be matched as case-sensitive.
   *
   * @default false
   * @link [API Docs](https://tanstack.com/router/latest/docs/framework/react/api/router/RouterOptionsType#casesensitive-property)
   */
  caseSensitive?: boolean
  /**
   *
   * The route tree that will be used to configure the router instance.
   *
   * @link [API Docs](https://tanstack.com/router/latest/docs/framework/react/api/router/RouterOptionsType#routetree-property)
   * @link [Guide](https://tanstack.com/router/latest/docs/framework/react/routing/route-trees)
   */
  routeTree?: TRouteTree
  /**
   * The basepath for then entire router. This is useful for mounting a router instance at a subpath.
   *
   * @default '/'
   * @link [API Docs](https://tanstack.com/router/latest/docs/framework/react/api/router/RouterOptionsType#basepath-property)
   */
  basepath?: string
  /**
   * The root context that will be provided to all routes in the route tree.
   *
   * This can be used to provide a context to all routes in the tree without having to provide it to each route individually.
   *
   * Optional or required if the root route was created with [`createRootRouteWithContext()`](https://tanstack.com/router/latest/docs/framework/react/api/router/createRootRouteWithContextFunction).
   *
   * @link [API Docs](https://tanstack.com/router/latest/docs/framework/react/api/router/RouterOptionsType#context-property)
   * @link [Guide](https://tanstack.com/router/latest/docs/framework/react/guide/router-context)
   */
  context?: InferRouterContext<TRouteTree>
  /**
   * A function that will be called when the router is dehydrated.
   *
   * The return value of this function will be serialized and stored in the router's dehydrated state.
   *
   * @link [API Docs](https://tanstack.com/router/latest/docs/framework/react/api/router/RouterOptionsType#dehydrate-method)
   * @link [Guide](https://tanstack.com/router/latest/docs/framework/react/guide/external-data-loading#critical-dehydrationhydration)
   */
  dehydrate?: () => Awaitable<TDehydrated>
  /**
   * A function that will be called when the router is hydrated.
   *
   * @link [API Docs](https://tanstack.com/router/latest/docs/framework/react/api/router/RouterOptionsType#hydrate-method)
   * @link [Guide](https://tanstack.com/router/latest/docs/framework/react/guide/external-data-loading#critical-dehydrationhydration)
   */
  hydrate?: (dehydrated: TDehydrated) => Awaitable<void>
  /**
   * An array of route masks that will be used to mask routes in the route tree.
   *
   * Route masking is when you display a route at a different path than the one it is configured to match, like a modal popup that when shared will unmask to the modal's content instead of the modal's context.
   *
   * @link [API Docs](https://tanstack.com/router/latest/docs/framework/react/api/router/RouterOptionsType#routemasks-property)
   * @link [Guide](https://tanstack.com/router/latest/docs/framework/react/guide/route-masking)
   */
  routeMasks?: Array<RouteMask<TRouteTree>>
  /**
   * If `true`, route masks will, by default, be removed when the page is reloaded.
   *
   * This can be overridden on a per-mask basis by setting the `unmaskOnReload` option on the mask, or on a per-navigation basis by setting the `unmaskOnReload` option in the `Navigate` options.
   *
   * @default false
   * @link [API Docs](https://tanstack.com/router/latest/docs/framework/react/api/router/RouterOptionsType#unmaskonreload-property)
   * @link [Guide](https://tanstack.com/router/latest/docs/framework/react/guide/route-masking#unmasking-on-page-reload)
   */
  unmaskOnReload?: boolean

  /**
   * Use `notFoundComponent` instead.
   *
   * @deprecated
   * See https://tanstack.com/router/v1/docs/guide/not-found-errors#migrating-from-notfoundroute for more info.
   * @link [API Docs](https://tanstack.com/router/latest/docs/framework/react/api/router/RouterOptionsType#notfoundroute-property)
   */
  notFoundRoute?: AnyRoute
  /**
   * Configures how trailing slashes are treated.
   *
   * - `'always'` will add a trailing slash if not present
   * - `'never'` will remove the trailing slash if present
   * - `'preserve'` will not modify the trailing slash.
   *
   * @default 'never'
   * @link [API Docs](https://tanstack.com/router/latest/docs/framework/react/api/router/RouterOptionsType#trailingslash-property)
   */
  trailingSlash?: TTrailingSlashOption
  /**
   * While usually automatic, sometimes it can be useful to force the router into a server-side state, e.g. when using the router in a non-browser environment that has access to a global.document object.
   *
   * @default typeof document !== 'undefined'
   * @link [API Docs](https://tanstack.com/router/latest/docs/framework/react/api/router/RouterOptionsType#isserver-property)
   */
  isServer?: boolean

  /**
   * @default false
   */
  isShell?: boolean

  /**
   * @default false
   */
  isPrerendering?: boolean

  /**
   * The default `ssr` a route should use if no `ssr` is provided.
   *
   * @default true
   */
  defaultSsr?: boolean | 'data-only'

  search?: {
    /**
     * Configures how unknown search params (= not returned by any `validateSearch`) are treated.
     *
     * @default false
     * @link [API Docs](https://tanstack.com/router/latest/docs/framework/react/api/router/RouterOptionsType#search.strict-property)
     */
    strict?: boolean
  }

  /**
   * Configures whether structural sharing is enabled by default for fine-grained selectors.
   *
   * @link [API Docs](https://tanstack.com/router/latest/docs/framework/react/api/router/RouterOptionsType#defaultstructuralsharing-property)
   */
  defaultStructuralSharing?: TDefaultStructuralSharingOption

  /**
   * Configures which URI characters are allowed in path params that would ordinarily be escaped by encodeURIComponent.
   *
   * @link [API Docs](https://tanstack.com/router/latest/docs/framework/react/api/router/RouterOptionsType#pathparamsallowedcharacters-property)
   * @link [Guide](https://tanstack.com/router/latest/docs/framework/react/guide/path-params#allowed-characters)
   */
  pathParamsAllowedCharacters?: Array<
    ';' | ':' | '@' | '&' | '=' | '+' | '$' | ','
  >

  defaultRemountDeps?: DefaultRemountDepsFn<TRouteTree>

  /**
   * If `true`, scroll restoration will be enabled
   *
   * @default false
   */
  scrollRestoration?: boolean

  /**
   * A function that will be called to get the key for the scroll restoration cache.
   *
   * @default (location) => location.href
   */
  getScrollRestorationKey?: (location: ParsedLocation) => string
  /**
   * The default behavior for scroll restoration.
   *
   * @default 'auto'
   */
  scrollRestorationBehavior?: ScrollBehavior
  /**
   * An array of selectors that will be used to scroll to the top of the page in addition to `window`
   *
   * @default ['window']
   */
  scrollToTopSelectors?: Array<string | (() => Element | null | undefined)>

  /**
   * When `true`, disables the global catch boundary that normally wraps all route matches.
   * This allows unhandled errors to bubble up to top-level error handlers in the browser.
   *
   * Useful for testing tools (like Storybook Test Runner), error reporting services,
   * and debugging scenarios where you want errors to reach the browser's global error handlers.
   *
   * @default false
   */
  disableGlobalCatchBoundary?: boolean
}

export interface RouterState<
  in out TRouteTree extends AnyRoute = AnyRoute,
  in out TRouteMatch = MakeRouteMatchUnion,
> {
  status: 'pending' | 'idle'
  loadedAt: number
  isLoading: boolean
  isTransitioning: boolean
  matches: Array<TRouteMatch>
  pendingMatches?: Array<TRouteMatch>
  cachedMatches: Array<TRouteMatch>
  location: ParsedLocation<FullSearchSchema<TRouteTree>>
  resolvedLocation?: ParsedLocation<FullSearchSchema<TRouteTree>>
  statusCode: number
  redirect?: AnyRedirect
}

export interface BuildNextOptions {
  to?: string | number | null
  params?: true | Updater<unknown>
  search?: true | Updater<unknown>
  hash?: true | Updater<string>
  state?: true | NonNullableUpdater<ParsedHistoryState, HistoryState>
  mask?: {
    to?: string | number | null
    params?: true | Updater<unknown>
    search?: true | Updater<unknown>
    hash?: true | Updater<string>
    state?: true | NonNullableUpdater<ParsedHistoryState, HistoryState>
    unmaskOnReload?: boolean
  }
  from?: string
  href?: string
  _fromLocation?: ParsedLocation
  unsafeRelative?: 'path'
  _isNavigate?: boolean
}

type NavigationEventInfo = {
  fromLocation?: ParsedLocation
  toLocation: ParsedLocation
  pathChanged: boolean
  hrefChanged: boolean
  hashChanged: boolean
}

export interface RouterEvents {
  onBeforeNavigate: {
    type: 'onBeforeNavigate'
  } & NavigationEventInfo
  onBeforeLoad: {
    type: 'onBeforeLoad'
  } & NavigationEventInfo
  onLoad: {
    type: 'onLoad'
  } & NavigationEventInfo
  onResolved: {
    type: 'onResolved'
  } & NavigationEventInfo
  onBeforeRouteMount: {
    type: 'onBeforeRouteMount'
  } & NavigationEventInfo
  onRendered: {
    type: 'onRendered'
  } & NavigationEventInfo
}

export type RouterEvent = RouterEvents[keyof RouterEvents]

export type ListenerFn<TEvent extends RouterEvent> = (event: TEvent) => void

export type RouterListener<TRouterEvent extends RouterEvent> = {
  eventType: TRouterEvent['type']
  fn: ListenerFn<TRouterEvent>
}

export type SubscribeFn = <TType extends keyof RouterEvents>(
  eventType: TType,
  fn: ListenerFn<RouterEvents[TType]>,
) => () => void

export interface MatchRoutesOpts {
  preload?: boolean
  throwOnError?: boolean
  _buildLocation?: boolean
  dest?: BuildNextOptions
}

export type InferRouterContext<TRouteTree extends AnyRoute> =
  TRouteTree['types']['routerContext']

export type RouterContextOptions<TRouteTree extends AnyRoute> =
  AnyContext extends InferRouterContext<TRouteTree>
    ? {
        context?: InferRouterContext<TRouteTree>
      }
    : {
        context: InferRouterContext<TRouteTree>
      }

export type RouterConstructorOptions<
  TRouteTree extends AnyRoute,
  TTrailingSlashOption extends TrailingSlashOption,
  TDefaultStructuralSharingOption extends boolean,
  TRouterHistory extends RouterHistory,
  TDehydrated extends Record<string, any>,
> = Omit<
  RouterOptions<
    TRouteTree,
    TTrailingSlashOption,
    TDefaultStructuralSharingOption,
    TRouterHistory,
    TDehydrated
  >,
  'context'
> &
  RouterContextOptions<TRouteTree>

export type PreloadRouteFn<
  TRouteTree extends AnyRoute,
  TTrailingSlashOption extends TrailingSlashOption,
  TDefaultStructuralSharingOption extends boolean,
  TRouterHistory extends RouterHistory,
> = <
  TFrom extends RoutePaths<TRouteTree> | string = string,
  TTo extends string | undefined = undefined,
  TMaskFrom extends RoutePaths<TRouteTree> | string = TFrom,
  TMaskTo extends string = '',
>(
  opts: NavigateOptions<
    RouterCore<
      TRouteTree,
      TTrailingSlashOption,
      TDefaultStructuralSharingOption,
      TRouterHistory
    >,
    TFrom,
    TTo,
    TMaskFrom,
    TMaskTo
  >,
) => Promise<Array<AnyRouteMatch> | undefined>

export type MatchRouteFn<
  TRouteTree extends AnyRoute,
  TTrailingSlashOption extends TrailingSlashOption,
  TDefaultStructuralSharingOption extends boolean,
  TRouterHistory extends RouterHistory,
> = <
  TFrom extends RoutePaths<TRouteTree> = '/',
  TTo extends string | undefined = undefined,
  TResolved = ResolveRelativePath<TFrom, NoInfer<TTo>>,
>(
  location: ToOptions<
    RouterCore<
      TRouteTree,
      TTrailingSlashOption,
      TDefaultStructuralSharingOption,
      TRouterHistory
    >,
    TFrom,
    TTo
  >,
  opts?: MatchRouteOptions,
) => false | RouteById<TRouteTree, TResolved>['types']['allParams']

export type UpdateFn<
  TRouteTree extends AnyRoute,
  TTrailingSlashOption extends TrailingSlashOption,
  TDefaultStructuralSharingOption extends boolean,
  TRouterHistory extends RouterHistory,
  TDehydrated extends Record<string, any>,
> = (
  newOptions: RouterConstructorOptions<
    TRouteTree,
    TTrailingSlashOption,
    TDefaultStructuralSharingOption,
    TRouterHistory,
    TDehydrated
  >,
) => void

export type InvalidateFn<TRouter extends AnyRouter> = (opts?: {
  filter?: (d: MakeRouteMatchUnion<TRouter>) => boolean
  sync?: boolean
  forcePending?: boolean
}) => Promise<void>

export type ParseLocationFn<TRouteTree extends AnyRoute> = (
  locationToParse: HistoryLocation,
  previousLocation?: ParsedLocation<FullSearchSchema<TRouteTree>>,
) => ParsedLocation<FullSearchSchema<TRouteTree>>

export type GetMatchRoutesFn = (
  pathname: string,
  routePathname: string | undefined,
) => {
  matchedRoutes: Array<AnyRoute>
  routeParams: Record<string, string>
  foundRoute: AnyRoute | undefined
}

export type EmitFn = (routerEvent: RouterEvent) => void

export type LoadFn = (opts?: { sync?: boolean }) => Promise<void>

export type CommitLocationFn = ({
  viewTransition,
  ignoreBlocker,
  ...next
}: ParsedLocation & CommitLocationOptions) => Promise<void>

export type StartTransitionFn = (fn: () => void) => void

export interface MatchRoutesFn {
  (
    pathname: string,
    locationSearch?: AnySchema,
    opts?: MatchRoutesOpts,
  ): Array<MakeRouteMatchUnion>
  /**
   * @deprecated use the following signature instead
   */
  (next: ParsedLocation, opts?: MatchRoutesOpts): Array<AnyRouteMatch>
  (
    pathnameOrNext: string | ParsedLocation,
    locationSearchOrOpts?: AnySchema | MatchRoutesOpts,
    opts?: MatchRoutesOpts,
  ): Array<AnyRouteMatch>
}

export type GetMatchFn = (matchId: string) => AnyRouteMatch | undefined

export type UpdateMatchFn = (
  id: string,
  updater: (match: AnyRouteMatch) => AnyRouteMatch,
) => void

export type LoadRouteChunkFn = (route: AnyRoute) => Promise<Array<void>>

export type ResolveRedirect = (err: AnyRedirect) => ResolvedRedirect

export type ClearCacheFn<TRouter extends AnyRouter> = (opts?: {
  filter?: (d: MakeRouteMatchUnion<TRouter>) => boolean
}) => void

export interface ServerSsr {
  injectedHtml: Array<InjectedHtmlEntry>
  injectHtml: (getHtml: () => string | Promise<string>) => Promise<void>
  injectScript: (
    getScript: () => string | Promise<string>,
    opts?: { logScript?: boolean },
  ) => Promise<void>
  isDehydrated: () => boolean
  onRenderFinished: (listener: () => void) => void
  dehydrate: () => Promise<void>
}

export type AnyRouterWithContext<TContext> = RouterCore<
  AnyRouteWithContext<TContext>,
  any,
  any,
  any,
  any
>

export type AnyRouter = RouterCore<any, any, any, any, any>

export interface ViewTransitionOptions {
  types:
    | Array<string>
    | ((locationChangeInfo: {
        fromLocation?: ParsedLocation
        toLocation: ParsedLocation
        pathChanged: boolean
        hrefChanged: boolean
        hashChanged: boolean
      }) => Array<string>)
}

export function defaultSerializeError(err: unknown) {
  if (err instanceof Error) {
    const obj = {
      name: err.name,
      message: err.message,
    }

    if (process.env.NODE_ENV === 'development') {
      ;(obj as any).stack = err.stack
    }

    return obj
  }

  return {
    data: err,
  }
}

export type TrailingSlashOption = 'always' | 'never' | 'preserve'

export function getLocationChangeInfo(routerState: {
  resolvedLocation?: ParsedLocation
  location: ParsedLocation
}) {
  const fromLocation = routerState.resolvedLocation
  const toLocation = routerState.location
  const pathChanged = fromLocation?.pathname !== toLocation.pathname
  const hrefChanged = fromLocation?.href !== toLocation.href
  const hashChanged = fromLocation?.hash !== toLocation.hash
  return { fromLocation, toLocation, pathChanged, hrefChanged, hashChanged }
}

export type CreateRouterFn = <
  TRouteTree extends AnyRoute,
  TTrailingSlashOption extends TrailingSlashOption = 'never',
  TDefaultStructuralSharingOption extends boolean = false,
  TRouterHistory extends RouterHistory = RouterHistory,
  TDehydrated extends Record<string, any> = Record<string, any>,
>(
  options: undefined extends number
    ? 'strictNullChecks must be enabled in tsconfig.json'
    : RouterConstructorOptions<
        TRouteTree,
        TTrailingSlashOption,
        TDefaultStructuralSharingOption,
        TRouterHistory,
        TDehydrated
      >,
) => RouterCore<
  TRouteTree,
  TTrailingSlashOption,
  TDefaultStructuralSharingOption,
  TRouterHistory,
  TDehydrated
>

export class RouterCore<
  in out TRouteTree extends AnyRoute,
  in out TTrailingSlashOption extends TrailingSlashOption,
  in out TDefaultStructuralSharingOption extends boolean,
  in out TRouterHistory extends RouterHistory = RouterHistory,
  in out TDehydrated extends Record<string, any> = Record<string, any>,
> {
  // Option-independent properties
  tempLocationKey: string | undefined = `${Math.round(
    Math.random() * 10000000,
  )}`
  resetNextScroll = true
  shouldViewTransition?: boolean | ViewTransitionOptions = undefined
  isViewTransitionTypesSupported?: boolean = undefined
  subscribers = new Set<RouterListener<RouterEvent>>()
  viewTransitionPromise?: ControlledPromise<true>
  isScrollRestoring = false
  isScrollRestorationSetup = false

  // Must build in constructor
  __store!: Store<RouterState<TRouteTree>>
  options!: PickAsRequired<
    RouterOptions<
      TRouteTree,
      TTrailingSlashOption,
      TDefaultStructuralSharingOption,
      TRouterHistory,
      TDehydrated
    >,
    'stringifySearch' | 'parseSearch' | 'context'
  >
  history!: TRouterHistory
  latestLocation!: ParsedLocation<FullSearchSchema<TRouteTree>>
  basepath!: string
  routeTree!: TRouteTree
  routesById!: RoutesById<TRouteTree>
  routesByPath!: RoutesByPath<TRouteTree>
  flatRoutes!: Array<AnyRoute>
  isServer!: boolean
  pathParamsDecodeCharMap?: Map<string, string>

  /**
   * @deprecated Use the `createRouter` function instead
   */
  constructor(
    options: RouterConstructorOptions<
      TRouteTree,
      TTrailingSlashOption,
      TDefaultStructuralSharingOption,
      TRouterHistory,
      TDehydrated
    >,
  ) {
    this.update({
      defaultPreloadDelay: 50,
      defaultPendingMs: 1000,
      defaultPendingMinMs: 500,
      context: undefined!,
      ...options,
      caseSensitive: options.caseSensitive ?? false,
      notFoundMode: options.notFoundMode ?? 'fuzzy',
      stringifySearch: options.stringifySearch ?? defaultStringifySearch,
      parseSearch: options.parseSearch ?? defaultParseSearch,
    })

    if (typeof document !== 'undefined') {
      self.__TSR_ROUTER__ = this
    }
  }

  // These are default implementations that can optionally be overridden
  // by the router provider once rendered. We provide these so that the
  // router can be used in a non-react environment if necessary
  startTransition: StartTransitionFn = (fn) => fn()

  isShell() {
    return !!this.options.isShell
  }

  isPrerendering() {
    return !!this.options.isPrerendering
  }

  update: UpdateFn<
    TRouteTree,
    TTrailingSlashOption,
    TDefaultStructuralSharingOption,
    TRouterHistory,
    TDehydrated
  > = (newOptions) => {
    if (newOptions.notFoundRoute) {
      console.warn(
        'The notFoundRoute API is deprecated and will be removed in the next major version. See https://tanstack.com/router/v1/docs/framework/react/guide/not-found-errors#migrating-from-notfoundroute for more info.',
      )
    }

    const previousOptions = this.options
    this.options = {
      ...this.options,
      ...newOptions,
    }

    this.isServer = this.options.isServer ?? typeof document === 'undefined'

    this.pathParamsDecodeCharMap = this.options.pathParamsAllowedCharacters
      ? new Map(
          this.options.pathParamsAllowedCharacters.map((char) => [
            encodeURIComponent(char),
            char,
          ]),
        )
      : undefined

    if (
      !this.basepath ||
      (newOptions.basepath && newOptions.basepath !== previousOptions.basepath)
    ) {
      if (
        newOptions.basepath === undefined ||
        newOptions.basepath === '' ||
        newOptions.basepath === '/'
      ) {
        this.basepath = '/'
      } else {
        this.basepath = `/${trimPath(newOptions.basepath)}`
      }
    }

    if (
      !this.history ||
      (this.options.history && this.options.history !== this.history)
    ) {
      this.history =
        this.options.history ??
        ((this.isServer
          ? createMemoryHistory({
              initialEntries: [this.basepath || '/'],
            })
          : createBrowserHistory()) as TRouterHistory)
      this.updateLatestLocation()
    }

    if (this.options.routeTree !== this.routeTree) {
      this.routeTree = this.options.routeTree as TRouteTree
      this.buildRouteTree()
    }

    if (!this.__store) {
      this.__store = new Store(getInitialRouterState(this.latestLocation), {
        onUpdate: () => {
          this.__store.state = {
            ...this.state,
            cachedMatches: this.state.cachedMatches.filter(
              (d) => !['redirected'].includes(d.status),
            ),
          }
        },
      })

      setupScrollRestoration(this)
    }

    if (
      typeof window !== 'undefined' &&
      'CSS' in window &&
      typeof window.CSS?.supports === 'function'
    ) {
      this.isViewTransitionTypesSupported = window.CSS.supports(
        'selector(:active-view-transition-type(a)',
      )
    }
  }

  get state() {
    return this.__store.state
  }

  updateLatestLocation = () => {
    this.latestLocation = this.parseLocation(
      this.history.location,
      this.latestLocation,
    )
  }

  buildRouteTree = () => {
    const { routesById, routesByPath, flatRoutes } = processRouteTree({
      routeTree: this.routeTree,
      initRoute: (route, i) => {
        route.init({
          originalIndex: i,
        })
      },
    })

    this.routesById = routesById as RoutesById<TRouteTree>
    this.routesByPath = routesByPath as RoutesByPath<TRouteTree>
    this.flatRoutes = flatRoutes as Array<AnyRoute>

    const notFoundRoute = this.options.notFoundRoute

    if (notFoundRoute) {
      notFoundRoute.init({
        originalIndex: 99999999999,
      })
      this.routesById[notFoundRoute.id] = notFoundRoute
    }
  }

  subscribe: SubscribeFn = (eventType, fn) => {
    const listener: RouterListener<any> = {
      eventType,
      fn,
    }

    this.subscribers.add(listener)

    return () => {
      this.subscribers.delete(listener)
    }
  }

  emit: EmitFn = (routerEvent) => {
    this.subscribers.forEach((listener) => {
      if (listener.eventType === routerEvent.type) {
        listener.fn(routerEvent)
      }
    })
  }

  parseLocation: ParseLocationFn<TRouteTree> = (
    locationToParse,
    previousLocation,
  ) => {
    const parse = ({
      pathname,
      search,
      hash,
      state,
    }: HistoryLocation): ParsedLocation<FullSearchSchema<TRouteTree>> => {
      const parsedSearch = this.options.parseSearch(search)
      const searchStr = this.options.stringifySearch(parsedSearch)

      return {
        pathname,
        searchStr,
        search: replaceEqualDeep(previousLocation?.search, parsedSearch) as any,
        hash: hash.split('#').reverse()[0] ?? '',
        href: `${pathname}${searchStr}${hash}`,
        state: replaceEqualDeep(previousLocation?.state, state),
      }
    }

    const location = parse(locationToParse)

    const { __tempLocation, __tempKey } = location.state

    if (__tempLocation && (!__tempKey || __tempKey === this.tempLocationKey)) {
      // Sync up the location keys
      const parsedTempLocation = parse(__tempLocation) as any
      parsedTempLocation.state.key = location.state.key // TODO: Remove in v2 - use __TSR_key instead
      parsedTempLocation.state.__TSR_key = location.state.__TSR_key

      delete parsedTempLocation.state.__tempLocation

      return {
        ...parsedTempLocation,
        maskedLocation: location,
      }
    }

    return location
  }

  resolvePathWithBase = (from: string, path: string) => {
    const resolvedPath = resolvePath({
      basepath: this.basepath,
      base: from,
      to: cleanPath(path),
      trailingSlash: this.options.trailingSlash,
      caseSensitive: this.options.caseSensitive,
      parseCache: this.parsePathnameCache,
    })
    return resolvedPath
  }

  get looseRoutesById() {
    return this.routesById as Record<string, AnyRoute>
  }

  matchRoutes: MatchRoutesFn = (
    pathnameOrNext: string | ParsedLocation,
    locationSearchOrOpts?: AnySchema | MatchRoutesOpts,
    opts?: MatchRoutesOpts,
  ) => {
    if (typeof pathnameOrNext === 'string') {
      return this.matchRoutesInternal(
        {
          pathname: pathnameOrNext,
          search: locationSearchOrOpts,
        } as ParsedLocation,
        opts,
      )
    }

    return this.matchRoutesInternal(pathnameOrNext, locationSearchOrOpts)
  }

  private matchRoutesInternal(
    next: ParsedLocation,
    opts?: MatchRoutesOpts,
  ): Array<AnyRouteMatch> {
    const { foundRoute, matchedRoutes, routeParams } = this.getMatchedRoutes(
      next.pathname,
      opts?.dest?.to as string,
    )
    let isGlobalNotFound = false

    // Check to see if the route needs a 404 entry
    if (
      // If we found a route, and it's not an index route and we have left over path
      foundRoute
        ? foundRoute.path !== '/' && routeParams['**']
        : // Or if we didn't find a route and we have left over path
          trimPathRight(next.pathname)
    ) {
      // If the user has defined an (old) 404 route, use it
      if (this.options.notFoundRoute) {
        matchedRoutes.push(this.options.notFoundRoute)
      } else {
        // If there is no routes found during path matching
        isGlobalNotFound = true
      }
    }

    const globalNotFoundRouteId = (() => {
      if (!isGlobalNotFound) {
        return undefined
      }

      if (this.options.notFoundMode !== 'root') {
        for (let i = matchedRoutes.length - 1; i >= 0; i--) {
          const route = matchedRoutes[i]!
          if (route.children) {
            return route.id
          }
        }
      }

      return rootRouteId
    })()

    const parseErrors = matchedRoutes.map((route) => {
      let parsedParamsError

      const parseParams =
        route.options.params?.parse ?? route.options.parseParams

      if (parseParams) {
        try {
          const parsedParams = parseParams(routeParams)
          // Add the parsed params to the accumulated params bag
          Object.assign(routeParams, parsedParams)
        } catch (err: any) {
          parsedParamsError = new PathParamError(err.message, {
            cause: err,
          })

          if (opts?.throwOnError) {
            throw parsedParamsError
          }

          return parsedParamsError
        }
      }

      return
    })

    const matches: Array<AnyRouteMatch> = []

    const getParentContext = (parentMatch?: AnyRouteMatch) => {
      const parentMatchId = parentMatch?.id

      const parentContext = !parentMatchId
        ? ((this.options.context as any) ?? undefined)
        : (parentMatch.context ?? this.options.context ?? undefined)

      return parentContext
    }

    matchedRoutes.forEach((route, index) => {
      // Take each matched route and resolve + validate its search params
      // This has to happen serially because each route's search params
      // can depend on the parent route's search params
      // It must also happen before we create the match so that we can
      // pass the search params to the route's potential key function
      // which is used to uniquely identify the route match in state

      const parentMatch = matches[index - 1]

      const [preMatchSearch, strictMatchSearch, searchError]: [
        Record<string, any>,
        Record<string, any>,
        any,
      ] = (() => {
        // Validate the search params and stabilize them
        const parentSearch = parentMatch?.search ?? next.search
        const parentStrictSearch = parentMatch?._strictSearch ?? undefined

        try {
          const strictSearch =
            validateSearch(route.options.validateSearch, { ...parentSearch }) ??
            undefined

          return [
            {
              ...parentSearch,
              ...strictSearch,
            },
            { ...parentStrictSearch, ...strictSearch },
            undefined,
          ]
        } catch (err: any) {
          let searchParamError = err
          if (!(err instanceof SearchParamError)) {
            searchParamError = new SearchParamError(err.message, {
              cause: err,
            })
          }

          if (opts?.throwOnError) {
            throw searchParamError
          }

          return [parentSearch, {}, searchParamError]
        }
      })()

      // This is where we need to call route.options.loaderDeps() to get any additional
      // deps that the route's loader function might need to run. We need to do this
      // before we create the match so that we can pass the deps to the route's
      // potential key function which is used to uniquely identify the route match in state

      const loaderDeps =
        route.options.loaderDeps?.({
          search: preMatchSearch,
        }) ?? ''

      const loaderDepsHash = loaderDeps ? JSON.stringify(loaderDeps) : ''

      const { usedParams, interpolatedPath } = interpolatePath({
        path: route.fullPath,
        params: routeParams,
        decodeCharMap: this.pathParamsDecodeCharMap,
      })

      const matchId =
        interpolatePath({
          path: route.id,
          params: routeParams,
          leaveWildcards: true,
          decodeCharMap: this.pathParamsDecodeCharMap,
          parseCache: this.parsePathnameCache,
        }).interpolatedPath + loaderDepsHash

      // Waste not, want not. If we already have a match for this route,
      // reuse it. This is important for layout routes, which might stick
      // around between navigation actions that only change leaf routes.

      // Existing matches are matches that are already loaded along with
      // pending matches that are still loading
      const existingMatch = this.getMatch(matchId)

      const previousMatch = this.state.matches.find(
        (d) => d.routeId === route.id,
      )

      const cause = previousMatch ? 'stay' : 'enter'

      let match: AnyRouteMatch

      if (existingMatch) {
        match = {
          ...existingMatch,
          cause,
          params: previousMatch
            ? replaceEqualDeep(previousMatch.params, routeParams)
            : routeParams,
          _strictParams: usedParams,
          search: previousMatch
            ? replaceEqualDeep(previousMatch.search, preMatchSearch)
            : replaceEqualDeep(existingMatch.search, preMatchSearch),
          _strictSearch: strictMatchSearch,
        }
      } else {
        const status =
          route.options.loader ||
          route.options.beforeLoad ||
          route.lazyFn ||
          routeNeedsPreload(route)
            ? 'pending'
            : 'success'

        match = {
          id: matchId,
          index,
          routeId: route.id,
          params: previousMatch
            ? replaceEqualDeep(previousMatch.params, routeParams)
            : routeParams,
          _strictParams: usedParams,
          pathname: joinPaths([this.basepath, interpolatedPath]),
          updatedAt: Date.now(),
          search: previousMatch
            ? replaceEqualDeep(previousMatch.search, preMatchSearch)
            : preMatchSearch,
          _strictSearch: strictMatchSearch,
          searchError: undefined,
          status,
          isFetching: false,
          error: undefined,
          paramsError: parseErrors[index],
          __routeContext: undefined,
          _nonReactive: {
            loadPromise: createControlledPromise(),
          },
          __beforeLoadContext: undefined,
          context: {},
          abortController: new AbortController(),
          fetchCount: 0,
          cause,
          loaderDeps: previousMatch
            ? replaceEqualDeep(previousMatch.loaderDeps, loaderDeps)
            : loaderDeps,
          invalid: false,
          preload: false,
          links: undefined,
          scripts: undefined,
          headScripts: undefined,
          meta: undefined,
          staticData: route.options.staticData || {},
          fullPath: route.fullPath,
        }
      }

      if (!opts?.preload) {
        // If we have a global not found, mark the right match as global not found
        match.globalNotFound = globalNotFoundRouteId === route.id
      }

      // update the searchError if there is one
      match.searchError = searchError

      const parentContext = getParentContext(parentMatch)

      match.context = {
        ...parentContext,
        ...match.__routeContext,
        ...match.__beforeLoadContext,
      }

      matches.push(match)
    })

    matches.forEach((match, index) => {
      const route = this.looseRoutesById[match.routeId]!
      const existingMatch = this.getMatch(match.id)

      // only execute `context` if we are not calling from router.buildLocation

      if (!existingMatch && opts?._buildLocation !== true) {
        const parentMatch = matches[index - 1]
        const parentContext = getParentContext(parentMatch)

        // Update the match's context

        if (route.options.context) {
          const contextFnContext: RouteContextOptions<any, any, any, any> = {
            deps: match.loaderDeps,
            params: match.params,
            context: parentContext ?? {},
            location: next,
            navigate: (opts: any) =>
              this.navigate({ ...opts, _fromLocation: next }),
            buildLocation: this.buildLocation,
            cause: match.cause,
            abortController: match.abortController,
            preload: !!match.preload,
            matches,
          }
          // Get the route context
          match.__routeContext =
            route.options.context(contextFnContext) ?? undefined
        }

        match.context = {
          ...parentContext,
          ...match.__routeContext,
          ...match.__beforeLoadContext,
        }
      }
    })

    return matches
  }

  /** a cache for `parsePathname` */
  private parsePathnameCache: ParsePathnameCache = createLRUCache(1000)

  getMatchedRoutes: GetMatchRoutesFn = (
    pathname: string,
    routePathname: string | undefined,
  ) => {
    return getMatchedRoutes({
      pathname,
      routePathname,
      basepath: this.basepath,
      caseSensitive: this.options.caseSensitive,
      routesByPath: this.routesByPath,
      routesById: this.routesById,
      flatRoutes: this.flatRoutes,
      parseCache: this.parsePathnameCache,
    })
  }

  cancelMatch = (id: string) => {
    const match = this.getMatch(id)

    if (!match) return

    match.abortController.abort()
    match._nonReactive.pendingTimeout = undefined
    clearTimeout(match._nonReactive.pendingTimeout)
  }

  cancelMatches = () => {
    this.state.pendingMatches?.forEach((match) => {
      this.cancelMatch(match.id)
    })
  }

  buildLocation: BuildLocationFn = (opts) => {
    const build = (
      dest: BuildNextOptions & {
        unmaskOnReload?: boolean
      } = {},
    ): ParsedLocation => {
      // We allow the caller to override the current location
      const currentLocation = dest._fromLocation || this.latestLocation

      const allCurrentLocationMatches = this.matchRoutes(currentLocation, {
        _buildLocation: true,
      })

      const lastMatch = last(allCurrentLocationMatches)!

      // First let's find the starting pathname
      // By default, start with the current location
      let fromPath = this.resolvePathWithBase(lastMatch.fullPath, '.')
      const toPath = dest.to
        ? this.resolvePathWithBase(fromPath, `${dest.to}`)
        : this.resolvePathWithBase(fromPath, '.')

      const routeIsChanging =
        !!dest.to &&
        !comparePaths(dest.to.toString(), fromPath) &&
        !comparePaths(toPath, fromPath)

      // If the route is changing we need to find the relative fromPath
      if (dest.unsafeRelative === 'path') {
        fromPath = currentLocation.pathname
      } else if (routeIsChanging && dest.from) {
        fromPath = dest.from

        // do this check only on navigations during test or development
        if (process.env.NODE_ENV !== 'production' && dest._isNavigate) {
          const allFromMatches = this.getMatchedRoutes(
            dest.from,
            undefined,
          ).matchedRoutes

          const matchedFrom = [...allCurrentLocationMatches]
            .reverse()
            .find((d) => {
              return comparePaths(d.fullPath, fromPath)
            })

          const matchedCurrent = [...allFromMatches].reverse().find((d) => {
            return comparePaths(d.fullPath, currentLocation.pathname)
          })

          // for from to be invalid it shouldn't just be unmatched to currentLocation
          // but the currentLocation should also be unmatched to from
          if (!matchedFrom && !matchedCurrent) {
            console.warn(`Could not find match for from: ${fromPath}`)
          }
        }
      }

      fromPath = this.resolvePathWithBase(fromPath, '.')

      // From search should always use the current location
      const fromSearch = lastMatch.search
      // Same with params. It can't hurt to provide as many as possible
      const fromParams = { ...lastMatch.params }

      // Resolve the next to
      const nextTo = dest.to
        ? this.resolvePathWithBase(fromPath, `${dest.to}`)
        : this.resolvePathWithBase(fromPath, '.')

      // Resolve the next params
      let nextParams =
        dest.params === false || dest.params === null
          ? {}
          : (dest.params ?? true) === true
            ? fromParams
            : {
                ...fromParams,
                ...functionalUpdate(dest.params as any, fromParams),
              }

      // Interpolate the path first to get the actual resolved path, then match against that
      const interpolatedNextTo = interpolatePath({
        path: nextTo,
        params: nextParams ?? {},
        parseCache: this.parsePathnameCache,
      }).interpolatedPath

      const destRoutes = this.matchRoutes(interpolatedNextTo, undefined, {
        _buildLocation: true,
      }).map((d) => this.looseRoutesById[d.routeId]!)

      // If there are any params, we need to stringify them
      if (Object.keys(nextParams).length > 0) {
        destRoutes
          .map((route) => {
            return (
              route.options.params?.stringify ?? route.options.stringifyParams
            )
          })
          .filter(Boolean)
          .forEach((fn) => {
            nextParams = { ...nextParams!, ...fn!(nextParams) }
          })
      }

      const nextPathname = interpolatePath({
        // Use the original template path for interpolation
        // This preserves the original parameter syntax including optional parameters
        path: nextTo,
        params: nextParams ?? {},
        leaveWildcards: false,
        leaveParams: opts.leaveParams,
        decodeCharMap: this.pathParamsDecodeCharMap,
        parseCache: this.parsePathnameCache,
      }).interpolatedPath

      // Resolve the next search
      let nextSearch = fromSearch
      if (opts._includeValidateSearch && this.options.search?.strict) {
        let validatedSearch = {}
        destRoutes.forEach((route) => {
          try {
            if (route.options.validateSearch) {
              validatedSearch = {
                ...validatedSearch,
                ...(validateSearch(route.options.validateSearch, {
                  ...validatedSearch,
                  ...nextSearch,
                }) ?? {}),
              }
            }
          } catch {
            // ignore errors here because they are already handled in matchRoutes
          }
        })
        nextSearch = validatedSearch
      }

      nextSearch = applySearchMiddleware({
        search: nextSearch,
        dest,
        destRoutes,
        _includeValidateSearch: opts._includeValidateSearch,
      })

      // Replace the equal deep
      nextSearch = replaceEqualDeep(fromSearch, nextSearch)

      // Stringify the next search
      const searchStr = this.options.stringifySearch(nextSearch)

      // Resolve the next hash
      const hash =
        dest.hash === true
          ? currentLocation.hash
          : dest.hash
            ? functionalUpdate(dest.hash, currentLocation.hash)
            : undefined

      // Resolve the next hash string
      const hashStr = hash ? `#${hash}` : ''

      // Resolve the next state
      let nextState =
        dest.state === true
          ? currentLocation.state
          : dest.state
            ? functionalUpdate(dest.state, currentLocation.state)
            : {}

      // Replace the equal deep
      nextState = replaceEqualDeep(currentLocation.state, nextState)

      // Return the next location
      return {
        pathname: nextPathname,
        search: nextSearch,
        searchStr,
        state: nextState as any,
        hash: hash ?? '',
        href: `${nextPathname}${searchStr}${hashStr}`,
        unmaskOnReload: dest.unmaskOnReload,
      }
    }

    const buildWithMatches = (
      dest: BuildNextOptions = {},
      maskedDest?: BuildNextOptions,
    ) => {
      const next = build(dest)

      let maskedNext = maskedDest ? build(maskedDest) : undefined

      if (!maskedNext) {
        let params = {}

        const foundMask = this.options.routeMasks?.find((d) => {
          const match = matchPathname(
            this.basepath,
            next.pathname,
            {
              to: d.from,
              caseSensitive: false,
              fuzzy: false,
            },
            this.parsePathnameCache,
          )

          if (match) {
            params = match
            return true
          }

          return false
        })

        if (foundMask) {
          const { from: _from, ...maskProps } = foundMask
          maskedDest = {
            ...pick(opts, ['from']),
            ...maskProps,
            params,
          }
          maskedNext = build(maskedDest)
        }
      }

      if (maskedNext) {
        const maskedFinal = build(maskedDest)
        next.maskedLocation = maskedFinal
      }

      return next
    }

    if (opts.mask) {
      return buildWithMatches(opts, {
        ...pick(opts, ['from']),
        ...opts.mask,
      })
    }

    return buildWithMatches(opts)
  }

  commitLocationPromise: undefined | ControlledPromise<void>

  commitLocation: CommitLocationFn = ({
    viewTransition,
    ignoreBlocker,
    ...next
  }) => {
    const isSameState = () => {
      // the following props are ignored but may still be provided when navigating,
      // temporarily add the previous values to the next state so they don't affect
      // the comparison
      const ignoredProps = [
        'key', // TODO: Remove in v2 - use __TSR_key instead
        '__TSR_key',
        '__TSR_index',
        '__hashScrollIntoViewOptions',
      ] as const
      ignoredProps.forEach((prop) => {
        ;(next.state as any)[prop] = this.latestLocation.state[prop]
      })
      const isEqual = deepEqual(next.state, this.latestLocation.state)
      ignoredProps.forEach((prop) => {
        delete next.state[prop]
      })
      return isEqual
    }

    const isSameUrl = this.latestLocation.href === next.href

    const previousCommitPromise = this.commitLocationPromise
    this.commitLocationPromise = createControlledPromise<void>(() => {
      previousCommitPromise?.resolve()
    })

    // Don't commit to history if nothing changed
    if (isSameUrl && isSameState()) {
      this.load()
    } else {
      // eslint-disable-next-line prefer-const
      let { maskedLocation, hashScrollIntoView, ...nextHistory } = next

      if (maskedLocation) {
        nextHistory = {
          ...maskedLocation,
          state: {
            ...maskedLocation.state,
            __tempKey: undefined,
            __tempLocation: {
              ...nextHistory,
              search: nextHistory.searchStr,
              state: {
                ...nextHistory.state,
                __tempKey: undefined!,
                __tempLocation: undefined!,
                __TSR_key: undefined!,
                key: undefined!, // TODO: Remove in v2 - use __TSR_key instead
              },
            },
          },
        }

        if (
          nextHistory.unmaskOnReload ??
          this.options.unmaskOnReload ??
          false
        ) {
          nextHistory.state.__tempKey = this.tempLocationKey
        }
      }

      nextHistory.state.__hashScrollIntoViewOptions =
        hashScrollIntoView ?? this.options.defaultHashScrollIntoView ?? true

      this.shouldViewTransition = viewTransition

      this.history[next.replace ? 'replace' : 'push'](
        nextHistory.href,
        nextHistory.state,
        { ignoreBlocker },
      )
    }

    this.resetNextScroll = next.resetScroll ?? true

    if (!this.history.subscribers.size) {
      this.load()
    }

    return this.commitLocationPromise
  }

  buildAndCommitLocation = ({
    replace,
    resetScroll,
    hashScrollIntoView,
    viewTransition,
    ignoreBlocker,
    href,
    ...rest
  }: BuildNextOptions & CommitLocationOptions = {}) => {
    if (href) {
      const currentIndex = this.history.location.state.__TSR_index

      const parsed = parseHref(href, {
        __TSR_index: replace ? currentIndex : currentIndex + 1,
      })
      rest.to = parsed.pathname
      rest.search = this.options.parseSearch(parsed.search)
      // remove the leading `#` from the hash
      rest.hash = parsed.hash.slice(1)
    }

    const location = this.buildLocation({
      ...(rest as any),
      _includeValidateSearch: true,
    })

    return this.commitLocation({
      ...location,
      viewTransition,
      replace,
      resetScroll,
      hashScrollIntoView,
      ignoreBlocker,
    })
  }

  navigate: NavigateFn = ({ to, reloadDocument, href, ...rest }) => {
    if (!reloadDocument && href) {
      try {
        new URL(`${href}`)
        reloadDocument = true
      } catch {}
    }

    if (reloadDocument) {
      if (!href) {
        const location = this.buildLocation({ to, ...rest } as any)
        href = this.history.createHref(location.href)
      }
      if (rest.replace) {
        window.location.replace(href)
      } else {
        window.location.href = href
      }
      return Promise.resolve()
    }

    return this.buildAndCommitLocation({
      ...rest,
      href,
      to: to as string,
      _isNavigate: true,
    })
  }

  latestLoadPromise: undefined | Promise<void>

  beforeLoad = () => {
    // Cancel any pending matches
    this.cancelMatches()
    this.updateLatestLocation()

    if (this.isServer) {
      // for SPAs on the initial load, this is handled by the Transitioner
      const nextLocation = this.buildLocation({
        to: this.latestLocation.pathname,
        search: true,
        params: true,
        hash: true,
        state: true,
        _includeValidateSearch: true,
      })

      // Normalize URLs for comparison to handle encoding differences
      // Browser history always stores encoded URLs while buildLocation may produce decoded URLs
      const normalizeUrl = (url: string) => {
        try {
          return encodeURI(decodeURI(url))
        } catch {
          return url
        }
      }

      if (
        trimPath(normalizeUrl(this.latestLocation.href)) !==
        trimPath(normalizeUrl(nextLocation.href))
      ) {
        throw redirect({ href: nextLocation.href })
      }
    }
    // Match the routes
    const pendingMatches = this.matchRoutes(this.latestLocation)

    // Ingest the new matches
    this.__store.setState((s) => ({
      ...s,
      status: 'pending',
      statusCode: 200,
      isLoading: true,
      location: this.latestLocation,
      pendingMatches,
      // If a cached moved to pendingMatches, remove it from cachedMatches
      cachedMatches: s.cachedMatches.filter(
        (d) => !pendingMatches.some((e) => e.id === d.id),
      ),
    }))
  }

  load: LoadFn = async (opts?: { sync?: boolean }): Promise<void> => {
    let redirect: AnyRedirect | undefined
    let notFound: NotFoundError | undefined
    let loadPromise: Promise<void>

    // eslint-disable-next-line prefer-const
    loadPromise = new Promise<void>((resolve) => {
      this.startTransition(async () => {
        try {
          this.beforeLoad()
          const next = this.latestLocation
          const prevLocation = this.state.resolvedLocation

          if (!this.state.redirect) {
            this.emit({
              type: 'onBeforeNavigate',
              ...getLocationChangeInfo({
                resolvedLocation: prevLocation,
                location: next,
              }),
            })
          }

          this.emit({
            type: 'onBeforeLoad',
            ...getLocationChangeInfo({
              resolvedLocation: prevLocation,
              location: next,
            }),
          })

          await this.loadMatches({
            sync: opts?.sync,
            matches: this.state.pendingMatches as Array<AnyRouteMatch>,
            location: next,
            // eslint-disable-next-line @typescript-eslint/require-await
            onReady: async () => {
              // eslint-disable-next-line @typescript-eslint/require-await
              this.startViewTransition(async () => {
                // this.viewTransitionPromise = createControlledPromise<true>()

                // Commit the pending matches. If a previous match was
                // removed, place it in the cachedMatches
                let exitingMatches!: Array<AnyRouteMatch>
                let enteringMatches!: Array<AnyRouteMatch>
                let stayingMatches!: Array<AnyRouteMatch>

                batch(() => {
                  this.__store.setState((s) => {
                    const previousMatches = s.matches
                    const newMatches = s.pendingMatches || s.matches

                    exitingMatches = previousMatches.filter(
                      (match) => !newMatches.some((d) => d.id === match.id),
                    )
                    enteringMatches = newMatches.filter(
                      (match) =>
                        !previousMatches.some((d) => d.id === match.id),
                    )
                    stayingMatches = previousMatches.filter((match) =>
                      newMatches.some((d) => d.id === match.id),
                    )

                    return {
                      ...s,
                      isLoading: false,
                      loadedAt: Date.now(),
                      matches: newMatches,
                      pendingMatches: undefined,
                      cachedMatches: [
                        ...s.cachedMatches,
                        ...exitingMatches.filter((d) => d.status !== 'error'),
                      ],
                    }
                  })
                  this.clearExpiredCache()
                })

                //
                ;(
                  [
                    [exitingMatches, 'onLeave'],
                    [enteringMatches, 'onEnter'],
                    [stayingMatches, 'onStay'],
                  ] as const
                ).forEach(([matches, hook]) => {
                  matches.forEach((match) => {
                    this.looseRoutesById[match.routeId]!.options[hook]?.(match)
                  })
                })
              })
            },
          })
        } catch (err) {
          if (isRedirect(err)) {
            redirect = err
            if (!this.isServer) {
              this.navigate({
                ...redirect.options,
                replace: true,
                ignoreBlocker: true,
              })
            }
          } else if (isNotFound(err)) {
            notFound = err
          }

          this.__store.setState((s) => ({
            ...s,
            statusCode: redirect
              ? redirect.status
              : notFound
                ? 404
                : s.matches.some((d) => d.status === 'error')
                  ? 500
                  : 200,
            redirect,
          }))
        }

        if (this.latestLoadPromise === loadPromise) {
          this.commitLocationPromise?.resolve()
          this.latestLoadPromise = undefined
          this.commitLocationPromise = undefined
        }
        resolve()
      })
    })

    this.latestLoadPromise = loadPromise

    await loadPromise

    while (
      (this.latestLoadPromise as any) &&
      loadPromise !== this.latestLoadPromise
    ) {
      await this.latestLoadPromise
    }

    if (this.hasNotFoundMatch()) {
      this.__store.setState((s) => ({
        ...s,
        statusCode: 404,
      }))
    }
  }

  startViewTransition = (fn: () => Promise<void>) => {
    // Determine if we should start a view transition from the navigation
    // or from the router default
    const shouldViewTransition =
      this.shouldViewTransition ?? this.options.defaultViewTransition

    // Reset the view transition flag
    delete this.shouldViewTransition
    // Attempt to start a view transition (or just apply the changes if we can't)
    if (
      shouldViewTransition &&
      typeof document !== 'undefined' &&
      'startViewTransition' in document &&
      typeof document.startViewTransition === 'function'
    ) {
      // lib.dom.ts doesn't support viewTransition types variant yet.
      // TODO: Fix this when dom types are updated
      let startViewTransitionParams: any

      if (
        typeof shouldViewTransition === 'object' &&
        this.isViewTransitionTypesSupported
      ) {
        const next = this.latestLocation
        const prevLocation = this.state.resolvedLocation

        const resolvedViewTransitionTypes =
          typeof shouldViewTransition.types === 'function'
            ? shouldViewTransition.types(
                getLocationChangeInfo({
                  resolvedLocation: prevLocation,
                  location: next,
                }),
              )
            : shouldViewTransition.types

        startViewTransitionParams = {
          update: fn,
          types: resolvedViewTransitionTypes,
        }
      } else {
        startViewTransitionParams = fn
      }

      document.startViewTransition(startViewTransitionParams)
    } else {
      fn()
    }
  }

  updateMatch: UpdateMatchFn = (id, updater) => {
    const matchesKey = this.state.pendingMatches?.some((d) => d.id === id)
      ? 'pendingMatches'
      : this.state.matches.some((d) => d.id === id)
        ? 'matches'
        : this.state.cachedMatches.some((d) => d.id === id)
          ? 'cachedMatches'
          : ''

    if (matchesKey) {
      this.__store.setState((s) => ({
        ...s,
        [matchesKey]: s[matchesKey]?.map((d) => (d.id === id ? updater(d) : d)),
      }))
    }
  }

  getMatch: GetMatchFn = (matchId: string) => {
    const findFn = (d: { id: string }) => d.id === matchId
    return (
      this.state.cachedMatches.find(findFn) ??
      this.state.pendingMatches?.find(findFn) ??
      this.state.matches.find(findFn)
    )
  }

  loadMatches = async ({
    location,
    matches,
    preload: allPreload,
    onReady,
    updateMatch = this.updateMatch,
    sync,
  }: {
    location: ParsedLocation
    matches: Array<AnyRouteMatch>
    preload?: boolean
    onReady?: () => Promise<void>
    updateMatch?: (
      id: string,
      updater: (match: AnyRouteMatch) => AnyRouteMatch,
    ) => void
    getMatch?: (matchId: string) => AnyRouteMatch | undefined
    sync?: boolean
  }): Promise<Array<MakeRouteMatch>> => {
    let firstBadMatchIndex: number | undefined
    let rendered = false

    const triggerOnReady = async () => {
      if (!rendered) {
        rendered = true
        await onReady?.()
      }
    }

    const resolvePreload = (matchId: string) => {
      return !!(allPreload && !this.state.matches.some((d) => d.id === matchId))
    }

    // make sure the pending component is immediately rendered when hydrating a match that is not SSRed
    // the pending component was already rendered on the server and we want to keep it shown on the client until minPendingMs is reached
    if (!this.isServer && this.state.matches.some((d) => d._forcePending)) {
      triggerOnReady()
    }

    const handleRedirectAndNotFound = (match: AnyRouteMatch, err: any) => {
      if (isRedirect(err) || isNotFound(err)) {
        if (isRedirect(err)) {
          if (err.redirectHandled) {
            if (!err.options.reloadDocument) {
              throw err
            }
          }
        }

        match._nonReactive.beforeLoadPromise?.resolve()
        match._nonReactive.loaderPromise?.resolve()
        match._nonReactive.beforeLoadPromise = undefined
        match._nonReactive.loaderPromise = undefined

        updateMatch(match.id, (prev) => ({
          ...prev,
          status: isRedirect(err)
            ? 'redirected'
            : isNotFound(err)
              ? 'notFound'
              : 'error',
          isFetching: false,
          error: err,
        }))

        if (!(err as any).routeId) {
          ;(err as any).routeId = match.routeId
        }

        match._nonReactive.loadPromise?.resolve()

        if (isRedirect(err)) {
          rendered = true
          err.options._fromLocation = location
          err.redirectHandled = true
          err = this.resolveRedirect(err)
          throw err
        } else if (isNotFound(err)) {
          this._handleNotFound(matches, err, {
            updateMatch,
          })
          throw err
        }
      }
    }

    const shouldSkipLoader = (matchId: string) => {
      const match = this.getMatch(matchId)!
      // upon hydration, we skip the loader if the match has been dehydrated on the server
      if (!this.isServer && match._nonReactive.dehydrated) {
        return true
      }

      if (this.isServer) {
        if (match.ssr === false) {
          return true
        }
      }
      return false
    }

    try {
      await new Promise<void>((resolveAll, rejectAll) => {
        ;(async () => {
          try {
            const handleSerialError = (
              index: number,
              err: any,
              routerCode: string,
            ) => {
              const { id: matchId, routeId } = matches[index]!
              const route = this.looseRoutesById[routeId]!

              // Much like suspense, we use a promise here to know if
              // we've been outdated by a new loadMatches call and
              // should abort the current async operation
              if (err instanceof Promise) {
                throw err
              }

              err.routerCode = routerCode
              firstBadMatchIndex = firstBadMatchIndex ?? index
              handleRedirectAndNotFound(this.getMatch(matchId)!, err)

              try {
                route.options.onError?.(err)
              } catch (errorHandlerErr) {
                err = errorHandlerErr
                handleRedirectAndNotFound(this.getMatch(matchId)!, err)
              }

              updateMatch(matchId, (prev) => {
                prev._nonReactive.beforeLoadPromise?.resolve()
                prev._nonReactive.beforeLoadPromise = undefined
                prev._nonReactive.loadPromise?.resolve()

                return {
                  ...prev,
                  error: err,
                  status: 'error',
                  isFetching: false,
                  updatedAt: Date.now(),
                  abortController: new AbortController(),
                }
              })
            }

            for (const [index, { id: matchId, routeId }] of matches.entries()) {
              const existingMatch = this.getMatch(matchId)!
              const parentMatchId = matches[index - 1]?.id
              const parentMatch = parentMatchId
                ? this.getMatch(parentMatchId)!
                : undefined

              const route = this.looseRoutesById[routeId]!

              const pendingMs =
                route.options.pendingMs ?? this.options.defaultPendingMs

              // on the server, determine whether SSR the current match or not
              if (this.isServer) {
                let ssr: boolean | 'data-only'
                // in SPA mode, only SSR the root route
                if (this.isShell()) {
                  ssr = matchId === rootRouteId
                } else {
                  const defaultSsr = this.options.defaultSsr ?? true
                  if (parentMatch?.ssr === false) {
                    ssr = false
                  } else {
                    let tempSsr: boolean | 'data-only'
                    if (route.options.ssr === undefined) {
                      tempSsr = defaultSsr
                    } else if (typeof route.options.ssr === 'function') {
                      const { search, params } = this.getMatch(matchId)!

                      function makeMaybe(value: any, error: any) {
                        if (error) {
                          return { status: 'error' as const, error }
                        }
                        return { status: 'success' as const, value }
                      }

                      const ssrFnContext: SsrContextOptions<any, any, any> = {
                        search: makeMaybe(search, existingMatch.searchError),
                        params: makeMaybe(params, existingMatch.paramsError),
                        location,
                        matches: matches.map((match) => ({
                          index: match.index,
                          pathname: match.pathname,
                          fullPath: match.fullPath,
                          staticData: match.staticData,
                          id: match.id,
                          routeId: match.routeId,
                          search: makeMaybe(match.search, match.searchError),
                          params: makeMaybe(match.params, match.paramsError),
                          ssr: match.ssr,
                        })),
                      }
                      tempSsr =
                        (await route.options.ssr(ssrFnContext)) ?? defaultSsr
                    } else {
                      tempSsr = route.options.ssr
                    }

                    if (tempSsr === true && parentMatch?.ssr === 'data-only') {
                      ssr = 'data-only'
                    } else {
                      ssr = tempSsr
                    }
                  }
                }
                existingMatch.ssr = ssr
              }

              if (shouldSkipLoader(matchId)) {
                continue
              }

              const shouldPending = !!(
                onReady &&
                !this.isServer &&
                !resolvePreload(matchId) &&
                (route.options.loader ||
                  route.options.beforeLoad ||
                  routeNeedsPreload(route)) &&
                typeof pendingMs === 'number' &&
                pendingMs !== Infinity &&
                (route.options.pendingComponent ??
                  (this.options as any)?.defaultPendingComponent)
              )

              let executeBeforeLoad = true
              const setupPendingTimeout = () => {
                const match = this.getMatch(matchId)!
                if (
                  shouldPending &&
                  match._nonReactive.pendingTimeout === undefined
                ) {
                  const pendingTimeout = setTimeout(() => {
                    try {
                      // Update the match and prematurely resolve the loadMatches promise so that
                      // the pending component can start rendering
                      triggerOnReady()
                    } catch {}
                  }, pendingMs)
                  match._nonReactive.pendingTimeout = pendingTimeout
                }
              }
              if (
                // If we are in the middle of a load, either of these will be present
                // (not to be confused with `loadPromise`, which is always defined)
                existingMatch._nonReactive.beforeLoadPromise ||
                existingMatch._nonReactive.loaderPromise
              ) {
                setupPendingTimeout()

                // Wait for the beforeLoad to resolve before we continue
                await existingMatch._nonReactive.beforeLoadPromise
                const match = this.getMatch(matchId)!
                if (match.status === 'error') {
                  executeBeforeLoad = true
                } else if (
                  match.preload &&
                  (match.status === 'redirected' || match.status === 'notFound')
                ) {
                  handleRedirectAndNotFound(match, match.error)
                }
              }
              if (executeBeforeLoad) {
                // If we are not in the middle of a load OR the previous load failed, start it
                try {
                  const match = this.getMatch(matchId)!
                  match._nonReactive.beforeLoadPromise =
                    createControlledPromise<void>()
                  // explicitly capture the previous loadPromise
                  const prevLoadPromise = match._nonReactive.loadPromise
                  match._nonReactive.loadPromise =
                    createControlledPromise<void>(() => {
                      prevLoadPromise?.resolve()
                    })

                  const { paramsError, searchError } = this.getMatch(matchId)!

                  if (paramsError) {
                    handleSerialError(index, paramsError, 'PARSE_PARAMS')
                  }

                  if (searchError) {
                    handleSerialError(index, searchError, 'VALIDATE_SEARCH')
                  }

                  setupPendingTimeout()

                  const abortController = new AbortController()

                  const parentMatchContext =
                    parentMatch?.context ?? this.options.context ?? undefined

                  updateMatch(matchId, (prev) => ({
                    ...prev,
                    isFetching: 'beforeLoad',
                    fetchCount: prev.fetchCount + 1,
                    abortController,
                    context: {
                      ...parentMatchContext,
                      ...prev.__routeContext,
                    },
                  }))

                  const { search, params, context, cause } =
                    this.getMatch(matchId)!

                  const preload = resolvePreload(matchId)

                  const beforeLoadFnContext: BeforeLoadContextOptions<
                    any,
                    any,
                    any,
                    any,
                    any
                  > = {
                    search,
                    abortController,
                    params,
                    preload,
                    context,
                    location,
                    navigate: (opts: any) =>
                      this.navigate({ ...opts, _fromLocation: location }),
                    buildLocation: this.buildLocation,
                    cause: preload ? 'preload' : cause,
                    matches,
                  }

                  const beforeLoadContext =
                    await route.options.beforeLoad?.(beforeLoadFnContext)

                  if (
                    isRedirect(beforeLoadContext) ||
                    isNotFound(beforeLoadContext)
                  ) {
                    handleSerialError(index, beforeLoadContext, 'BEFORE_LOAD')
                  }

                  updateMatch(matchId, (prev) => {
                    return {
                      ...prev,
                      __beforeLoadContext: beforeLoadContext,
                      context: {
                        ...parentMatchContext,
                        ...prev.__routeContext,
                        ...beforeLoadContext,
                      },
                      abortController,
                    }
                  })
                } catch (err) {
                  handleSerialError(index, err, 'BEFORE_LOAD')
                }

                updateMatch(matchId, (prev) => {
                  prev._nonReactive.beforeLoadPromise?.resolve()
                  prev._nonReactive.beforeLoadPromise = undefined

                  return {
                    ...prev,
                    isFetching: false,
                  }
                })
              }
            }

            const validResolvedMatches = matches.slice(0, firstBadMatchIndex)
            const matchPromises: Array<Promise<AnyRouteMatch>> = []

            validResolvedMatches.forEach(({ id: matchId, routeId }, index) => {
              matchPromises.push(
                (async () => {
                  let loaderShouldRunAsync = false
                  let loaderIsRunningAsync = false
                  const route = this.looseRoutesById[routeId]!

                  const executeHead = async () => {
                    const match = this.getMatch(matchId)
                    // in case of a redirecting match during preload, the match does not exist
                    if (!match) {
                      return
                    }
                    const assetContext = {
                      matches,
                      match,
                      params: match.params,
                      loaderData: match.loaderData,
                    }
                    const headFnContent =
                      await route.options.head?.(assetContext)
                    const meta = headFnContent?.meta
                    const links = headFnContent?.links
                    const headScripts = headFnContent?.scripts
                    const styles = headFnContent?.styles

                    const scripts = await route.options.scripts?.(assetContext)
                    const headers = await route.options.headers?.(assetContext)
                    return {
                      meta,
                      links,
                      headScripts,
                      headers,
                      scripts,
                      styles,
                    }
                  }

                  const potentialPendingMinPromise = async () => {
                    const latestMatch = this.getMatch(matchId)!
                    if (latestMatch._nonReactive.minPendingPromise) {
                      await latestMatch._nonReactive.minPendingPromise
                    }
                  }

                  const prevMatch = this.getMatch(matchId)!
                  if (shouldSkipLoader(matchId)) {
                    if (this.isServer) {
                      const head = await executeHead()
                      updateMatch(matchId, (prev) => ({
                        ...prev,
                        ...head,
                      }))
                      return this.getMatch(matchId)!
                    }
                  }
                  // there is a loaderPromise, so we are in the middle of a load
                  else if (prevMatch._nonReactive.loaderPromise) {
                    // do not block if we already have stale data we can show
                    // but only if the ongoing load is not a preload since error handling is different for preloads
                    // and we don't want to swallow errors
                    if (
                      prevMatch.status === 'success' &&
                      !sync &&
                      !prevMatch.preload
                    ) {
                      return this.getMatch(matchId)!
                    }
                    await prevMatch._nonReactive.loaderPromise
                    const match = this.getMatch(matchId)!
                    if (match.error) {
                      handleRedirectAndNotFound(match, match.error)
                    }
                  } else {
                    const parentMatchPromise = matchPromises[index - 1] as any

                    const getLoaderContext = (): LoaderFnContext => {
                      const {
                        params,
                        loaderDeps,
                        abortController,
                        context,
                        cause,
                      } = this.getMatch(matchId)!

                      const preload = resolvePreload(matchId)

                      return {
                        params,
                        deps: loaderDeps,
                        preload: !!preload,
                        parentMatchPromise,
                        abortController: abortController,
                        context,
                        location,
                        navigate: (opts) =>
                          this.navigate({ ...opts, _fromLocation: location }),
                        cause: preload ? 'preload' : cause,
                        route,
                      }
                    }

                    // This is where all of the stale-while-revalidate magic happens
                    const age = Date.now() - this.getMatch(matchId)!.updatedAt

                    const preload = resolvePreload(matchId)

                    const staleAge = preload
                      ? (route.options.preloadStaleTime ??
                        this.options.defaultPreloadStaleTime ??
                        30_000) // 30 seconds for preloads by default
                      : (route.options.staleTime ??
                        this.options.defaultStaleTime ??
                        0)

                    const shouldReloadOption = route.options.shouldReload

                    // Default to reloading the route all the time
                    // Allow shouldReload to get the last say,
                    // if provided.
                    const shouldReload =
                      typeof shouldReloadOption === 'function'
                        ? shouldReloadOption(getLoaderContext())
                        : shouldReloadOption

                    updateMatch(matchId, (prev) => {
                      prev._nonReactive.loaderPromise =
                        createControlledPromise<void>()
                      return {
                        ...prev,
                        preload:
                          !!preload &&
                          !this.state.matches.some((d) => d.id === matchId),
                      }
                    })

                    const runLoader = async () => {
                      try {
                        // If the Matches component rendered
                        // the pending component and needs to show it for
                        // a minimum duration, we''ll wait for it to resolve
                        // before committing to the match and resolving
                        // the loadPromise

                        // Actually run the loader and handle the result
                        try {
                          if (
                            !this.isServer ||
                            (this.isServer &&
                              this.getMatch(matchId)!.ssr === true)
                          ) {
                            this.loadRouteChunk(route)
                          }

                          updateMatch(matchId, (prev) => ({
                            ...prev,
                            isFetching: 'loader',
                          }))

                          // Kick off the loader!
                          const loaderData =
                            await route.options.loader?.(getLoaderContext())

                          handleRedirectAndNotFound(
                            this.getMatch(matchId)!,
                            loaderData,
                          )
                          updateMatch(matchId, (prev) => ({
                            ...prev,
                            loaderData,
                          }))

                          // Lazy option can modify the route options,
                          // so we need to wait for it to resolve before
                          // we can use the options
                          await route._lazyPromise
                          const head = await executeHead()
                          await potentialPendingMinPromise()

                          // Last but not least, wait for the the components
                          // to be preloaded before we resolve the match
                          await route._componentsPromise
                          updateMatch(matchId, (prev) => ({
                            ...prev,
                            error: undefined,
                            status: 'success',
                            isFetching: false,
                            updatedAt: Date.now(),
                            ...head,
                          }))
                        } catch (e) {
                          let error = e

                          await potentialPendingMinPromise()

                          handleRedirectAndNotFound(this.getMatch(matchId)!, e)

                          try {
                            route.options.onError?.(e)
                          } catch (onErrorError) {
                            error = onErrorError
                            handleRedirectAndNotFound(
                              this.getMatch(matchId)!,
                              onErrorError,
                            )
                          }
                          const head = await executeHead()
                          updateMatch(matchId, (prev) => ({
                            ...prev,
                            error,
                            status: 'error',
                            isFetching: false,
                            ...head,
                          }))
                        }
                      } catch (err) {
                        const head = await executeHead()

                        updateMatch(matchId, (prev) => {
                          prev._nonReactive.loaderPromise = undefined
                          return {
                            ...prev,
                            ...head,
                          }
                        })
                        handleRedirectAndNotFound(this.getMatch(matchId)!, err)
                      }
                    }

                    // If the route is successful and still fresh, just resolve
                    const { status, invalid } = this.getMatch(matchId)!
                    loaderShouldRunAsync =
                      status === 'success' &&
                      (invalid || (shouldReload ?? age > staleAge))
                    if (preload && route.options.preload === false) {
                      // Do nothing
                    } else if (loaderShouldRunAsync && !sync) {
                      loaderIsRunningAsync = true
                      ;(async () => {
                        try {
                          await runLoader()
                          const match = this.getMatch(matchId)!
                          match._nonReactive.loaderPromise?.resolve()
                          match._nonReactive.loadPromise?.resolve()
                          match._nonReactive.loaderPromise = undefined
                        } catch (err) {
                          if (isRedirect(err)) {
                            await this.navigate(err.options)
                          }
                        }
                      })()
                    } else if (
                      status !== 'success' ||
                      (loaderShouldRunAsync && sync)
                    ) {
                      await runLoader()
                    } else {
                      // if the loader did not run, still update head.
                      // reason: parent's beforeLoad may have changed the route context
                      // and only now do we know the route context (and that the loader would not run)
                      const head = await executeHead()
                      updateMatch(matchId, (prev) => ({
                        ...prev,
                        ...head,
                      }))
                    }
                  }
                  if (!loaderIsRunningAsync) {
                    const match = this.getMatch(matchId)!
                    match._nonReactive.loaderPromise?.resolve()
                    match._nonReactive.loadPromise?.resolve()
                  }

                  updateMatch(matchId, (prev) => {
                    clearTimeout(prev._nonReactive.pendingTimeout)
                    prev._nonReactive.pendingTimeout = undefined
                    if (!loaderIsRunningAsync)
                      prev._nonReactive.loaderPromise = undefined
                    prev._nonReactive.dehydrated = undefined
                    return {
                      ...prev,
                      isFetching: loaderIsRunningAsync
                        ? prev.isFetching
                        : false,
                      invalid: false,
                    }
                  })
                  return this.getMatch(matchId)!
                })(),
              )
            })

            await Promise.all(matchPromises)

            resolveAll()
          } catch (err) {
            rejectAll(err)
          }
        })()
      })
      await triggerOnReady()
    } catch (err) {
      if (isRedirect(err) || isNotFound(err)) {
        if (isNotFound(err) && !allPreload) {
          await triggerOnReady()
        }

        throw err
      }
    }

    return matches
  }

  invalidate: InvalidateFn<
    RouterCore<
      TRouteTree,
      TTrailingSlashOption,
      TDefaultStructuralSharingOption,
      TRouterHistory,
      TDehydrated
    >
  > = (opts) => {
    const invalidate = (d: MakeRouteMatch<TRouteTree>) => {
      if (opts?.filter?.(d as MakeRouteMatchUnion<this>) ?? true) {
        return {
          ...d,
          invalid: true,
          ...(opts?.forcePending || d.status === 'error'
            ? ({ status: 'pending', error: undefined } as const)
            : undefined),
        }
      }
      return d
    }

    this.__store.setState((s) => ({
      ...s,
      matches: s.matches.map(invalidate),
      cachedMatches: s.cachedMatches.map(invalidate),
      pendingMatches: s.pendingMatches?.map(invalidate),
    }))

    this.shouldViewTransition = false
    return this.load({ sync: opts?.sync })
  }

  resolveRedirect = (redirect: AnyRedirect): AnyRedirect => {
    if (!redirect.options.href) {
      redirect.options.href = this.buildLocation(redirect.options).href
      redirect.headers.set('Location', redirect.options.href)
    }

    if (!redirect.headers.get('Location')) {
      redirect.headers.set('Location', redirect.options.href)
    }

    return redirect
  }

  clearCache: ClearCacheFn<this> = (opts) => {
    const filter = opts?.filter
    if (filter !== undefined) {
      this.__store.setState((s) => {
        return {
          ...s,
          cachedMatches: s.cachedMatches.filter(
            (m) => !filter(m as MakeRouteMatchUnion<this>),
          ),
        }
      })
    } else {
      this.__store.setState((s) => {
        return {
          ...s,
          cachedMatches: [],
        }
      })
    }
  }

  clearExpiredCache = () => {
    // This is where all of the garbage collection magic happens
    const filter = (d: MakeRouteMatch<TRouteTree>) => {
      const route = this.looseRoutesById[d.routeId]!

      if (!route.options.loader) {
        return true
      }

      // If the route was preloaded, use the preloadGcTime
      // otherwise, use the gcTime
      const gcTime =
        (d.preload
          ? (route.options.preloadGcTime ?? this.options.defaultPreloadGcTime)
          : (route.options.gcTime ?? this.options.defaultGcTime)) ??
        5 * 60 * 1000

      const isError = d.status === 'error'
      if (isError) return true

      const gcEligible = Date.now() - d.updatedAt >= gcTime
      return gcEligible
    }
    this.clearCache({ filter })
  }

  loadRouteChunk = (route: AnyRoute) => {
    if (route._lazyPromise === undefined) {
      if (route.lazyFn) {
        route._lazyPromise = route.lazyFn().then((lazyRoute) => {
          // explicitly don't copy over the lazy route's id
          const { id: _id, ...options } = lazyRoute.options
          Object.assign(route.options, options)
        })
      } else {
        route._lazyPromise = Promise.resolve()
      }
    }

    // If for some reason lazy resolves more lazy components...
    // We'll wait for that before pre attempt to preload any
    // components themselves.
    if (route._componentsPromise === undefined) {
      route._componentsPromise = route._lazyPromise.then(() =>
        Promise.all(
          componentTypes.map(async (type) => {
            const component = route.options[type]
            if ((component as any)?.preload) {
              await (component as any).preload()
            }
          }),
        ),
      )
    }
    return route._componentsPromise
  }

  preloadRoute: PreloadRouteFn<
    TRouteTree,
    TTrailingSlashOption,
    TDefaultStructuralSharingOption,
    TRouterHistory
  > = async (opts) => {
    const next = this.buildLocation(opts as any)

    let matches = this.matchRoutes(next, {
      throwOnError: true,
      preload: true,
      dest: opts,
    })

    const activeMatchIds = new Set(
      [...this.state.matches, ...(this.state.pendingMatches ?? [])].map(
        (d) => d.id,
      ),
    )

    const loadedMatchIds = new Set([
      ...activeMatchIds,
      ...this.state.cachedMatches.map((d) => d.id),
    ])

    // If the matches are already loaded, we need to add them to the cachedMatches
    batch(() => {
      matches.forEach((match) => {
        if (!loadedMatchIds.has(match.id)) {
          this.__store.setState((s) => ({
            ...s,
            cachedMatches: [...(s.cachedMatches as any), match],
          }))
        }
      })
    })

    try {
      matches = await this.loadMatches({
        matches,
        location: next,
        preload: true,
        updateMatch: (id, updater) => {
          // Don't update the match if it's currently loaded
          if (activeMatchIds.has(id)) {
            matches = matches.map((d) => (d.id === id ? updater(d) : d))
          } else {
            this.updateMatch(id, updater)
          }
        },
      })

      return matches
    } catch (err) {
      if (isRedirect(err)) {
        if (err.options.reloadDocument) {
          return undefined
        }

        return await this.preloadRoute({
          ...err.options,
          _fromLocation: next,
        })
      }
      if (!isNotFound(err)) {
        // Preload errors are not fatal, but we should still log them
        console.error(err)
      }
      return undefined
    }
  }

  matchRoute: MatchRouteFn<
    TRouteTree,
    TTrailingSlashOption,
    TDefaultStructuralSharingOption,
    TRouterHistory
  > = (location, opts) => {
    const matchLocation = {
      ...location,
      to: location.to
        ? this.resolvePathWithBase(
            (location.from || '') as string,
            location.to as string,
          )
        : undefined,
      params: location.params || {},
      leaveParams: true,
    }
    const next = this.buildLocation(matchLocation as any)

    if (opts?.pending && this.state.status !== 'pending') {
      return false
    }

    const pending =
      opts?.pending === undefined ? !this.state.isLoading : opts.pending

    const baseLocation = pending
      ? this.latestLocation
      : this.state.resolvedLocation || this.state.location

    const match = matchPathname(
      this.basepath,
      baseLocation.pathname,
      {
        ...opts,
        to: next.pathname,
      },
      this.parsePathnameCache,
    ) as any

    if (!match) {
      return false
    }
    if (location.params) {
      if (!deepEqual(match, location.params, { partial: true })) {
        return false
      }
    }

    if (match && (opts?.includeSearch ?? true)) {
      return deepEqual(baseLocation.search, next.search, { partial: true })
        ? match
        : false
    }

    return match
  }

  ssr?: {
    manifest: Manifest | undefined
  }

  serverSsr?: ServerSsr

  _handleNotFound = (
    matches: Array<AnyRouteMatch>,
    err: NotFoundError,
    {
      updateMatch = this.updateMatch,
    }: {
      updateMatch?: (
        id: string,
        updater: (match: AnyRouteMatch) => AnyRouteMatch,
      ) => void
    } = {},
  ) => {
    // Find the route that should handle the not found error
    // First check if a specific route is requested to show the error
    const routeCursor = this.routesById[err.routeId ?? ''] ?? this.routeTree
    const matchesByRouteId: Record<string, AnyRouteMatch> = {}

    // Setup routesByRouteId object for quick access
    for (const match of matches) {
      matchesByRouteId[match.routeId] = match
    }

    // Ensure a NotFoundComponent exists on the route
    if (
      !routeCursor.options.notFoundComponent &&
      (this.options as any)?.defaultNotFoundComponent
    ) {
      routeCursor.options.notFoundComponent = (
        this.options as any
      ).defaultNotFoundComponent
    }

    // Ensure we have a notFoundComponent
    invariant(
      routeCursor.options.notFoundComponent,
      'No notFoundComponent found. Please set a notFoundComponent on your route or provide a defaultNotFoundComponent to the router.',
    )

    // Find the match for this route
    const matchForRoute = matchesByRouteId[routeCursor.id]

    invariant(
      matchForRoute,
      'Could not find match for route: ' + routeCursor.id,
    )

    // Assign the error to the match - using non-null assertion since we've checked with invariant
    updateMatch(matchForRoute.id, (prev) => ({
      ...prev,
      status: 'notFound',
      error: err,
      isFetching: false,
    }))

    if ((err as any).routerCode === 'BEFORE_LOAD' && routeCursor.parentRoute) {
      err.routeId = routeCursor.parentRoute.id
      this._handleNotFound(matches, err, {
        updateMatch,
      })
    }
  }

  hasNotFoundMatch = () => {
    return this.__store.state.matches.some(
      (d) => d.status === 'notFound' || d.globalNotFound,
    )
  }
}

export class SearchParamError extends Error {}

export class PathParamError extends Error {}

const normalize = (str: string) =>
  str.endsWith('/') && str.length > 1 ? str.slice(0, -1) : str
function comparePaths(a: string, b: string) {
  return normalize(a) === normalize(b)
}

// A function that takes an import() argument which is a function and returns a new function that will
// proxy arguments from the caller to the imported function, retaining all type
// information along the way
export function lazyFn<
  T extends Record<string, (...args: Array<any>) => any>,
  TKey extends keyof T = 'default',
>(fn: () => Promise<T>, key?: TKey) {
  return async (
    ...args: Parameters<T[TKey]>
  ): Promise<Awaited<ReturnType<T[TKey]>>> => {
    const imported = await fn()
    return imported[key || 'default'](...args)
  }
}

export function getInitialRouterState(
  location: ParsedLocation,
): RouterState<any> {
  return {
    loadedAt: 0,
    isLoading: false,
    isTransitioning: false,
    status: 'idle',
    resolvedLocation: undefined,
    location,
    matches: [],
    pendingMatches: [],
    cachedMatches: [],
    statusCode: 200,
  }
}

function validateSearch(validateSearch: AnyValidator, input: unknown): unknown {
  if (validateSearch == null) return {}

  if ('~standard' in validateSearch) {
    const result = validateSearch['~standard'].validate(input)

    if (result instanceof Promise)
      throw new SearchParamError('Async validation not supported')

    if (result.issues)
      throw new SearchParamError(JSON.stringify(result.issues, undefined, 2), {
        cause: result,
      })

    return result.value
  }

  if ('parse' in validateSearch) {
    return validateSearch.parse(input)
  }

  if (typeof validateSearch === 'function') {
    return validateSearch(input)
  }

  return {}
}

export const componentTypes = [
  'component',
  'errorComponent',
  'pendingComponent',
  'notFoundComponent',
] as const

function routeNeedsPreload(route: AnyRoute) {
  for (const componentType of componentTypes) {
    if ((route.options[componentType] as any)?.preload) {
      return true
    }
  }
  return false
}

interface RouteLike {
  id: string
  isRoot?: boolean
  path?: string
  fullPath: string
  rank?: number
  parentRoute?: RouteLike
  children?: Array<RouteLike>
  options?: {
    caseSensitive?: boolean
    isVirtualLayout?: boolean
  }
}

export type ProcessRouteTreeResult<TRouteLike extends RouteLike> = {
  routesById: Record<string, TRouteLike>
  routesByPath: Record<string, TRouteLike>
  flatRoutes: Array<TRouteLike>
}

const REQUIRED_PARAM_BASE_SCORE = 0.5
const OPTIONAL_PARAM_BASE_SCORE = 0.4
const WILDCARD_PARAM_BASE_SCORE = 0.25
const BOTH_PRESENCE_BASE_SCORE = 0.05
const PREFIX_PRESENCE_BASE_SCORE = 0.02
const SUFFIX_PRESENCE_BASE_SCORE = 0.01
const PREFIX_LENGTH_SCORE_MULTIPLIER = 0.0002
const SUFFIX_LENGTH_SCORE_MULTIPLIER = 0.0001

function handleParam(segment: Segment, baseScore: number) {
  if (segment.prefixSegment && segment.suffixSegment) {
    return (
      baseScore +
      BOTH_PRESENCE_BASE_SCORE +
      PREFIX_LENGTH_SCORE_MULTIPLIER * segment.prefixSegment.length +
      SUFFIX_LENGTH_SCORE_MULTIPLIER * segment.suffixSegment.length
    )
  }

  if (segment.prefixSegment) {
    return (
      baseScore +
      PREFIX_PRESENCE_BASE_SCORE +
      PREFIX_LENGTH_SCORE_MULTIPLIER * segment.prefixSegment.length
    )
  }

  if (segment.suffixSegment) {
    return (
      baseScore +
      SUFFIX_PRESENCE_BASE_SCORE +
      SUFFIX_LENGTH_SCORE_MULTIPLIER * segment.suffixSegment.length
    )
  }

  return baseScore
}

export function processRouteTree<TRouteLike extends RouteLike>({
  routeTree,
  initRoute,
}: {
  routeTree: TRouteLike
  initRoute?: (route: TRouteLike, index: number) => void
}): ProcessRouteTreeResult<TRouteLike> {
  const routesById = {} as Record<string, TRouteLike>
  const routesByPath = {} as Record<string, TRouteLike>

  const recurseRoutes = (childRoutes: Array<TRouteLike>) => {
    childRoutes.forEach((childRoute, i) => {
      initRoute?.(childRoute, i)

      const existingRoute = routesById[childRoute.id]

      invariant(
        !existingRoute,
        `Duplicate routes found with id: ${String(childRoute.id)}`,
      )

      routesById[childRoute.id] = childRoute

      if (!childRoute.isRoot && childRoute.path) {
        const trimmedFullPath = trimPathRight(childRoute.fullPath)
        if (
          !routesByPath[trimmedFullPath] ||
          childRoute.fullPath.endsWith('/')
        ) {
          routesByPath[trimmedFullPath] = childRoute
        }
      }

      const children = childRoute.children as Array<TRouteLike>

      if (children?.length) {
        recurseRoutes(children)
      }
    })
  }

  recurseRoutes([routeTree])

  const scoredRoutes: Array<{
    child: TRouteLike
    trimmed: string
    parsed: ReadonlyArray<Segment>
    index: number
    scores: Array<number>
    hasStaticAfter: boolean
    optionalParamCount: number
  }> = []

  const routes: Array<TRouteLike> = Object.values(routesById)

  routes.forEach((d, i) => {
    if (d.isRoot || !d.path) {
      return
    }

    const trimmed = trimPathLeft(d.fullPath)
    let parsed = parsePathname(trimmed)

    // Removes the leading slash if it is not the only remaining segment
    let skip = 0
    while (parsed.length > skip + 1 && parsed[skip]?.value === '/') {
      skip++
    }
    if (skip > 0) parsed = parsed.slice(skip)

    let optionalParamCount = 0
    let hasStaticAfter = false
    const scores = parsed.map((segment, index) => {
      if (segment.value === '/') {
        return 0.75
      }

      let baseScore: number | undefined = undefined
      if (segment.type === SEGMENT_TYPE_PARAM) {
        baseScore = REQUIRED_PARAM_BASE_SCORE
      } else if (segment.type === SEGMENT_TYPE_OPTIONAL_PARAM) {
        baseScore = OPTIONAL_PARAM_BASE_SCORE
        optionalParamCount++
      } else if (segment.type === SEGMENT_TYPE_WILDCARD) {
        baseScore = WILDCARD_PARAM_BASE_SCORE
      }

      if (baseScore) {
        // if there is any static segment (that is not an index) after a required / optional param,
        // we will boost this param so it ranks higher than a required/optional param without a static segment after it
        // JUST FOR SORTING, NOT FOR MATCHING
        for (let i = index + 1; i < parsed.length; i++) {
          const nextSegment = parsed[i]!
          if (
            nextSegment.type === SEGMENT_TYPE_PATHNAME &&
            nextSegment.value !== '/'
          ) {
            hasStaticAfter = true
            return handleParam(segment, baseScore + 0.2)
          }
        }

        return handleParam(segment, baseScore)
      }

      return 1
    })

    scoredRoutes.push({
      child: d,
      trimmed,
      parsed,
      index: i,
      scores,
      optionalParamCount,
      hasStaticAfter,
    })
  })

  const flatRoutes = scoredRoutes
    .sort((a, b) => {
      const minLength = Math.min(a.scores.length, b.scores.length)

      // Sort by segment-by-segment score comparison ONLY for the common prefix
      for (let i = 0; i < minLength; i++) {
        if (a.scores[i] !== b.scores[i]) {
          return b.scores[i]! - a.scores[i]!
        }
      }

      // If all common segments have equal scores, then consider length and specificity
      if (a.scores.length !== b.scores.length) {
        // If different number of optional parameters, fewer optional parameters wins (more specific)
        // only if both or none of the routes has static segments after the params
        if (a.optionalParamCount !== b.optionalParamCount) {
          if (a.hasStaticAfter === b.hasStaticAfter) {
            return a.optionalParamCount - b.optionalParamCount
          } else if (a.hasStaticAfter && !b.hasStaticAfter) {
            return -1
          } else if (!a.hasStaticAfter && b.hasStaticAfter) {
            return 1
          }
        }

        // If same number of optional parameters, longer path wins (for static segments)
        return b.scores.length - a.scores.length
      }

      // Sort by min available parsed value for alphabetical ordering
      for (let i = 0; i < minLength; i++) {
        if (a.parsed[i]!.value !== b.parsed[i]!.value) {
          return a.parsed[i]!.value > b.parsed[i]!.value ? 1 : -1
        }
      }

      // Sort by original index
      return a.index - b.index
    })
    .map((d, i) => {
      d.child.rank = i
      return d.child
    })

  return { routesById, routesByPath, flatRoutes }
}

export function getMatchedRoutes<TRouteLike extends RouteLike>({
  pathname,
  routePathname,
  basepath,
  caseSensitive,
  routesByPath,
  routesById,
  flatRoutes,
  parseCache,
}: {
  pathname: string
  routePathname?: string
  basepath: string
  caseSensitive?: boolean
  routesByPath: Record<string, TRouteLike>
  routesById: Record<string, TRouteLike>
  flatRoutes: Array<TRouteLike>
  parseCache?: ParsePathnameCache
}) {
  let routeParams: Record<string, string> = {}
  const trimmedPath = trimPathRight(pathname)
  const getMatchedParams = (route: TRouteLike) => {
    const result = matchPathname(
      basepath,
      trimmedPath,
      {
        to: route.fullPath,
        caseSensitive: route.options?.caseSensitive ?? caseSensitive,
        // we need fuzzy matching for `notFoundMode: 'fuzzy'`
        fuzzy: true,
      },
      parseCache,
    )
    return result
  }

  let foundRoute: TRouteLike | undefined =
    routePathname !== undefined ? routesByPath[routePathname] : undefined
  if (foundRoute) {
    routeParams = getMatchedParams(foundRoute)!
  } else {
<<<<<<< HEAD
    foundRoute = flatRoutes.find((route) => {
      if (route.options?.isVirtualLayout) return false

=======
    // iterate over flatRoutes to find the best match
    // if we find a fuzzy matching route, keep looking for a perfect fit
    let fuzzyMatch:
      | { foundRoute: TRouteLike; routeParams: Record<string, string> }
      | undefined = undefined
    for (const route of flatRoutes) {
>>>>>>> 6999fd9d
      const matchedParams = getMatchedParams(route)

      if (matchedParams) {
        if (
          route.path !== '/' &&
          (matchedParams as Record<string, string>)['**']
        ) {
          if (!fuzzyMatch) {
            fuzzyMatch = { foundRoute: route, routeParams: matchedParams }
          }
        } else {
          foundRoute = route
          routeParams = matchedParams
          break
        }
      }
    }
    // did not find a perfect fit, so take the fuzzy matching route if it exists
    if (!foundRoute && fuzzyMatch) {
      foundRoute = fuzzyMatch.foundRoute
      routeParams = fuzzyMatch.routeParams
    }
  }

  let routeCursor: TRouteLike = foundRoute || routesById[rootRouteId]!

  const matchedRoutes: Array<TRouteLike> = [routeCursor]

  while (routeCursor.parentRoute) {
    routeCursor = routeCursor.parentRoute as TRouteLike
    matchedRoutes.push(routeCursor)
  }
  matchedRoutes.reverse()

  return { matchedRoutes, routeParams, foundRoute }
}

function applySearchMiddleware({
  search,
  dest,
  destRoutes,
  _includeValidateSearch,
}: {
  search: any
  dest: BuildNextOptions
  destRoutes: Array<AnyRoute>
  _includeValidateSearch: boolean | undefined
}) {
  const allMiddlewares =
    destRoutes.reduce(
      (acc, route) => {
        const middlewares: Array<SearchMiddleware<any>> = []

        if ('search' in route.options) {
          if (route.options.search?.middlewares) {
            middlewares.push(...route.options.search.middlewares)
          }
        }
        // TODO remove preSearchFilters and postSearchFilters in v2
        else if (
          route.options.preSearchFilters ||
          route.options.postSearchFilters
        ) {
          const legacyMiddleware: SearchMiddleware<any> = ({
            search,
            next,
          }) => {
            let nextSearch = search

            if (
              'preSearchFilters' in route.options &&
              route.options.preSearchFilters
            ) {
              nextSearch = route.options.preSearchFilters.reduce(
                (prev, next) => next(prev),
                search,
              )
            }

            const result = next(nextSearch)

            if (
              'postSearchFilters' in route.options &&
              route.options.postSearchFilters
            ) {
              return route.options.postSearchFilters.reduce(
                (prev, next) => next(prev),
                result,
              )
            }

            return result
          }
          middlewares.push(legacyMiddleware)
        }

        if (_includeValidateSearch && route.options.validateSearch) {
          const validate: SearchMiddleware<any> = ({ search, next }) => {
            const result = next(search)
            try {
              const validatedSearch = {
                ...result,
                ...(validateSearch(route.options.validateSearch, result) ??
                  undefined),
              }
              return validatedSearch
            } catch {
              // ignore errors here because they are already handled in matchRoutes
              return result
            }
          }

          middlewares.push(validate)
        }

        return acc.concat(middlewares)
      },
      [] as Array<SearchMiddleware<any>>,
    ) ?? []

  // the chain ends here since `next` is not called
  const final: SearchMiddleware<any> = ({ search }) => {
    if (!dest.search) {
      return {}
    }
    if (dest.search === true) {
      return search
    }
    return functionalUpdate(dest.search, search)
  }

  allMiddlewares.push(final)

  const applyNext = (index: number, currentSearch: any): any => {
    // no more middlewares left, return the current search
    if (index >= allMiddlewares.length) {
      return currentSearch
    }

    const middleware = allMiddlewares[index]!

    const next = (newSearch: any): any => {
      return applyNext(index + 1, newSearch)
    }

    return middleware({ search: currentSearch, next })
  }

  // Start applying middlewares
  return applyNext(0, search)
}<|MERGE_RESOLUTION|>--- conflicted
+++ resolved
@@ -3452,18 +3452,14 @@
   if (foundRoute) {
     routeParams = getMatchedParams(foundRoute)!
   } else {
-<<<<<<< HEAD
-    foundRoute = flatRoutes.find((route) => {
-      if (route.options?.isVirtualLayout) return false
-
-=======
     // iterate over flatRoutes to find the best match
     // if we find a fuzzy matching route, keep looking for a perfect fit
     let fuzzyMatch:
       | { foundRoute: TRouteLike; routeParams: Record<string, string> }
       | undefined = undefined
     for (const route of flatRoutes) {
->>>>>>> 6999fd9d
+      if (route.options?.isVirtualLayout) return false
+
       const matchedParams = getMatchedParams(route)
 
       if (matchedParams) {
