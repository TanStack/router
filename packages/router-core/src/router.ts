import { Store, batch } from '@tanstack/store'
import { createBrowserHistory, parseHref } from '@tanstack/history'
import {
  createControlledPromise,
  deepEqual,
  findLast,
  functionalUpdate,
  last,
  replaceEqualDeep,
} from './utils'
import { processRouteTree } from './process-route-tree'
import {
  cleanPath,
  interpolatePath,
  matchPathname,
  resolvePath,
  trimPath,
  trimPathRight,
} from './path'
import { isNotFound } from './not-found'
import { setupScrollRestoration } from './scroll-restoration'
import { defaultParseSearch, defaultStringifySearch } from './searchParams'
import { rootRouteId } from './root'
import { isRedirect, redirect } from './redirect'
import { createLRUCache } from './lru-cache'
import { loadMatches, loadRouteChunk, routeNeedsPreload } from './load-matches'
import {
  composeRewrites,
  executeRewriteInput,
  executeRewriteOutput,
  rewriteBasepath,
} from './rewrite'
import type { ParsePathnameCache } from './path'
import type { SearchParser, SearchSerializer } from './searchParams'
import type { AnyRedirect, ResolvedRedirect } from './redirect'
import type {
  HistoryLocation,
  HistoryState,
  ParsedHistoryState,
  RouterHistory,
} from '@tanstack/history'
import type {
  Awaitable,
  Constrain,
  ControlledPromise,
  NoInfer,
  NonNullableUpdater,
  PickAsRequired,
  Updater,
} from './utils'
import type { ParsedLocation } from './location'
import type {
  AnyContext,
  AnyRoute,
  AnyRouteWithContext,
  MakeRemountDepsOptionsUnion,
  RouteContextOptions,
  RouteLike,
  RouteMask,
  SearchMiddleware,
} from './route'
import type {
  FullSearchSchema,
  RouteById,
  RoutePaths,
  RoutesById,
  RoutesByPath,
} from './routeInfo'
import type {
  AnyRouteMatch,
  MakeRouteMatch,
  MakeRouteMatchUnion,
  MatchRouteOptions,
} from './Matches'
import type {
  BuildLocationFn,
  CommitLocationOptions,
  NavigateFn,
} from './RouterProvider'
import type { Manifest } from './manifest'
import type { AnySchema, AnyValidator } from './validators'
import type { NavigateOptions, ResolveRelativePath, ToOptions } from './link'
import type { NotFoundError } from './not-found'
import type {
  AnySerializationAdapter,
  ValidateSerializableInput,
} from './ssr/serializer/transformer'
// import type { AnyRouterConfig } from './config'

export type ControllablePromise<T = any> = Promise<T> & {
  resolve: (value: T) => void
  reject: (value?: any) => void
}

export type InjectedHtmlEntry = Promise<string>

export interface Register {
  // Lots of things on here like...
  // router
  // config
  // ssr
}

export type RegisteredRouter<TRegister = Register> = TRegister extends {
  router: infer TRouter
}
  ? TRouter
  : AnyRouter

export type RegisteredConfigType<TRegister, TKey> = TRegister extends {
  config: infer TConfig
}
  ? TConfig extends {
      '~types': infer TTypes
    }
    ? TKey extends keyof TTypes
      ? TTypes[TKey]
      : unknown
    : unknown
  : unknown

export type DefaultRemountDepsFn<TRouteTree extends AnyRoute> = (
  opts: MakeRemountDepsOptionsUnion<TRouteTree>,
) => any

export interface DefaultRouterOptionsExtensions {}

export interface RouterOptionsExtensions
  extends DefaultRouterOptionsExtensions {}

export type SSROption = boolean | 'data-only'

export interface RouterOptions<
  TRouteTree extends AnyRoute,
  TTrailingSlashOption extends TrailingSlashOption,
  TDefaultStructuralSharingOption extends boolean = false,
  TRouterHistory extends RouterHistory = RouterHistory,
  TDehydrated = undefined,
> extends RouterOptionsExtensions {
  /**
   * The history object that will be used to manage the browser history.
   *
   * If not provided, a new createBrowserHistory instance will be created and used.
   *
   * @link [API Docs](https://tanstack.com/router/latest/docs/framework/react/api/router/RouterOptionsType#history-property)
   * @link [Guide](https://tanstack.com/router/latest/docs/framework/react/guide/history-types)
   */
  history?: TRouterHistory
  /**
   * A function that will be used to stringify search params when generating links.
   *
   * @default defaultStringifySearch
   * @link [API Docs](https://tanstack.com/router/latest/docs/framework/react/api/router/RouterOptionsType#stringifysearch-method)
   * @link [Guide](https://tanstack.com/router/latest/docs/framework/react/guide/custom-search-param-serialization)
   */
  stringifySearch?: SearchSerializer
  /**
   * A function that will be used to parse search params when parsing the current location.
   *
   * @default defaultParseSearch
   * @link [API Docs](https://tanstack.com/router/latest/docs/framework/react/api/router/RouterOptionsType#parsesearch-method)
   * @link [Guide](https://tanstack.com/router/latest/docs/framework/react/guide/custom-search-param-serialization)
   */
  parseSearch?: SearchParser
  /**
   * If `false`, routes will not be preloaded by default in any way.
   *
   * If `'intent'`, routes will be preloaded by default when the user hovers over a link or a `touchstart` event is detected on a `<Link>`.
   *
   * If `'viewport'`, routes will be preloaded by default when they are within the viewport.
   *
   * @default false
   * @link [API Docs](https://tanstack.com/router/latest/docs/framework/react/api/router/RouterOptionsType#defaultpreload-property)
   * @link [Guide](https://tanstack.com/router/latest/docs/framework/react/guide/preloading)
   */
  defaultPreload?: false | 'intent' | 'viewport' | 'render'
  /**
   * The delay in milliseconds that a route must be hovered over or touched before it is preloaded.
   *
   * @default 50
   * @link [API Docs](https://tanstack.com/router/latest/docs/framework/react/api/router/RouterOptionsType#defaultpreloaddelay-property)
   * @link [Guide](https://tanstack.com/router/latest/docs/framework/react/guide/preloading#preload-delay)
   */
  defaultPreloadDelay?: number
  /**
   * The default `preloadIntentProximity` a route should use if no preloadIntentProximity is provided.
   *
   * @default 0
   * @link [API Docs](https://tanstack.com/router/latest/docs/framework/react/api/router/RouterOptionsType#defaultpreloadintentproximity-property)
   * @link [Guide](https://tanstack.com/router/latest/docs/framework/react/guide/preloading#preload-intent-proximity)
   */
  defaultPreloadIntentProximity?: number
  /**
   * The default `pendingMs` a route should use if no pendingMs is provided.
   *
   * @default 1000
   * @link [API Docs](https://tanstack.com/router/latest/docs/framework/react/api/router/RouterOptionsType#defaultpendingms-property)
   * @link [Guide](https://tanstack.com/router/latest/docs/framework/react/guide/data-loading#avoiding-pending-component-flash)
   */
  defaultPendingMs?: number
  /**
   * The default `pendingMinMs` a route should use if no pendingMinMs is provided.
   *
   * @default 500
   * @link [API Docs](https://tanstack.com/router/latest/docs/framework/react/api/router/RouterOptionsType#defaultpendingminms-property)
   * @link [Guide](https://tanstack.com/router/latest/docs/framework/react/guide/data-loading#avoiding-pending-component-flash)
   */
  defaultPendingMinMs?: number
  /**
   * The default `staleTime` a route should use if no staleTime is provided. This is the time in milliseconds that a route will be considered fresh.
   *
   * @default 0
   * @link [API Docs](https://tanstack.com/router/latest/docs/framework/react/api/router/RouterOptionsType#defaultstaletime-property)
   * @link [Guide](https://tanstack.com/router/latest/docs/framework/react/guide/data-loading#key-options)
   */
  defaultStaleTime?: number
  /**
   * The default `preloadStaleTime` a route should use if no preloadStaleTime is provided.
   *
   * @default 30_000 `(30 seconds)`
   * @link [API Docs](https://tanstack.com/router/latest/docs/framework/react/api/router/RouterOptionsType#defaultpreloadstaletime-property)
   * @link [Guide](https://tanstack.com/router/latest/docs/framework/react/guide/preloading)
   */
  defaultPreloadStaleTime?: number
  /**
   * The default `defaultPreloadGcTime` a route should use if no preloadGcTime is provided.
   *
   * @default 1_800_000 `(30 minutes)`
   * @link [API Docs](https://tanstack.com/router/latest/docs/framework/react/api/router/RouterOptionsType#defaultpreloadgctime-property)
   * @link [Guide](https://tanstack.com/router/latest/docs/framework/react/guide/preloading)
   */
  defaultPreloadGcTime?: number
  /**
   * If `true`, route navigations will called using `document.startViewTransition()`.
   *
   * If the browser does not support this api, this option will be ignored.
   *
   * See [MDN](https://developer.mozilla.org/en-US/docs/Web/API/Document/startViewTransition) for more information on how this function works.
   *
   * @link [API Docs](https://tanstack.com/router/latest/docs/framework/react/api/router/RouterOptionsType#defaultviewtransition-property)
   */
  defaultViewTransition?: boolean | ViewTransitionOptions
  /**
   * The default `hashScrollIntoView` a route should use if no hashScrollIntoView is provided while navigating
   *
   * See [MDN](https://developer.mozilla.org/en-US/docs/Web/API/Element/scrollIntoView) for more information on `ScrollIntoViewOptions`.
   *
   * @link [API Docs](https://tanstack.com/router/latest/docs/framework/react/api/router/RouterOptionsType#defaulthashscrollintoview-property)
   */
  defaultHashScrollIntoView?: boolean | ScrollIntoViewOptions
  /**
   * @default 'fuzzy'
   * @link [API Docs](https://tanstack.com/router/latest/docs/framework/react/api/router/RouterOptionsType#notfoundmode-property)
   * @link [Guide](https://tanstack.com/router/latest/docs/framework/react/guide/not-found-errors#the-notfoundmode-option)
   */
  notFoundMode?: 'root' | 'fuzzy'
  /**
   * The default `gcTime` a route should use if no gcTime is provided.
   *
   * @default 1_800_000 `(30 minutes)`
   * @link [API Docs](https://tanstack.com/router/latest/docs/framework/react/api/router/RouterOptionsType#defaultgctime-property)
   * @link [Guide](https://tanstack.com/router/latest/docs/framework/react/guide/data-loading#key-options)
   */
  defaultGcTime?: number
  /**
   * If `true`, all routes will be matched as case-sensitive.
   *
   * @default false
   * @link [API Docs](https://tanstack.com/router/latest/docs/framework/react/api/router/RouterOptionsType#casesensitive-property)
   */
  caseSensitive?: boolean
  /**
   *
   * The route tree that will be used to configure the router instance.
   *
   * @link [API Docs](https://tanstack.com/router/latest/docs/framework/react/api/router/RouterOptionsType#routetree-property)
   * @link [Guide](https://tanstack.com/router/latest/docs/framework/react/routing/route-trees)
   */
  routeTree?: TRouteTree
  /**
   * The basepath for then entire router. This is useful for mounting a router instance at a subpath.
   *
   * @deprecated - use `rewrite.input` with the new `rewriteBasepath` utility instead:
   * ```ts
   * const router = createRouter({
   *   routeTree,
   *   rewrite: rewriteBasepath('/basepath')
   *   // Or wrap existing rewrite functionality
   *   rewrite: rewriteBasepath('/basepath', {
   *     output: ({ url }) => {...},
   *     input: ({ url }) => {...},
   *   })
   * })
   * ```
   * @default '/'
   * @link [API Docs](https://tanstack.com/router/latest/docs/framework/react/api/router/RouterOptionsType#basepath-property)
   */
  basepath?: string
  /**
   * The root context that will be provided to all routes in the route tree.
   *
   * This can be used to provide a context to all routes in the tree without having to provide it to each route individually.
   *
   * Optional or required if the root route was created with [`createRootRouteWithContext()`](https://tanstack.com/router/latest/docs/framework/react/api/router/createRootRouteWithContextFunction).
   *
   * @link [API Docs](https://tanstack.com/router/latest/docs/framework/react/api/router/RouterOptionsType#context-property)
   * @link [Guide](https://tanstack.com/router/latest/docs/framework/react/guide/router-context)
   */
  context?: InferRouterContext<TRouteTree>

  additionalContext?: any

  /**
   * A function that will be called when the router is dehydrated.
   *
   * The return value of this function will be serialized and stored in the router's dehydrated state.
   *
   * @link [API Docs](https://tanstack.com/router/latest/docs/framework/react/api/router/RouterOptionsType#dehydrate-method)
   * @link [Guide](https://tanstack.com/router/latest/docs/framework/react/guide/external-data-loading#critical-dehydrationhydration)
   */
  dehydrate?: () => Constrain<
    TDehydrated,
    ValidateSerializableInput<Register, TDehydrated>
  >
  /**
   * A function that will be called when the router is hydrated.
   *
   * @link [API Docs](https://tanstack.com/router/latest/docs/framework/react/api/router/RouterOptionsType#hydrate-method)
   * @link [Guide](https://tanstack.com/router/latest/docs/framework/react/guide/external-data-loading#critical-dehydrationhydration)
   */
  hydrate?: (dehydrated: TDehydrated) => Awaitable<void>
  /**
   * An array of route masks that will be used to mask routes in the route tree.
   *
   * Route masking is when you display a route at a different path than the one it is configured to match, like a modal popup that when shared will unmask to the modal's content instead of the modal's context.
   *
   * @link [API Docs](https://tanstack.com/router/latest/docs/framework/react/api/router/RouterOptionsType#routemasks-property)
   * @link [Guide](https://tanstack.com/router/latest/docs/framework/react/guide/route-masking)
   */
  routeMasks?: Array<RouteMask<TRouteTree>>
  /**
   * If `true`, route masks will, by default, be removed when the page is reloaded.
   *
   * This can be overridden on a per-mask basis by setting the `unmaskOnReload` option on the mask, or on a per-navigation basis by setting the `unmaskOnReload` option in the `Navigate` options.
   *
   * @default false
   * @link [API Docs](https://tanstack.com/router/latest/docs/framework/react/api/router/RouterOptionsType#unmaskonreload-property)
   * @link [Guide](https://tanstack.com/router/latest/docs/framework/react/guide/route-masking#unmasking-on-page-reload)
   */
  unmaskOnReload?: boolean

  /**
   * Use `notFoundComponent` instead.
   *
   * @deprecated
   * See https://tanstack.com/router/v1/docs/guide/not-found-errors#migrating-from-notfoundroute for more info.
   * @link [API Docs](https://tanstack.com/router/latest/docs/framework/react/api/router/RouterOptionsType#notfoundroute-property)
   */
  notFoundRoute?: AnyRoute
  /**
   * Configures how trailing slashes are treated.
   *
   * - `'always'` will add a trailing slash if not present
   * - `'never'` will remove the trailing slash if present
   * - `'preserve'` will not modify the trailing slash.
   *
   * @default 'never'
   * @link [API Docs](https://tanstack.com/router/latest/docs/framework/react/api/router/RouterOptionsType#trailingslash-property)
   */
  trailingSlash?: TTrailingSlashOption
  /**
   * While usually automatic, sometimes it can be useful to force the router into a server-side state, e.g. when using the router in a non-browser environment that has access to a global.document object.
   *
   * @default typeof document !== 'undefined'
   * @link [API Docs](https://tanstack.com/router/latest/docs/framework/react/api/router/RouterOptionsType#isserver-property)
   */
  isServer?: boolean

  /**
   * @default false
   */
  isShell?: boolean

  /**
   * @default false
   */
  isPrerendering?: boolean

  /**
   * The default `ssr` a route should use if no `ssr` is provided.
   *
   * @default true
   */
  defaultSsr?: SSROption

  search?: {
    /**
     * Configures how unknown search params (= not returned by any `validateSearch`) are treated.
     *
     * @default false
     * @link [API Docs](https://tanstack.com/router/latest/docs/framework/react/api/router/RouterOptionsType#search.strict-property)
     */
    strict?: boolean
  }

  /**
   * Configures whether structural sharing is enabled by default for fine-grained selectors.
   *
   * @link [API Docs](https://tanstack.com/router/latest/docs/framework/react/api/router/RouterOptionsType#defaultstructuralsharing-property)
   */
  defaultStructuralSharing?: TDefaultStructuralSharingOption

  /**
   * Configures which URI characters are allowed in path params that would ordinarily be escaped by encodeURIComponent.
   *
   * @link [API Docs](https://tanstack.com/router/latest/docs/framework/react/api/router/RouterOptionsType#pathparamsallowedcharacters-property)
   * @link [Guide](https://tanstack.com/router/latest/docs/framework/react/guide/path-params#allowed-characters)
   */
  pathParamsAllowedCharacters?: Array<
    ';' | ':' | '@' | '&' | '=' | '+' | '$' | ','
  >

  defaultRemountDeps?: DefaultRemountDepsFn<TRouteTree>

  /**
   * If `true`, scroll restoration will be enabled
   *
   * @default false
   */
  scrollRestoration?:
    | boolean
    | ((opts: { location: ParsedLocation }) => boolean)

  /**
   * A function that will be called to get the key for the scroll restoration cache.
   *
   * @default (location) => location.href
   */
  getScrollRestorationKey?: (location: ParsedLocation) => string
  /**
   * The default behavior for scroll restoration.
   *
   * @default 'auto'
   */
  scrollRestorationBehavior?: ScrollBehavior
  /**
   * An array of selectors that will be used to scroll to the top of the page in addition to `window`
   *
   * @default ['window']
   */
  scrollToTopSelectors?: Array<string | (() => Element | null | undefined)>

  /**
   * When `true`, disables the global catch boundary that normally wraps all route matches.
   * This allows unhandled errors to bubble up to top-level error handlers in the browser.
   *
   * Useful for testing tools (like Storybook Test Runner), error reporting services,
   * and debugging scenarios where you want errors to reach the browser's global error handlers.
   *
   * @default false
   */
  disableGlobalCatchBoundary?: boolean

  serializationAdapters?: ReadonlyArray<AnySerializationAdapter>
  /**
   * Configures how the router will rewrite the location between the actual href and the internal href of the router.
   *
   * @default undefined
   * @description You can provide a custom rewrite pair (in/out) or use the utilities like `rewriteBasepath` as a convenience for common use cases, or even do both!
   * This is useful for basepath rewriting, shifting data from the origin to the path (for things like )
   */
  rewrite?: LocationRewrite
  origin?: string
  ssr?: {
    nonce?: string
  }
}

export type LocationRewrite = {
  /**
   * A function that will be called to rewrite the URL before it is interpreted by the router from the history instance.
   * Utilities like `rewriteBasepath` are provided as a convenience for common use cases.
   *
   * @default undefined
   */
  input?: LocationRewriteFunction
  /**
   * A function that will be called to rewrite the URL before it is committed to the actual history instance from the router.
   * Utilities like `rewriteBasepath` are provided as a convenience for common use cases.
   *
   * @default undefined
   */
  output?: LocationRewriteFunction
}

/**
 * A function that will be called to rewrite the URL.
 *
 * @param url The URL to rewrite.
 * @returns The rewritten URL (as a URL instance or full href string) or undefined if no rewrite is needed.
 */
export type LocationRewriteFunction = ({
  url,
}: {
  url: URL
}) => undefined | string | URL

export interface RouterState<
  in out TRouteTree extends AnyRoute = AnyRoute,
  in out TRouteMatch = MakeRouteMatchUnion,
> {
  status: 'pending' | 'idle'
  loadedAt: number
  isLoading: boolean
  isTransitioning: boolean
  matches: Array<TRouteMatch>
  pendingMatches?: Array<TRouteMatch>
  cachedMatches: Array<TRouteMatch>
  location: ParsedLocation<FullSearchSchema<TRouteTree>>
  resolvedLocation?: ParsedLocation<FullSearchSchema<TRouteTree>>
  statusCode: number
  redirect?: AnyRedirect
}

export interface BuildNextOptions {
  to?: string | number | null
  params?: true | Updater<unknown>
  search?: true | Updater<unknown>
  hash?: true | Updater<string>
  state?: true | NonNullableUpdater<ParsedHistoryState, HistoryState>
  mask?: {
    to?: string | number | null
    params?: true | Updater<unknown>
    search?: true | Updater<unknown>
    hash?: true | Updater<string>
    state?: true | NonNullableUpdater<ParsedHistoryState, HistoryState>
    unmaskOnReload?: boolean
  }
  from?: string
  href?: string
  _fromLocation?: ParsedLocation
  unsafeRelative?: 'path'
  _isNavigate?: boolean
}

type NavigationEventInfo = {
  fromLocation?: ParsedLocation
  toLocation: ParsedLocation
  pathChanged: boolean
  hrefChanged: boolean
  hashChanged: boolean
}

export interface RouterEvents {
  onBeforeNavigate: {
    type: 'onBeforeNavigate'
  } & NavigationEventInfo
  onBeforeLoad: {
    type: 'onBeforeLoad'
  } & NavigationEventInfo
  onLoad: {
    type: 'onLoad'
  } & NavigationEventInfo
  onResolved: {
    type: 'onResolved'
  } & NavigationEventInfo
  onBeforeRouteMount: {
    type: 'onBeforeRouteMount'
  } & NavigationEventInfo
  onRendered: {
    type: 'onRendered'
  } & NavigationEventInfo
}

export type RouterEvent = RouterEvents[keyof RouterEvents]

export type ListenerFn<TEvent extends RouterEvent> = (event: TEvent) => void

export type RouterListener<TRouterEvent extends RouterEvent> = {
  eventType: TRouterEvent['type']
  fn: ListenerFn<TRouterEvent>
}

export type SubscribeFn = <TType extends keyof RouterEvents>(
  eventType: TType,
  fn: ListenerFn<RouterEvents[TType]>,
) => () => void

export interface MatchRoutesOpts {
  preload?: boolean
  throwOnError?: boolean
  _buildLocation?: boolean
  dest?: BuildNextOptions
}

export type InferRouterContext<TRouteTree extends AnyRoute> =
  TRouteTree['types']['routerContext']

export type RouterContextOptions<TRouteTree extends AnyRoute> =
  AnyContext extends InferRouterContext<TRouteTree>
    ? {
        context?: InferRouterContext<TRouteTree>
      }
    : {
        context: InferRouterContext<TRouteTree>
      }

export type RouterConstructorOptions<
  TRouteTree extends AnyRoute,
  TTrailingSlashOption extends TrailingSlashOption,
  TDefaultStructuralSharingOption extends boolean,
  TRouterHistory extends RouterHistory,
  TDehydrated extends Record<string, any>,
> = Omit<
  RouterOptions<
    TRouteTree,
    TTrailingSlashOption,
    TDefaultStructuralSharingOption,
    TRouterHistory,
    TDehydrated
  >,
  'context' | 'serializationAdapters' | 'defaultSsr'
> &
  RouterContextOptions<TRouteTree>

export type PreloadRouteFn<
  TRouteTree extends AnyRoute,
  TTrailingSlashOption extends TrailingSlashOption,
  TDefaultStructuralSharingOption extends boolean,
  TRouterHistory extends RouterHistory,
> = <
  TFrom extends RoutePaths<TRouteTree> | string = string,
  TTo extends string | undefined = undefined,
  TMaskFrom extends RoutePaths<TRouteTree> | string = TFrom,
  TMaskTo extends string = '',
>(
  opts: NavigateOptions<
    RouterCore<
      TRouteTree,
      TTrailingSlashOption,
      TDefaultStructuralSharingOption,
      TRouterHistory
    >,
    TFrom,
    TTo,
    TMaskFrom,
    TMaskTo
  >,
) => Promise<Array<AnyRouteMatch> | undefined>

export type MatchRouteFn<
  TRouteTree extends AnyRoute,
  TTrailingSlashOption extends TrailingSlashOption,
  TDefaultStructuralSharingOption extends boolean,
  TRouterHistory extends RouterHistory,
> = <
  TFrom extends RoutePaths<TRouteTree> = '/',
  TTo extends string | undefined = undefined,
  TResolved = ResolveRelativePath<TFrom, NoInfer<TTo>>,
>(
  location: ToOptions<
    RouterCore<
      TRouteTree,
      TTrailingSlashOption,
      TDefaultStructuralSharingOption,
      TRouterHistory
    >,
    TFrom,
    TTo
  >,
  opts?: MatchRouteOptions,
) => false | RouteById<TRouteTree, TResolved>['types']['allParams']

export type UpdateFn<
  TRouteTree extends AnyRoute,
  TTrailingSlashOption extends TrailingSlashOption,
  TDefaultStructuralSharingOption extends boolean,
  TRouterHistory extends RouterHistory,
  TDehydrated extends Record<string, any>,
> = (
  newOptions: RouterConstructorOptions<
    TRouteTree,
    TTrailingSlashOption,
    TDefaultStructuralSharingOption,
    TRouterHistory,
    TDehydrated
  >,
) => void

export type InvalidateFn<TRouter extends AnyRouter> = (opts?: {
  filter?: (d: MakeRouteMatchUnion<TRouter>) => boolean
  sync?: boolean
  forcePending?: boolean
}) => Promise<void>

export type ParseLocationFn<TRouteTree extends AnyRoute> = (
  locationToParse: HistoryLocation,
  previousLocation?: ParsedLocation<FullSearchSchema<TRouteTree>>,
) => ParsedLocation<FullSearchSchema<TRouteTree>>

export type GetMatchRoutesFn = (
  pathname: string,
  routePathname: string | undefined,
) => {
  matchedRoutes: Array<AnyRoute>
  routeParams: Record<string, string>
  foundRoute: AnyRoute | undefined
}

export type EmitFn = (routerEvent: RouterEvent) => void

export type LoadFn = (opts?: { sync?: boolean }) => Promise<void>

export type CommitLocationFn = ({
  viewTransition,
  ignoreBlocker,
  ...next
}: ParsedLocation & CommitLocationOptions) => Promise<void>

export type StartTransitionFn = (fn: () => void) => void

export interface MatchRoutesFn {
  (
    pathname: string,
    locationSearch?: AnySchema,
    opts?: MatchRoutesOpts,
  ): Array<MakeRouteMatchUnion>
  /**
   * @deprecated use the following signature instead
   */
  (next: ParsedLocation, opts?: MatchRoutesOpts): Array<AnyRouteMatch>
  (
    pathnameOrNext: string | ParsedLocation,
    locationSearchOrOpts?: AnySchema | MatchRoutesOpts,
    opts?: MatchRoutesOpts,
  ): Array<AnyRouteMatch>
}

export type GetMatchFn = (matchId: string) => AnyRouteMatch | undefined

export type UpdateMatchFn = (
  id: string,
  updater: (match: AnyRouteMatch) => AnyRouteMatch,
) => void

export type LoadRouteChunkFn = (route: AnyRoute) => Promise<Array<void>>

export type ResolveRedirect = (err: AnyRedirect) => ResolvedRedirect

export type ClearCacheFn<TRouter extends AnyRouter> = (opts?: {
  filter?: (d: MakeRouteMatchUnion<TRouter>) => boolean
}) => void

export interface ServerSsr {
  injectedHtml: Array<InjectedHtmlEntry>
  injectHtml: (getHtml: () => string | Promise<string>) => Promise<void>
  injectScript: (
    getScript: () => string | Promise<string>,
    opts?: { logScript?: boolean },
  ) => Promise<void>
  isDehydrated: () => boolean
  onRenderFinished: (listener: () => void) => void
  dehydrate: () => Promise<void>
}

export type AnyRouterWithContext<TContext> = RouterCore<
  AnyRouteWithContext<TContext>,
  any,
  any,
  any,
  any
>

export type AnyRouter = RouterCore<any, any, any, any, any>

export interface ViewTransitionOptions {
  types:
    | Array<string>
    | ((locationChangeInfo: {
        fromLocation?: ParsedLocation
        toLocation: ParsedLocation
        pathChanged: boolean
        hrefChanged: boolean
        hashChanged: boolean
      }) => Array<string>)
}

// TODO where is this used? can we remove this?
export function defaultSerializeError(err: unknown) {
  if (err instanceof Error) {
    const obj = {
      name: err.name,
      message: err.message,
    }

    if (process.env.NODE_ENV === 'development') {
      ;(obj as any).stack = err.stack
    }

    return obj
  }

  return {
    data: err,
  }
}

export type TrailingSlashOption = 'always' | 'never' | 'preserve'

export function getLocationChangeInfo(routerState: {
  resolvedLocation?: ParsedLocation
  location: ParsedLocation
}) {
  const fromLocation = routerState.resolvedLocation
  const toLocation = routerState.location
  const pathChanged = fromLocation?.pathname !== toLocation.pathname
  const hrefChanged = fromLocation?.href !== toLocation.href
  const hashChanged = fromLocation?.hash !== toLocation.hash
  return { fromLocation, toLocation, pathChanged, hrefChanged, hashChanged }
}

export type CreateRouterFn = <
  TRouteTree extends AnyRoute,
  TTrailingSlashOption extends TrailingSlashOption = 'never',
  TDefaultStructuralSharingOption extends boolean = false,
  TRouterHistory extends RouterHistory = RouterHistory,
  TDehydrated extends Record<string, any> = Record<string, any>,
>(
  options: undefined extends number
    ? 'strictNullChecks must be enabled in tsconfig.json'
    : RouterConstructorOptions<
        TRouteTree,
        TTrailingSlashOption,
        TDefaultStructuralSharingOption,
        TRouterHistory,
        TDehydrated
      >,
) => RouterCore<
  TRouteTree,
  TTrailingSlashOption,
  TDefaultStructuralSharingOption,
  TRouterHistory,
  TDehydrated
>

export class RouterCore<
  in out TRouteTree extends AnyRoute,
  in out TTrailingSlashOption extends TrailingSlashOption,
  in out TDefaultStructuralSharingOption extends boolean,
  in out TRouterHistory extends RouterHistory = RouterHistory,
  in out TDehydrated extends Record<string, any> = Record<string, any>,
> {
  // Option-independent properties
  tempLocationKey: string | undefined = `${Math.round(
    Math.random() * 10000000,
  )}`
  resetNextScroll = true
  shouldViewTransition?: boolean | ViewTransitionOptions = undefined
  isViewTransitionTypesSupported?: boolean = undefined
  subscribers = new Set<RouterListener<RouterEvent>>()
  viewTransitionPromise?: ControlledPromise<true>
  isScrollRestoring = false
  isScrollRestorationSetup = false

  // Must build in constructor
  __store!: Store<RouterState<TRouteTree>>
  options!: PickAsRequired<
    RouterOptions<
      TRouteTree,
      TTrailingSlashOption,
      TDefaultStructuralSharingOption,
      TRouterHistory,
      TDehydrated
    >,
    'stringifySearch' | 'parseSearch' | 'context'
  >
  history!: TRouterHistory
  rewrite?: LocationRewrite
  origin?: string
  latestLocation!: ParsedLocation<FullSearchSchema<TRouteTree>>
  // @deprecated - basepath functionality is now implemented via the `rewrite` option
  basepath!: string
  routeTree!: TRouteTree
  routesById!: RoutesById<TRouteTree>
  routesByPath!: RoutesByPath<TRouteTree>
  flatRoutes!: Array<AnyRoute>
  isServer!: boolean
  pathParamsDecodeCharMap?: Map<string, string>

  /**
   * @deprecated Use the `createRouter` function instead
   */
  constructor(
    options: RouterConstructorOptions<
      TRouteTree,
      TTrailingSlashOption,
      TDefaultStructuralSharingOption,
      TRouterHistory,
      TDehydrated
    >,
  ) {
    this.update({
      defaultPreloadDelay: 50,
      defaultPendingMs: 1000,
      defaultPendingMinMs: 500,
      context: undefined!,
      ...options,
      caseSensitive: options.caseSensitive ?? false,
      notFoundMode: options.notFoundMode ?? 'fuzzy',
      stringifySearch: options.stringifySearch ?? defaultStringifySearch,
      parseSearch: options.parseSearch ?? defaultParseSearch,
    })

    if (typeof document !== 'undefined') {
      self.__TSR_ROUTER__ = this
    }
  }

  // These are default implementations that can optionally be overridden
  // by the router provider once rendered. We provide these so that the
  // router can be used in a non-react environment if necessary
  startTransition: StartTransitionFn = (fn) => fn()

  isShell() {
    return !!this.options.isShell
  }

  isPrerendering() {
    return !!this.options.isPrerendering
  }

  update: UpdateFn<
    TRouteTree,
    TTrailingSlashOption,
    TDefaultStructuralSharingOption,
    TRouterHistory,
    TDehydrated
  > = (newOptions) => {
    if (newOptions.notFoundRoute) {
      console.warn(
        'The notFoundRoute API is deprecated and will be removed in the next major version. See https://tanstack.com/router/v1/docs/framework/react/guide/not-found-errors#migrating-from-notfoundroute for more info.',
      )
    }

    this.options = {
      ...this.options,
      ...newOptions,
    }

    this.isServer = this.options.isServer ?? typeof document === 'undefined'

    this.pathParamsDecodeCharMap = this.options.pathParamsAllowedCharacters
      ? new Map(
          this.options.pathParamsAllowedCharacters.map((char) => [
            encodeURIComponent(char),
            char,
          ]),
        )
      : undefined

    if (
      !this.history ||
      (this.options.history && this.options.history !== this.history)
    ) {
      if (!this.options.history) {
        if (!this.isServer) {
          this.history = createBrowserHistory() as TRouterHistory
        }
      } else {
        this.history = this.options.history
      }
    }
    // For backwards compatibility, we support a basepath option, which we now implement as a rewrite
    if (this.options.basepath) {
      const basepathRewrite = rewriteBasepath({
        basepath: this.options.basepath,
      })
      if (this.options.rewrite) {
        this.rewrite = composeRewrites([basepathRewrite, this.options.rewrite])
      } else {
        this.rewrite = basepathRewrite
      }
    } else {
      this.rewrite = this.options.rewrite
    }

    this.origin = this.options.origin
    if (!this.origin) {
      if (!this.isServer) {
        this.origin = window.origin
      } else {
        // fallback for the server, can be overridden by calling router.update({origin}) on the server
        this.origin = 'http://localhost'
      }
    }
    if (this.history) {
      this.updateLatestLocation()
    }

    if (this.options.routeTree !== this.routeTree) {
      this.routeTree = this.options.routeTree as TRouteTree
      this.buildRouteTree()
    }

    if (!this.__store && this.latestLocation) {
      this.__store = new Store(getInitialRouterState(this.latestLocation), {
        onUpdate: () => {
          this.__store.state = {
            ...this.state,
            cachedMatches: this.state.cachedMatches.filter(
              (d) => !['redirected'].includes(d.status),
            ),
          }
        },
      })

      setupScrollRestoration(this)
    }

    if (
      typeof window !== 'undefined' &&
      'CSS' in window &&
      typeof window.CSS?.supports === 'function'
    ) {
      this.isViewTransitionTypesSupported = window.CSS.supports(
        'selector(:active-view-transition-type(a)',
      )
    }
  }

  get state(): RouterState<TRouteTree> {
    return this.__store.state
  }

  updateLatestLocation = () => {
    this.latestLocation = this.parseLocation(
      this.history.location,
      this.latestLocation,
    )
  }

  buildRouteTree = () => {
    const { routesById, routesByPath, flatRoutes } = processRouteTree({
      routeTree: this.routeTree,
      initRoute: (route, i) => {
        route.init({
          originalIndex: i,
        })
      },
    })

    this.routesById = routesById as RoutesById<TRouteTree>
    this.routesByPath = routesByPath as RoutesByPath<TRouteTree>
    this.flatRoutes = flatRoutes as Array<AnyRoute>

    const notFoundRoute = this.options.notFoundRoute

    if (notFoundRoute) {
      notFoundRoute.init({
        originalIndex: 99999999999,
      })
      this.routesById[notFoundRoute.id] = notFoundRoute
    }
  }

  subscribe: SubscribeFn = (eventType, fn) => {
    const listener: RouterListener<any> = {
      eventType,
      fn,
    }

    this.subscribers.add(listener)

    return () => {
      this.subscribers.delete(listener)
    }
  }

  emit: EmitFn = (routerEvent) => {
    this.subscribers.forEach((listener) => {
      if (listener.eventType === routerEvent.type) {
        listener.fn(routerEvent)
      }
    })
  }

  parseLocation: ParseLocationFn<TRouteTree> = (
    locationToParse,
    previousLocation,
  ) => {
    const parse = ({
      href,
      state,
    }: HistoryLocation): ParsedLocation<FullSearchSchema<TRouteTree>> => {
      // Before we do any processing, we need to allow rewrites to modify the URL
      // build up the full URL by combining the href from history with the router's origin
      const fullUrl = new URL(href, this.origin)
      const url = executeRewriteInput(this.rewrite, fullUrl)

      const parsedSearch = this.options.parseSearch(url.search)
      const searchStr = this.options.stringifySearch(parsedSearch)
      // Make sure our final url uses the re-stringified pathname, search, and has for consistency
      // (We were already doing this, so just keeping it for now)
      url.search = searchStr

      const fullPath = url.href.replace(url.origin, '')

      const { pathname, hash } = url

      return {
        href: fullPath,
        publicHref: href,
        url: url.href,
        pathname,
        searchStr,
        search: replaceEqualDeep(previousLocation?.search, parsedSearch) as any,
        hash: hash.split('#').reverse()[0] ?? '',
        state: replaceEqualDeep(previousLocation?.state, state),
      }
    }

    const location = parse(locationToParse)

    const { __tempLocation, __tempKey } = location.state

    if (__tempLocation && (!__tempKey || __tempKey === this.tempLocationKey)) {
      // Sync up the location keys
      const parsedTempLocation = parse(__tempLocation) as any
      parsedTempLocation.state.key = location.state.key // TODO: Remove in v2 - use __TSR_key instead
      parsedTempLocation.state.__TSR_key = location.state.__TSR_key

      delete parsedTempLocation.state.__tempLocation

      return {
        ...parsedTempLocation,
        maskedLocation: location,
      }
    }

    return location
  }

  resolvePathWithBase = (from: string, path: string) => {
    const resolvedPath = resolvePath({
      base: from,
      to: cleanPath(path),
      trailingSlash: this.options.trailingSlash,
      parseCache: this.parsePathnameCache,
    })
    return resolvedPath
  }

  get looseRoutesById() {
    return this.routesById as Record<string, AnyRoute>
  }

  matchRoutes: MatchRoutesFn = (
    pathnameOrNext: string | ParsedLocation,
    locationSearchOrOpts?: AnySchema | MatchRoutesOpts,
    opts?: MatchRoutesOpts,
  ) => {
    if (typeof pathnameOrNext === 'string') {
      return this.matchRoutesInternal(
        {
          pathname: pathnameOrNext,
          search: locationSearchOrOpts,
        } as ParsedLocation,
        opts,
      )
    }

    return this.matchRoutesInternal(pathnameOrNext, locationSearchOrOpts)
  }

  private matchRoutesInternal(
    next: ParsedLocation,
    opts?: MatchRoutesOpts,
  ): Array<AnyRouteMatch> {
    const { foundRoute, matchedRoutes, routeParams } = this.getMatchedRoutes(
      next.pathname,
      opts?.dest?.to as string,
    )
    let isGlobalNotFound = false

    // Check to see if the route needs a 404 entry
    if (
      // If we found a route, and it's not an index route and we have left over path
      foundRoute
        ? foundRoute.path !== '/' && routeParams['**']
        : // Or if we didn't find a route and we have left over path
          trimPathRight(next.pathname)
    ) {
      // If the user has defined an (old) 404 route, use it
      if (this.options.notFoundRoute) {
        matchedRoutes.push(this.options.notFoundRoute)
      } else {
        // If there is no routes found during path matching
        isGlobalNotFound = true
      }
    }

    const globalNotFoundRouteId = (() => {
      if (!isGlobalNotFound) {
        return undefined
      }

      if (this.options.notFoundMode !== 'root') {
        for (let i = matchedRoutes.length - 1; i >= 0; i--) {
          const route = matchedRoutes[i]!
          if (route.children) {
            return route.id
          }
        }
      }

      return rootRouteId
    })()

    const matches: Array<AnyRouteMatch> = []

    const getParentContext = (parentMatch?: AnyRouteMatch) => {
      const parentMatchId = parentMatch?.id

      const parentContext = !parentMatchId
        ? ((this.options.context as any) ?? undefined)
        : (parentMatch.context ?? this.options.context ?? undefined)

      return parentContext
    }

    matchedRoutes.forEach((route, index) => {
      // Take each matched route and resolve + validate its search params
      // This has to happen serially because each route's search params
      // can depend on the parent route's search params
      // It must also happen before we create the match so that we can
      // pass the search params to the route's potential key function
      // which is used to uniquely identify the route match in state

      const parentMatch = matches[index - 1]

      const [preMatchSearch, strictMatchSearch, searchError]: [
        Record<string, any>,
        Record<string, any>,
        any,
      ] = (() => {
        // Validate the search params and stabilize them
        const parentSearch = parentMatch?.search ?? next.search
        const parentStrictSearch = parentMatch?._strictSearch ?? undefined

        try {
          const strictSearch =
            validateSearch(route.options.validateSearch, { ...parentSearch }) ??
            undefined

          return [
            {
              ...parentSearch,
              ...strictSearch,
            },
            { ...parentStrictSearch, ...strictSearch },
            undefined,
          ]
        } catch (err: any) {
          let searchParamError = err
          if (!(err instanceof SearchParamError)) {
            searchParamError = new SearchParamError(err.message, {
              cause: err,
            })
          }

          if (opts?.throwOnError) {
            throw searchParamError
          }

          return [parentSearch, {}, searchParamError]
        }
      })()

      // This is where we need to call route.options.loaderDeps() to get any additional
      // deps that the route's loader function might need to run. We need to do this
      // before we create the match so that we can pass the deps to the route's
      // potential key function which is used to uniquely identify the route match in state

      const loaderDeps =
        route.options.loaderDeps?.({
          search: preMatchSearch,
        }) ?? ''

      const loaderDepsHash = loaderDeps ? JSON.stringify(loaderDeps) : ''

      const { interpolatedPath, usedParams } = interpolatePath({
        path: route.fullPath,
        params: routeParams,
        decodeCharMap: this.pathParamsDecodeCharMap,
      })

      // Waste not, want not. If we already have a match for this route,
      // reuse it. This is important for layout routes, which might stick
      // around between navigation actions that only change leaf routes.

      // Existing matches are matches that are already loaded along with
      // pending matches that are still loading
      const matchId =
        interpolatePath({
          path: route.id,
          params: routeParams,
          leaveWildcards: true,
          decodeCharMap: this.pathParamsDecodeCharMap,
          parseCache: this.parsePathnameCache,
        }).interpolatedPath + loaderDepsHash

      const existingMatch = this.getMatch(matchId)

      const previousMatch = this.state.matches.find(
        (d) => d.routeId === route.id,
      )

      const strictParams = existingMatch?._strictParams ?? usedParams

      let paramsError: PathParamError | undefined = undefined

      if (!existingMatch) {
        const strictParseParams =
          route.options.params?.parse ?? route.options.parseParams

        if (strictParseParams) {
          try {
            Object.assign(
              strictParams,
              strictParseParams(strictParams as Record<string, string>),
            )
          } catch (err: any) {
            paramsError = new PathParamError(err.message, {
              cause: err,
            })

            if (opts?.throwOnError) {
              throw paramsError
            }
          }
        }
      }

      Object.assign(routeParams, strictParams)

      const cause = previousMatch ? 'stay' : 'enter'

      let match: AnyRouteMatch

      if (existingMatch) {
        match = {
          ...existingMatch,
          cause,
          params: previousMatch
            ? replaceEqualDeep(previousMatch.params, routeParams)
            : routeParams,
          _strictParams: strictParams,
          search: previousMatch
            ? replaceEqualDeep(previousMatch.search, preMatchSearch)
            : replaceEqualDeep(existingMatch.search, preMatchSearch),
          _strictSearch: strictMatchSearch,
        }
      } else {
        const status =
          route.options.loader ||
          route.options.beforeLoad ||
          route.lazyFn ||
          routeNeedsPreload(route)
            ? 'pending'
            : 'success'

        match = {
          id: matchId,
          index,
          routeId: route.id,
          params: previousMatch
            ? replaceEqualDeep(previousMatch.params, routeParams)
            : routeParams,
          _strictParams: strictParams,
          pathname: interpolatedPath,
          updatedAt: Date.now(),
          search: previousMatch
            ? replaceEqualDeep(previousMatch.search, preMatchSearch)
            : preMatchSearch,
          _strictSearch: strictMatchSearch,
          searchError: undefined,
          status,
          isFetching: false,
          error: undefined,
          paramsError,
          __routeContext: undefined,
          _nonReactive: {
            loadPromise: createControlledPromise(),
          },
          __beforeLoadContext: undefined,
          context: {},
          abortController: new AbortController(),
          fetchCount: 0,
          cause,
          loaderDeps: previousMatch
            ? replaceEqualDeep(previousMatch.loaderDeps, loaderDeps)
            : loaderDeps,
          invalid: false,
          preload: false,
          links: undefined,
          scripts: undefined,
          headScripts: undefined,
          meta: undefined,
          staticData: route.options.staticData || {},
          fullPath: route.fullPath,
        }
      }

      if (!opts?.preload) {
        // If we have a global not found, mark the right match as global not found
        match.globalNotFound = globalNotFoundRouteId === route.id
      }

      // update the searchError if there is one
      match.searchError = searchError

      const parentContext = getParentContext(parentMatch)

      match.context = {
        ...parentContext,
        ...match.__routeContext,
        ...match.__beforeLoadContext,
      }

      matches.push(match)
    })

    matches.forEach((match, index) => {
      const route = this.looseRoutesById[match.routeId]!
      const existingMatch = this.getMatch(match.id)

      // only execute `context` if we are not calling from router.buildLocation

      if (!existingMatch && opts?._buildLocation !== true) {
        const parentMatch = matches[index - 1]
        const parentContext = getParentContext(parentMatch)

        // Update the match's context

        if (route.options.context) {
          const contextFnContext: RouteContextOptions<any, any, any, any> = {
            deps: match.loaderDeps,
            params: match.params,
            context: parentContext ?? {},
            location: next,
            navigate: (opts: any) =>
              this.navigate({ ...opts, _fromLocation: next }),
            buildLocation: this.buildLocation,
            cause: match.cause,
            abortController: match.abortController,
            preload: !!match.preload,
            matches,
          }
          // Get the route context
          match.__routeContext =
            route.options.context(contextFnContext) ?? undefined
        }

        match.context = {
          ...parentContext,
          ...match.__routeContext,
          ...match.__beforeLoadContext,
        }
      }
    })

    return matches
  }

  /** a cache for `parsePathname` */
  private parsePathnameCache: ParsePathnameCache = createLRUCache(1000)

  getMatchedRoutes: GetMatchRoutesFn = (
    pathname: string,
    routePathname: string | undefined,
  ) => {
    return getMatchedRoutes({
      pathname,
      routePathname,
      caseSensitive: this.options.caseSensitive,
      routesByPath: this.routesByPath,
      routesById: this.routesById,
      flatRoutes: this.flatRoutes,
      parseCache: this.parsePathnameCache,
    })
  }

  cancelMatch = (id: string) => {
    const match = this.getMatch(id)

    if (!match) return

    match.abortController.abort()
    clearTimeout(match._nonReactive.pendingTimeout)
    match._nonReactive.pendingTimeout = undefined
  }

  cancelMatches = () => {
    this.state.pendingMatches?.forEach((match) => {
      this.cancelMatch(match.id)
    })
  }

  buildLocation: BuildLocationFn = (opts) => {
    const build = (
      dest: BuildNextOptions & {
        unmaskOnReload?: boolean
      } = {},
    ): ParsedLocation => {
      // We allow the caller to override the current location
      const currentLocation = dest._fromLocation || this.latestLocation

      const allCurrentLocationMatches = this.matchRoutes(currentLocation, {
        _buildLocation: true,
      })

      // Now let's find the starting pathname
      // This should default to the current location if no from is provided
      const lastMatch = last(allCurrentLocationMatches)!

      // check that from path exists in the current route tree
      // do this check only on navigations during test or development
      if (
        dest.from &&
        process.env.NODE_ENV !== 'production' &&
        dest._isNavigate
      ) {
        const allFromMatches = this.getMatchedRoutes(
          dest.from,
          undefined,
        ).matchedRoutes

        const matchedFrom = findLast(allCurrentLocationMatches, (d) => {
          return comparePaths(d.fullPath, dest.from!)
        })

        const matchedCurrent = findLast(allFromMatches, (d) => {
          return comparePaths(d.fullPath, lastMatch.fullPath)
        })

        // for from to be invalid it shouldn't just be unmatched to currentLocation
        // but the currentLocation should also be unmatched to from
        if (!matchedFrom && !matchedCurrent) {
          console.warn(`Could not find match for from: ${dest.from}`)
        }
      }

      const defaultedFromPath =
        dest.unsafeRelative === 'path'
          ? currentLocation.pathname
          : (dest.from ?? lastMatch.fullPath)

      // ensure this includes the basePath if set
      const fromPath = this.resolvePathWithBase(defaultedFromPath, '.')

      // From search should always use the current location
      const fromSearch = lastMatch.search
      // Same with params. It can't hurt to provide as many as possible
      const fromParams = { ...lastMatch.params }

      // Resolve the next to
      // ensure this includes the basePath if set
      const nextTo = dest.to
        ? this.resolvePathWithBase(fromPath, `${dest.to}`)
        : this.resolvePathWithBase(fromPath, '.')

      // Resolve the next params
      const nextParams =
        dest.params === false || dest.params === null
          ? {}
          : (dest.params ?? true) === true
            ? fromParams
            : Object.assign(
                fromParams,
                functionalUpdate(dest.params as any, fromParams),
              )

      // Interpolate the path first to get the actual resolved path, then match against that
      const interpolatedNextTo = interpolatePath({
        path: nextTo,
        params: nextParams,
        parseCache: this.parsePathnameCache,
      }).interpolatedPath

      const destRoutes = this.matchRoutes(interpolatedNextTo, undefined, {
        _buildLocation: true,
      }).map((d) => this.looseRoutesById[d.routeId]!)

      // If there are any params, we need to stringify them
      if (Object.keys(nextParams).length > 0) {
        for (const route of destRoutes) {
          const fn =
            route.options.params?.stringify ?? route.options.stringifyParams
          if (fn) {
            Object.assign(nextParams, fn(nextParams))
          }
        }
      }

      const nextPathname = interpolatePath({
        // Use the original template path for interpolation
        // This preserves the original parameter syntax including optional parameters
        path: nextTo,
        params: nextParams,
        leaveWildcards: false,
        leaveParams: opts.leaveParams,
        decodeCharMap: this.pathParamsDecodeCharMap,
        parseCache: this.parsePathnameCache,
      }).interpolatedPath

      // Resolve the next search
      let nextSearch = fromSearch
      if (opts._includeValidateSearch && this.options.search?.strict) {
        const validatedSearch = {}
        destRoutes.forEach((route) => {
          if (route.options.validateSearch) {
            try {
              Object.assign(
                validatedSearch,
                validateSearch(route.options.validateSearch, {
                  ...validatedSearch,
                  ...nextSearch,
                }),
              )
            } catch {
              // ignore errors here because they are already handled in matchRoutes
            }
          }
        })
        nextSearch = validatedSearch
      }

      nextSearch = applySearchMiddleware({
        search: nextSearch,
        dest,
        destRoutes,
        _includeValidateSearch: opts._includeValidateSearch,
      })

      // Replace the equal deep
      nextSearch = replaceEqualDeep(fromSearch, nextSearch)

      // Stringify the next search
      const searchStr = this.options.stringifySearch(nextSearch)

      // Resolve the next hash
      const hash =
        dest.hash === true
          ? currentLocation.hash
          : dest.hash
            ? functionalUpdate(dest.hash, currentLocation.hash)
            : undefined

      // Resolve the next hash string
      const hashStr = hash ? `#${hash}` : ''

      // Resolve the next state
      let nextState =
        dest.state === true
          ? currentLocation.state
          : dest.state
            ? functionalUpdate(dest.state, currentLocation.state)
            : {}

      // Replace the equal deep
      nextState = replaceEqualDeep(currentLocation.state, nextState)

      // Create the full path of the location
      const fullPath = `${nextPathname}${searchStr}${hashStr}`

      // Create the new href with full origin
      const url = new URL(fullPath, this.origin)

      // If a rewrite function is provided, use it to rewrite the URL
      const rewrittenUrl = executeRewriteOutput(this.rewrite, url)

      return {
        publicHref:
          rewrittenUrl.pathname + rewrittenUrl.search + rewrittenUrl.hash,
        href: fullPath,
        url: rewrittenUrl.href,
        pathname: nextPathname,
        search: nextSearch,
        searchStr,
        state: nextState as any,
        hash: hash ?? '',
        unmaskOnReload: dest.unmaskOnReload,
      }
    }

    const buildWithMatches = (
      dest: BuildNextOptions = {},
      maskedDest?: BuildNextOptions,
    ) => {
      const next = build(dest)

      let maskedNext = maskedDest ? build(maskedDest) : undefined

      if (!maskedNext) {
        let params = {}

        const foundMask = this.options.routeMasks?.find((d) => {
          const match = matchPathname(
            next.pathname,
            {
              to: d.from,
              caseSensitive: false,
              fuzzy: false,
            },
            this.parsePathnameCache,
          )

          if (match) {
            params = match
            return true
          }

          return false
        })

        if (foundMask) {
          const { from: _from, ...maskProps } = foundMask
          maskedDest = {
            from: opts.from,
            ...maskProps,
            params,
          }
          maskedNext = build(maskedDest)
        }
      }

      if (maskedNext) {
        next.maskedLocation = maskedNext
      }

      return next
    }

    if (opts.mask) {
      return buildWithMatches(opts, {
        from: opts.from,
        ...opts.mask,
      })
    }

    return buildWithMatches(opts)
  }

  commitLocationPromise: undefined | ControlledPromise<void>

  commitLocation: CommitLocationFn = ({
    viewTransition,
    ignoreBlocker,
    ...next
  }) => {
    const isSameState = () => {
      // the following props are ignored but may still be provided when navigating,
      // temporarily add the previous values to the next state so they don't affect
      // the comparison
      const ignoredProps = [
        'key', // TODO: Remove in v2 - use __TSR_key instead
        '__TSR_key',
        '__TSR_index',
        '__hashScrollIntoViewOptions',
      ] as const
      ignoredProps.forEach((prop) => {
        ;(next.state as any)[prop] = this.latestLocation.state[prop]
      })
      const isEqual = deepEqual(next.state, this.latestLocation.state)
      ignoredProps.forEach((prop) => {
        delete next.state[prop]
      })
      return isEqual
    }

    const isSameUrl =
      trimPathRight(this.latestLocation.href) === trimPathRight(next.href)

    const previousCommitPromise = this.commitLocationPromise
    this.commitLocationPromise = createControlledPromise<void>(() => {
      previousCommitPromise?.resolve()
    })

    // Don't commit to history if nothing changed
    if (isSameUrl && isSameState()) {
      this.load()
    } else {
      // eslint-disable-next-line prefer-const
      let { maskedLocation, hashScrollIntoView, ...nextHistory } = next

      if (maskedLocation) {
        nextHistory = {
          ...maskedLocation,
          state: {
            ...maskedLocation.state,
            __tempKey: undefined,
            __tempLocation: {
              ...nextHistory,
              search: nextHistory.searchStr,
              state: {
                ...nextHistory.state,
                __tempKey: undefined!,
                __tempLocation: undefined!,
                __TSR_key: undefined!,
                key: undefined!, // TODO: Remove in v2 - use __TSR_key instead
              },
            },
          },
        }

        if (
          nextHistory.unmaskOnReload ??
          this.options.unmaskOnReload ??
          false
        ) {
          nextHistory.state.__tempKey = this.tempLocationKey
        }
      }

      nextHistory.state.__hashScrollIntoViewOptions =
        hashScrollIntoView ?? this.options.defaultHashScrollIntoView ?? true

      this.shouldViewTransition = viewTransition

      this.history[next.replace ? 'replace' : 'push'](
        nextHistory.publicHref,
        nextHistory.state,
        { ignoreBlocker },
      )
    }

    this.resetNextScroll = next.resetScroll ?? true

    if (!this.history.subscribers.size) {
      this.load()
    }

    return this.commitLocationPromise
  }

  buildAndCommitLocation = ({
    replace,
    resetScroll,
    hashScrollIntoView,
    viewTransition,
    ignoreBlocker,
    href,
    ...rest
  }: BuildNextOptions & CommitLocationOptions = {}) => {
    if (href) {
      const currentIndex = this.history.location.state.__TSR_index

      const parsed = parseHref(href, {
        __TSR_index: replace ? currentIndex : currentIndex + 1,
      })
      rest.to = parsed.pathname
      rest.search = this.options.parseSearch(parsed.search)
      // remove the leading `#` from the hash
      rest.hash = parsed.hash.slice(1)
    }

    const location = this.buildLocation({
      ...(rest as any),
      _includeValidateSearch: true,
    })

    return this.commitLocation({
      ...location,
      viewTransition,
      replace,
      resetScroll,
      hashScrollIntoView,
      ignoreBlocker,
    })
  }

  navigate: NavigateFn = ({ to, reloadDocument, href, ...rest }) => {
    if (!reloadDocument && href) {
      try {
        new URL(`${href}`)
        reloadDocument = true
      } catch {}
    }

    if (reloadDocument) {
      if (!href) {
        const location = this.buildLocation({ to, ...rest } as any)
        href = location.href
      }
      if (rest.replace) {
        window.location.replace(href)
      } else {
        window.location.href = href
      }
      return Promise.resolve()
    }

    return this.buildAndCommitLocation({
      ...rest,
      href,
      to: to as string,
      _isNavigate: true,
    })
  }

  latestLoadPromise: undefined | Promise<void>

  beforeLoad = () => {
    // Cancel any pending matches
    this.cancelMatches()
    this.updateLatestLocation()

    if (this.isServer) {
      // for SPAs on the initial load, this is handled by the Transitioner
      const nextLocation = this.buildLocation({
        to: this.latestLocation.pathname,
        search: true,
        params: true,
        hash: true,
        state: true,
        _includeValidateSearch: true,
      })

      // Normalize URLs for comparison to handle encoding differences
      // Browser history always stores encoded URLs while buildLocation may produce decoded URLs
      const normalizeUrl = (url: string) => {
        try {
          return encodeURI(decodeURI(url))
        } catch {
          return url
        }
      }

      if (
        trimPath(normalizeUrl(this.latestLocation.href)) !==
        trimPath(normalizeUrl(nextLocation.href))
      ) {
        throw redirect({ href: nextLocation.href })
      }
    }

    // Match the routes
    const pendingMatches = this.matchRoutes(this.latestLocation)

    // Ingest the new matches
    this.__store.setState((s) => ({
      ...s,
      status: 'pending',
      statusCode: 200,
      isLoading: true,
      location: this.latestLocation,
      pendingMatches,
      // If a cached moved to pendingMatches, remove it from cachedMatches
      cachedMatches: s.cachedMatches.filter(
        (d) => !pendingMatches.some((e) => e.id === d.id),
      ),
    }))
  }

  load: LoadFn = async (opts?: { sync?: boolean }): Promise<void> => {
    let redirect: AnyRedirect | undefined
    let notFound: NotFoundError | undefined
    let loadPromise: Promise<void>

    // eslint-disable-next-line prefer-const
    loadPromise = new Promise<void>((resolve) => {
      this.startTransition(async () => {
        try {
          this.beforeLoad()
          const next = this.latestLocation
          const prevLocation = this.state.resolvedLocation

          if (!this.state.redirect) {
            this.emit({
              type: 'onBeforeNavigate',
              ...getLocationChangeInfo({
                resolvedLocation: prevLocation,
                location: next,
              }),
            })
          }

          this.emit({
            type: 'onBeforeLoad',
            ...getLocationChangeInfo({
              resolvedLocation: prevLocation,
              location: next,
            }),
          })

          await loadMatches({
            router: this,
            sync: opts?.sync,
            matches: this.state.pendingMatches as Array<AnyRouteMatch>,
            location: next,
            updateMatch: this.updateMatch,
            // eslint-disable-next-line @typescript-eslint/require-await
            onReady: async () => {
              // eslint-disable-next-line @typescript-eslint/require-await
              this.startViewTransition(async () => {
                // this.viewTransitionPromise = createControlledPromise<true>()

                // Commit the pending matches. If a previous match was
                // removed, place it in the cachedMatches
                let exitingMatches!: Array<AnyRouteMatch>
                let enteringMatches!: Array<AnyRouteMatch>
                let stayingMatches!: Array<AnyRouteMatch>

                batch(() => {
                  this.__store.setState((s) => {
                    const previousMatches = s.matches
                    const newMatches = s.pendingMatches || s.matches

                    exitingMatches = previousMatches.filter(
                      (match) => !newMatches.some((d) => d.id === match.id),
                    )
                    enteringMatches = newMatches.filter(
                      (match) =>
                        !previousMatches.some((d) => d.id === match.id),
                    )
                    stayingMatches = previousMatches.filter((match) =>
                      newMatches.some((d) => d.id === match.id),
                    )

                    return {
                      ...s,
                      isLoading: false,
                      loadedAt: Date.now(),
                      matches: newMatches,
                      pendingMatches: undefined,
                      cachedMatches: [
                        ...s.cachedMatches,
                        ...exitingMatches.filter((d) => d.status !== 'error'),
                      ],
                    }
                  })
                  this.clearExpiredCache()
                })

                //
                ;(
                  [
                    [exitingMatches, 'onLeave'],
                    [enteringMatches, 'onEnter'],
                    [stayingMatches, 'onStay'],
                  ] as const
                ).forEach(([matches, hook]) => {
                  matches.forEach((match) => {
                    this.looseRoutesById[match.routeId]!.options[hook]?.(match)
                  })
                })
              })
            },
          })
        } catch (err) {
          if (isRedirect(err)) {
            redirect = err
            if (!this.isServer) {
              this.navigate({
                ...redirect.options,
                replace: true,
                ignoreBlocker: true,
              })
            }
          } else if (isNotFound(err)) {
            notFound = err
          }

          this.__store.setState((s) => ({
            ...s,
            statusCode: redirect
              ? redirect.status
              : notFound
                ? 404
                : s.matches.some((d) => d.status === 'error')
                  ? 500
                  : 200,
            redirect,
          }))
        }

        if (this.latestLoadPromise === loadPromise) {
          this.commitLocationPromise?.resolve()
          this.latestLoadPromise = undefined
          this.commitLocationPromise = undefined
        }

        resolve()
      })
    })

    this.latestLoadPromise = loadPromise

    await loadPromise

    while (
      (this.latestLoadPromise as any) &&
      loadPromise !== this.latestLoadPromise
    ) {
      await this.latestLoadPromise
    }

    if (this.hasNotFoundMatch()) {
      this.__store.setState((s) => ({
        ...s,
        statusCode: 404,
      }))
    }
  }

  startViewTransition = (fn: () => Promise<void>) => {
    // Determine if we should start a view transition from the navigation
    // or from the router default
    const shouldViewTransition =
      this.shouldViewTransition ?? this.options.defaultViewTransition

    // Reset the view transition flag
    delete this.shouldViewTransition
    // Attempt to start a view transition (or just apply the changes if we can't)
    if (
      shouldViewTransition &&
      typeof document !== 'undefined' &&
      'startViewTransition' in document &&
      typeof document.startViewTransition === 'function'
    ) {
      // lib.dom.ts doesn't support viewTransition types variant yet.
      // TODO: Fix this when dom types are updated
      let startViewTransitionParams: any

      if (
        typeof shouldViewTransition === 'object' &&
        this.isViewTransitionTypesSupported
      ) {
        const next = this.latestLocation
        const prevLocation = this.state.resolvedLocation

        const resolvedViewTransitionTypes =
          typeof shouldViewTransition.types === 'function'
            ? shouldViewTransition.types(
                getLocationChangeInfo({
                  resolvedLocation: prevLocation,
                  location: next,
                }),
              )
            : shouldViewTransition.types

        startViewTransitionParams = {
          update: fn,
          types: resolvedViewTransitionTypes,
        }
      } else {
        startViewTransitionParams = fn
      }

      document.startViewTransition(startViewTransitionParams)
    } else {
      fn()
    }
  }

  updateMatch: UpdateMatchFn = (id, updater) => {
    const matchesKey = this.state.pendingMatches?.some((d) => d.id === id)
      ? 'pendingMatches'
      : this.state.matches.some((d) => d.id === id)
        ? 'matches'
        : this.state.cachedMatches.some((d) => d.id === id)
          ? 'cachedMatches'
          : ''

    if (matchesKey) {
      this.__store.setState((s) => ({
        ...s,
        [matchesKey]: s[matchesKey]?.map((d) => (d.id === id ? updater(d) : d)),
      }))
    }
  }

  getMatch: GetMatchFn = (matchId: string) => {
<<<<<<< HEAD
    return [
      ...this.state.cachedMatches,
      ...(this.state.pendingMatches ?? []),
      ...this.state.matches,
    ].find((d) => d.id === matchId)
  }

  loadMatches = async ({
    location,
    matches,
    preload: allPreload,
    onReady,
    updateMatch = this.updateMatch,
    sync,
  }: {
    location: ParsedLocation
    matches: Array<AnyRouteMatch>
    preload?: boolean
    onReady?: () => Promise<void>
    updateMatch?: (
      id: string,
      updater: (match: AnyRouteMatch) => AnyRouteMatch,
    ) => void
    getMatch?: (matchId: string) => AnyRouteMatch | undefined
    sync?: boolean
  }): Promise<Array<MakeRouteMatch>> => {
    let firstBadMatchIndex: number | undefined
    let rendered = false

    const triggerOnReady = async () => {
      if (!rendered) {
        rendered = true
        await onReady?.()
      }
    }

    const resolvePreload = (matchId: string) => {
      return !!(allPreload && !this.state.matches.find((d) => d.id === matchId))
    }

    const handleRedirectAndNotFound = (match: AnyRouteMatch, err: any) => {
      if (isRedirect(err) || isNotFound(err)) {
        if (isRedirect(err)) {
          if (err.redirectHandled) {
            if (!err.options.reloadDocument) {
              throw err
            }
          }
        }

        match.beforeLoadPromise?.resolve()
        match.loaderPromise?.resolve()

        updateMatch(match.id, (prev) => ({
          ...prev,
          status: isRedirect(err)
            ? 'redirected'
            : isNotFound(err)
              ? 'notFound'
              : 'error',
          isFetching: false,
          error: err,
          beforeLoadPromise: undefined,
          loaderPromise: undefined,
        }))

        if (!(err as any).routeId) {
          ;(err as any).routeId = match.routeId
        }

        match.loadPromise?.resolve()

        if (isRedirect(err)) {
          rendered = true
          err.options._fromLocation = location
          err.redirectHandled = true
          err = this.resolveRedirect(err)
          throw err
        } else if (isNotFound(err)) {
          this._handleNotFound(matches, err, {
            updateMatch,
          })
          this.serverSsr?.onMatchSettled({
            router: this,
            match: this.getMatch(match.id)!,
          })
          throw err
        }
      }
    }

    try {
      await new Promise<void>((resolveAll, rejectAll) => {
        ;(async () => {
          try {
            const handleSerialError = (
              index: number,
              err: any,
              routerCode: string,
            ) => {
              const { id: matchId, routeId } = matches[index]!
              const route = this.looseRoutesById[routeId]!

              // Much like suspense, we use a promise here to know if
              // we've been outdated by a new loadMatches call and
              // should abort the current async operation
              if (err instanceof Promise) {
                throw err
              }

              err.routerCode = routerCode
              firstBadMatchIndex = firstBadMatchIndex ?? index
              handleRedirectAndNotFound(this.getMatch(matchId)!, err)

              try {
                route.options.onError?.(err)
              } catch (errorHandlerErr) {
                err = errorHandlerErr
                handleRedirectAndNotFound(this.getMatch(matchId)!, err)
              }

              updateMatch(matchId, (prev) => {
                prev.beforeLoadPromise?.resolve()
                prev.loadPromise?.resolve()

                return {
                  ...prev,
                  error: err,
                  status: 'error',
                  isFetching: false,
                  updatedAt: Date.now(),
                  abortController: new AbortController(),
                  beforeLoadPromise: undefined,
                }
              })
            }

            for (const [index, { id: matchId, routeId }] of matches.entries()) {
              const existingMatch = this.getMatch(matchId)!
              const parentMatchId = matches[index - 1]?.id

              const route = this.looseRoutesById[routeId]!

              const pendingMs =
                route.options.pendingMs ?? this.options.defaultPendingMs

              const shouldPending = !!(
                onReady &&
                !this.isServer &&
                !resolvePreload(matchId) &&
                (route.options.loader ||
                  route.options.beforeLoad ||
                  routeNeedsPreload(route)) &&
                typeof pendingMs === 'number' &&
                pendingMs !== Infinity &&
                (route.options.pendingComponent ??
                  (this.options as any)?.defaultPendingComponent)
              )

              let executeBeforeLoad = true
              if (
                // If we are in the middle of a load, either of these will be present
                // (not to be confused with `loadPromise`, which is always defined)
                existingMatch.beforeLoadPromise ||
                existingMatch.loaderPromise
              ) {
                if (shouldPending) {
                  setTimeout(() => {
                    try {
                      // Update the match and prematurely resolve the loadMatches promise so that
                      // the pending component can start rendering
                      triggerOnReady()
                    } catch {}
                  }, pendingMs)
                }

                // Wait for the beforeLoad to resolve before we continue
                await existingMatch.beforeLoadPromise
                const match = this.getMatch(matchId)!
                if (match.status === 'error') {
                  executeBeforeLoad = true
                } else if (
                  match.preload &&
                  (match.status === 'redirected' || match.status === 'notFound')
                ) {
                  handleRedirectAndNotFound(match, match.error)
                }
              }
              if (executeBeforeLoad) {
                // If we are not in the middle of a load OR the previous load failed, start it
                try {
                  updateMatch(matchId, (prev) => {
                    // explicitly capture the previous loadPromise
                    const prevLoadPromise = prev.loadPromise
                    return {
                      ...prev,
                      loadPromise: createControlledPromise<void>(() => {
                        prevLoadPromise?.resolve()
                      }),
                      beforeLoadPromise: createControlledPromise<void>(),
                    }
                  })
                  const abortController = new AbortController()

                  let pendingTimeout: ReturnType<typeof setTimeout>

                  if (shouldPending) {
                    // If we might show a pending component, we need to wait for the
                    // pending promise to resolve before we start showing that state
                    pendingTimeout = setTimeout(() => {
                      try {
                        // Update the match and prematurely resolve the loadMatches promise so that
                        // the pending component can start rendering
                        triggerOnReady()
                      } catch {}
                    }, pendingMs)
                  }

                  const { paramsError, searchError } = this.getMatch(matchId)!

                  if (paramsError) {
                    handleSerialError(index, paramsError, 'PARSE_PARAMS')
                  }

                  if (searchError) {
                    handleSerialError(index, searchError, 'VALIDATE_SEARCH')
                  }

                  const getParentMatchContext = () =>
                    parentMatchId
                      ? this.getMatch(parentMatchId)!.context
                      : (this.options.context ?? {})

                  updateMatch(matchId, (prev) => ({
                    ...prev,
                    isFetching: 'beforeLoad',
                    fetchCount: prev.fetchCount + 1,
                    abortController,
                    pendingTimeout,
                    context: {
                      ...getParentMatchContext(),
                      ...prev.__routeContext,
                    },
                  }))

                  const { search, params, context, cause } =
                    this.getMatch(matchId)!

                  const preload = resolvePreload(matchId)

                  const beforeLoadFnContext: BeforeLoadContextOptions<
                    any,
                    any,
                    any,
                    any,
                    any
                  > = {
                    search,
                    abortController,
                    params,
                    preload,
                    context,
                    location,
                    navigate: (opts: any) =>
                      this.navigate({ ...opts, _fromLocation: location }),
                    buildLocation: this.buildLocation,
                    cause: preload ? 'preload' : cause,
                    matches,
                  }

                  const beforeLoadContext =
                    (await route.options.beforeLoad?.(beforeLoadFnContext)) ??
                    {}

                  if (
                    isRedirect(beforeLoadContext) ||
                    isNotFound(beforeLoadContext)
                  ) {
                    handleSerialError(index, beforeLoadContext, 'BEFORE_LOAD')
                  }

                  updateMatch(matchId, (prev) => {
                    return {
                      ...prev,
                      __beforeLoadContext: beforeLoadContext,
                      context: {
                        ...getParentMatchContext(),
                        ...prev.__routeContext,
                        ...beforeLoadContext,
                      },
                      abortController,
                    }
                  })
                } catch (err) {
                  handleSerialError(index, err, 'BEFORE_LOAD')
                }

                updateMatch(matchId, (prev) => {
                  prev.beforeLoadPromise?.resolve()

                  return {
                    ...prev,
                    beforeLoadPromise: undefined,
                    isFetching: false,
                  }
                })
              }
            }

            const validResolvedMatches = matches.slice(0, firstBadMatchIndex)
            const matchPromises: Array<Promise<AnyRouteMatch>> = []

            validResolvedMatches.forEach(({ id: matchId, routeId }, index) => {
              matchPromises.push(
                (async () => {
                  let loaderShouldRunAsync = false
                  let loaderIsRunningAsync = false

                  const prevMatch = this.getMatch(matchId)!
                  // there is a loaderPromise, so we are in the middle of a load
                  if (prevMatch.loaderPromise) {
                    // do not block if we already have stale data we can show
                    // but only if the ongoing load is not a preload since error handling is different for preloads
                    // and we don't want to swallow errors
                    if (
                      prevMatch.status === 'success' &&
                      !sync &&
                      !prevMatch.preload
                    ) {
                      return this.getMatch(matchId)!
                    }
                    await prevMatch.loaderPromise
                    const match = this.getMatch(matchId)!
                    if (match.error) {
                      handleRedirectAndNotFound(match, match.error)
                    }
                  } else {
                    const parentMatchPromise = matchPromises[index - 1] as any
                    const route = this.looseRoutesById[routeId]!

                    const getLoaderContext = (): LoaderFnContext => {
                      const {
                        params,
                        loaderDeps,
                        abortController,
                        context,
                        cause,
                      } = this.getMatch(matchId)!

                      const preload = resolvePreload(matchId)

                      return {
                        params,
                        deps: loaderDeps,
                        preload: !!preload,
                        parentMatchPromise,
                        abortController: abortController,
                        context,
                        location,
                        navigate: (opts) =>
                          this.navigate({ ...opts, _fromLocation: location }),
                        cause: preload ? 'preload' : cause,
                        route,
                      }
                    }

                    // This is where all of the stale-while-revalidate magic happens
                    const age = Date.now() - this.getMatch(matchId)!.updatedAt

                    const preload = resolvePreload(matchId)

                    const staleAge = preload
                      ? (route.options.preloadStaleTime ??
                        this.options.defaultPreloadStaleTime ??
                        30_000) // 30 seconds for preloads by default
                      : (route.options.staleTime ??
                        this.options.defaultStaleTime ??
                        0)

                    const shouldReloadOption = route.options.shouldReload

                    // Default to reloading the route all the time
                    // Allow shouldReload to get the last say,
                    // if provided.
                    const shouldReload =
                      typeof shouldReloadOption === 'function'
                        ? shouldReloadOption(getLoaderContext())
                        : shouldReloadOption

                    updateMatch(matchId, (prev) => ({
                      ...prev,
                      loaderPromise: createControlledPromise<void>(),
                      preload:
                        !!preload &&
                        !this.state.matches.find((d) => d.id === matchId),
                    }))

                    const executeHead = async () => {
                      const match = this.getMatch(matchId)
                      // in case of a redirecting match during preload, the match does not exist
                      if (!match) {
                        return
                      }
                      const assetContext = {
                        matches,
                        match,
                        params: match.params,
                        loaderData: match.loaderData,
                      }
                      const headFnContent =
                        await route.options.head?.(assetContext)
                      const meta = headFnContent?.meta
                      const links = headFnContent?.links
                      const headScripts = headFnContent?.scripts
                      const styles = headFnContent?.styles

                      const scripts =
                        await route.options.scripts?.(assetContext)
                      const headers =
                        await route.options.headers?.(assetContext)
                      return {
                        meta,
                        links,
                        headScripts,
                        headers,
                        scripts,
                        styles,
                      }
                    }

                    const runLoader = async () => {
                      try {
                        // If the Matches component rendered
                        // the pending component and needs to show it for
                        // a minimum duration, we''ll wait for it to resolve
                        // before committing to the match and resolving
                        // the loadPromise
                        const potentialPendingMinPromise = async () => {
                          const latestMatch = this.getMatch(matchId)!

                          if (latestMatch.minPendingPromise) {
                            await latestMatch.minPendingPromise
                          }
                        }

                        // Actually run the loader and handle the result
                        try {
                          this.loadRouteChunk(route)

                          updateMatch(matchId, (prev) => ({
                            ...prev,
                            isFetching: 'loader',
                          }))

                          // Kick off the loader!
                          const loaderData =
                            await route.options.loader?.(getLoaderContext())

                          handleRedirectAndNotFound(
                            this.getMatch(matchId)!,
                            loaderData,
                          )

                          // Lazy option can modify the route options,
                          // so we need to wait for it to resolve before
                          // we can use the options
                          await route._lazyPromise

                          await potentialPendingMinPromise()

                          // Last but not least, wait for the the components
                          // to be preloaded before we resolve the match
                          await route._componentsPromise

                          updateMatch(matchId, (prev) => ({
                            ...prev,
                            error: undefined,
                            status: 'success',
                            isFetching: false,
                            updatedAt: Date.now(),
                            loaderData,
                          }))
                          const head = await executeHead()
                          updateMatch(matchId, (prev) => ({
                            ...prev,
                            ...head,
                          }))
                        } catch (e) {
                          if (
                            e instanceof DOMException &&
                            e.name === 'AbortError'
                          ) {
                            const head = await executeHead()
                            updateMatch(matchId, (prev) => ({
                              ...prev,
                              status:
                                prev.status === 'pending'
                                  ? 'success'
                                  : prev.status,
                              ...head,
                            }))
                            return
                          }

                          let error = e

                          await potentialPendingMinPromise()

                          handleRedirectAndNotFound(this.getMatch(matchId)!, e)

                          try {
                            route.options.onError?.(e)
                          } catch (onErrorError) {
                            error = onErrorError
                            handleRedirectAndNotFound(
                              this.getMatch(matchId)!,
                              onErrorError,
                            )
                          }
                          const head = await executeHead()
                          updateMatch(matchId, (prev) => ({
                            ...prev,
                            error,
                            status: 'error',
                            isFetching: false,
                            ...head,
                          }))
                        }

                        this.serverSsr?.onMatchSettled({
                          router: this,
                          match: this.getMatch(matchId)!,
                        })
                      } catch (err) {
                        const head = await executeHead()

                        updateMatch(matchId, (prev) => ({
                          ...prev,
                          loaderPromise: undefined,
                          ...head,
                        }))
                        handleRedirectAndNotFound(this.getMatch(matchId)!, err)
                      }
                    }

                    // If the route is successful and still fresh, just resolve
                    const { status, invalid } = this.getMatch(matchId)!
                    loaderShouldRunAsync =
                      status === 'success' &&
                      (invalid || (shouldReload ?? age > staleAge))
                    if (preload && route.options.preload === false) {
                      // Do nothing
                    } else if (loaderShouldRunAsync && !sync) {
                      loaderIsRunningAsync = true
                      ;(async () => {
                        try {
                          await runLoader()
                          const { loaderPromise, loadPromise } =
                            this.getMatch(matchId)!
                          loaderPromise?.resolve()
                          loadPromise?.resolve()
                          updateMatch(matchId, (prev) => ({
                            ...prev,
                            loaderPromise: undefined,
                          }))
                        } catch (err) {
                          if (isRedirect(err)) {
                            await this.navigate(err.options)
                          }
                        }
                      })()
                    } else if (
                      status !== 'success' ||
                      (loaderShouldRunAsync && sync)
                    ) {
                      await runLoader()
                    } else {
                      // if the loader did not run, still update head.
                      // reason: parent's beforeLoad may have changed the route context
                      // and only now do we know the route context (and that the loader would not run)
                      const head = await executeHead()
                      updateMatch(matchId, (prev) => ({
                        ...prev,
                        ...head,
                      }))
                    }
                  }
                  if (!loaderIsRunningAsync) {
                    const { loaderPromise, loadPromise } =
                      this.getMatch(matchId)!
                    loaderPromise?.resolve()
                    loadPromise?.resolve()
                  }

                  updateMatch(matchId, (prev) => ({
                    ...prev,
                    isFetching: loaderIsRunningAsync ? prev.isFetching : false,
                    loaderPromise: loaderIsRunningAsync
                      ? prev.loaderPromise
                      : undefined,
                    invalid: false,
                  }))
                  return this.getMatch(matchId)!
                })(),
              )
            })

            await Promise.all(matchPromises)

            resolveAll()
          } catch (err) {
            rejectAll(err)
          }
        })()
      })
      await triggerOnReady()
    } catch (err) {
      if (isRedirect(err) || isNotFound(err)) {
        if (isNotFound(err) && !allPreload) {
          await triggerOnReady()
        }

        throw err
      }
    }

    return matches
=======
    const findFn = (d: { id: string }) => d.id === matchId
    return (
      this.state.cachedMatches.find(findFn) ??
      this.state.pendingMatches?.find(findFn) ??
      this.state.matches.find(findFn)
    )
>>>>>>> c2f732d3
  }

  invalidate: InvalidateFn<
    RouterCore<
      TRouteTree,
      TTrailingSlashOption,
      TDefaultStructuralSharingOption,
      TRouterHistory,
      TDehydrated
    >
  > = (opts) => {
    const invalidate = (d: MakeRouteMatch<TRouteTree>) => {
      if (opts?.filter?.(d as MakeRouteMatchUnion<this>) ?? true) {
        return {
          ...d,
          invalid: true,
          ...(opts?.forcePending || d.status === 'error'
            ? ({ status: 'pending', error: undefined } as const)
            : undefined),
        }
      }
      return d
    }

    this.__store.setState((s) => ({
      ...s,
      matches: s.matches.map(invalidate),
      cachedMatches: s.cachedMatches.map(invalidate),
      pendingMatches: s.pendingMatches?.map(invalidate),
    }))

    this.shouldViewTransition = false
    return this.load({ sync: opts?.sync })
  }

  resolveRedirect = (redirect: AnyRedirect): AnyRedirect => {
    if (!redirect.options.href) {
      redirect.options.href = this.buildLocation(redirect.options).href
      redirect.headers.set('Location', redirect.options.href)
    }

    if (!redirect.headers.get('Location')) {
      redirect.headers.set('Location', redirect.options.href)
    }

    return redirect
  }

  clearCache: ClearCacheFn<this> = (opts) => {
    const filter = opts?.filter
    if (filter !== undefined) {
      this.__store.setState((s) => {
        return {
          ...s,
          cachedMatches: s.cachedMatches.filter(
            (m) => !filter(m as MakeRouteMatchUnion<this>),
          ),
        }
      })
    } else {
      this.__store.setState((s) => {
        return {
          ...s,
          cachedMatches: [],
        }
      })
    }
  }

  clearExpiredCache = () => {
    // This is where all of the garbage collection magic happens
    const filter = (d: MakeRouteMatch<TRouteTree>) => {
      const route = this.looseRoutesById[d.routeId]!

      if (!route.options.loader) {
        return true
      }

      // If the route was preloaded, use the preloadGcTime
      // otherwise, use the gcTime
      const gcTime =
        (d.preload
          ? (route.options.preloadGcTime ?? this.options.defaultPreloadGcTime)
          : (route.options.gcTime ?? this.options.defaultGcTime)) ??
        5 * 60 * 1000

      const isError = d.status === 'error'
      if (isError) return true

      const gcEligible = Date.now() - d.updatedAt >= gcTime
      return gcEligible
    }
    this.clearCache({ filter })
  }

  loadRouteChunk = loadRouteChunk

  preloadRoute: PreloadRouteFn<
    TRouteTree,
    TTrailingSlashOption,
    TDefaultStructuralSharingOption,
    TRouterHistory
  > = async (opts) => {
    const next = this.buildLocation(opts as any)

    let matches = this.matchRoutes(next, {
      throwOnError: true,
      preload: true,
      dest: opts,
    })

    const activeMatchIds = new Set(
      [...this.state.matches, ...(this.state.pendingMatches ?? [])].map(
        (d) => d.id,
      ),
    )

    const loadedMatchIds = new Set([
      ...activeMatchIds,
      ...this.state.cachedMatches.map((d) => d.id),
    ])

    // If the matches are already loaded, we need to add them to the cachedMatches
    batch(() => {
      matches.forEach((match) => {
        if (!loadedMatchIds.has(match.id)) {
          this.__store.setState((s) => ({
            ...s,
            cachedMatches: [...(s.cachedMatches as any), match],
          }))
        }
      })
    })

    try {
      matches = await loadMatches({
        router: this,
        matches,
        location: next,
        preload: true,
        updateMatch: (id, updater) => {
          // Don't update the match if it's currently loaded
          if (activeMatchIds.has(id)) {
            matches = matches.map((d) => (d.id === id ? updater(d) : d))
          } else {
            this.updateMatch(id, updater)
          }
        },
      })

      return matches
    } catch (err) {
      if (isRedirect(err)) {
        if (err.options.reloadDocument) {
          return undefined
        }

        return await this.preloadRoute({
          ...err.options,
          _fromLocation: next,
        })
      }
      if (!isNotFound(err)) {
        // Preload errors are not fatal, but we should still log them
        console.error(err)
      }
      return undefined
    }
  }

  matchRoute: MatchRouteFn<
    TRouteTree,
    TTrailingSlashOption,
    TDefaultStructuralSharingOption,
    TRouterHistory
  > = (location, opts) => {
    const matchLocation = {
      ...location,
      to: location.to
        ? this.resolvePathWithBase(
            (location.from || '') as string,
            location.to as string,
          )
        : undefined,
      params: location.params || {},
      leaveParams: true,
    }
    const next = this.buildLocation(matchLocation as any)

    if (opts?.pending && this.state.status !== 'pending') {
      return false
    }

    const pending =
      opts?.pending === undefined ? !this.state.isLoading : opts.pending

    const baseLocation = pending
      ? this.latestLocation
      : this.state.resolvedLocation || this.state.location

    const match = matchPathname(
      baseLocation.pathname,
      {
        ...opts,
        to: next.pathname,
      },
      this.parsePathnameCache,
    ) as any

    if (!match) {
      return false
    }
    if (location.params) {
      if (!deepEqual(match, location.params, { partial: true })) {
        return false
      }
    }

    if (match && (opts?.includeSearch ?? true)) {
      return deepEqual(baseLocation.search, next.search, { partial: true })
        ? match
        : false
    }

    return match
  }

  ssr?: {
    manifest: Manifest | undefined
  }

  serverSsr?: ServerSsr

  hasNotFoundMatch = () => {
    return this.__store.state.matches.some(
      (d) => d.status === 'notFound' || d.globalNotFound,
    )
  }
}

export class SearchParamError extends Error {}

export class PathParamError extends Error {}

const normalize = (str: string) =>
  str.endsWith('/') && str.length > 1 ? str.slice(0, -1) : str
function comparePaths(a: string, b: string) {
  return normalize(a) === normalize(b)
}

// A function that takes an import() argument which is a function and returns a new function that will
// proxy arguments from the caller to the imported function, retaining all type
// information along the way
export function lazyFn<
  T extends Record<string, (...args: Array<any>) => any>,
  TKey extends keyof T = 'default',
>(fn: () => Promise<T>, key?: TKey) {
  return async (
    ...args: Parameters<T[TKey]>
  ): Promise<Awaited<ReturnType<T[TKey]>>> => {
    const imported = await fn()
    return imported[key || 'default'](...args)
  }
}

export function getInitialRouterState(
  location: ParsedLocation,
): RouterState<any> {
  return {
    loadedAt: 0,
    isLoading: false,
    isTransitioning: false,
    status: 'idle',
    resolvedLocation: undefined,
    location,
    matches: [],
    pendingMatches: [],
    cachedMatches: [],
    statusCode: 200,
  }
}

function validateSearch(validateSearch: AnyValidator, input: unknown): unknown {
  if (validateSearch == null) return {}

  if ('~standard' in validateSearch) {
    const result = validateSearch['~standard'].validate(input)

    if (result instanceof Promise)
      throw new SearchParamError('Async validation not supported')

    if (result.issues)
      throw new SearchParamError(JSON.stringify(result.issues, undefined, 2), {
        cause: result,
      })

    return result.value
  }

  if ('parse' in validateSearch) {
    return validateSearch.parse(input)
  }

  if (typeof validateSearch === 'function') {
    return validateSearch(input)
  }

  return {}
}

export function getMatchedRoutes<TRouteLike extends RouteLike>({
  pathname,
  routePathname,
  caseSensitive,
  routesByPath,
  routesById,
  flatRoutes,
  parseCache,
}: {
  pathname: string
  routePathname?: string
  caseSensitive?: boolean
  routesByPath: Record<string, TRouteLike>
  routesById: Record<string, TRouteLike>
  flatRoutes: Array<TRouteLike>
  parseCache?: ParsePathnameCache
}) {
  let routeParams: Record<string, string> = {}
  const trimmedPath = trimPathRight(pathname)
  const getMatchedParams = (route: TRouteLike) => {
    const result = matchPathname(
      trimmedPath,
      {
        to: route.fullPath,
        caseSensitive: route.options?.caseSensitive ?? caseSensitive,
        // we need fuzzy matching for `notFoundMode: 'fuzzy'`
        fuzzy: true,
      },
      parseCache,
    )
    return result
  }

  let foundRoute: TRouteLike | undefined =
    routePathname !== undefined ? routesByPath[routePathname] : undefined
  if (foundRoute) {
    routeParams = getMatchedParams(foundRoute)!
  } else {
    // iterate over flatRoutes to find the best match
    // if we find a fuzzy matching route, keep looking for a perfect fit
    let fuzzyMatch:
      | { foundRoute: TRouteLike; routeParams: Record<string, string> }
      | undefined = undefined
    for (const route of flatRoutes) {
      const matchedParams = getMatchedParams(route)

      if (matchedParams) {
        if (
          route.path !== '/' &&
          (matchedParams as Record<string, string>)['**']
        ) {
          if (!fuzzyMatch) {
            fuzzyMatch = { foundRoute: route, routeParams: matchedParams }
          }
        } else {
          foundRoute = route
          routeParams = matchedParams
          break
        }
      }
    }
    // did not find a perfect fit, so take the fuzzy matching route if it exists
    if (!foundRoute && fuzzyMatch) {
      foundRoute = fuzzyMatch.foundRoute
      routeParams = fuzzyMatch.routeParams
    }
  }

  let routeCursor: TRouteLike = foundRoute || routesById[rootRouteId]!

  const matchedRoutes: Array<TRouteLike> = [routeCursor]

  while (routeCursor.parentRoute) {
    routeCursor = routeCursor.parentRoute as TRouteLike
    matchedRoutes.push(routeCursor)
  }
  matchedRoutes.reverse()

  return { matchedRoutes, routeParams, foundRoute }
}

function applySearchMiddleware({
  search,
  dest,
  destRoutes,
  _includeValidateSearch,
}: {
  search: any
  dest: BuildNextOptions
  destRoutes: Array<AnyRoute>
  _includeValidateSearch: boolean | undefined
}) {
  const allMiddlewares =
    destRoutes.reduce(
      (acc, route) => {
        const middlewares: Array<SearchMiddleware<any>> = []

        if ('search' in route.options) {
          if (route.options.search?.middlewares) {
            middlewares.push(...route.options.search.middlewares)
          }
        }
        // TODO remove preSearchFilters and postSearchFilters in v2
        else if (
          route.options.preSearchFilters ||
          route.options.postSearchFilters
        ) {
          const legacyMiddleware: SearchMiddleware<any> = ({
            search,
            next,
          }) => {
            let nextSearch = search

            if (
              'preSearchFilters' in route.options &&
              route.options.preSearchFilters
            ) {
              nextSearch = route.options.preSearchFilters.reduce(
                (prev, next) => next(prev),
                search,
              )
            }

            const result = next(nextSearch)

            if (
              'postSearchFilters' in route.options &&
              route.options.postSearchFilters
            ) {
              return route.options.postSearchFilters.reduce(
                (prev, next) => next(prev),
                result,
              )
            }

            return result
          }
          middlewares.push(legacyMiddleware)
        }

        if (_includeValidateSearch && route.options.validateSearch) {
          const validate: SearchMiddleware<any> = ({ search, next }) => {
            const result = next(search)
            try {
              const validatedSearch = {
                ...result,
                ...(validateSearch(route.options.validateSearch, result) ??
                  undefined),
              }
              return validatedSearch
            } catch {
              // ignore errors here because they are already handled in matchRoutes
              return result
            }
          }

          middlewares.push(validate)
        }

        return acc.concat(middlewares)
      },
      [] as Array<SearchMiddleware<any>>,
    ) ?? []

  // the chain ends here since `next` is not called
  const final: SearchMiddleware<any> = ({ search }) => {
    if (!dest.search) {
      return {}
    }
    if (dest.search === true) {
      return search
    }
    return functionalUpdate(dest.search, search)
  }

  allMiddlewares.push(final)

  const applyNext = (index: number, currentSearch: any): any => {
    // no more middlewares left, return the current search
    if (index >= allMiddlewares.length) {
      return currentSearch
    }

    const middleware = allMiddlewares[index]!

    const next = (newSearch: any): any => {
      return applyNext(index + 1, newSearch)
    }

    return middleware({ search: currentSearch, next })
  }

  // Start applying middlewares
  return applyNext(0, search)
}<|MERGE_RESOLUTION|>--- conflicted
+++ resolved
@@ -2181,642 +2181,12 @@
   }
 
   getMatch: GetMatchFn = (matchId: string) => {
-<<<<<<< HEAD
-    return [
-      ...this.state.cachedMatches,
-      ...(this.state.pendingMatches ?? []),
-      ...this.state.matches,
-    ].find((d) => d.id === matchId)
-  }
-
-  loadMatches = async ({
-    location,
-    matches,
-    preload: allPreload,
-    onReady,
-    updateMatch = this.updateMatch,
-    sync,
-  }: {
-    location: ParsedLocation
-    matches: Array<AnyRouteMatch>
-    preload?: boolean
-    onReady?: () => Promise<void>
-    updateMatch?: (
-      id: string,
-      updater: (match: AnyRouteMatch) => AnyRouteMatch,
-    ) => void
-    getMatch?: (matchId: string) => AnyRouteMatch | undefined
-    sync?: boolean
-  }): Promise<Array<MakeRouteMatch>> => {
-    let firstBadMatchIndex: number | undefined
-    let rendered = false
-
-    const triggerOnReady = async () => {
-      if (!rendered) {
-        rendered = true
-        await onReady?.()
-      }
-    }
-
-    const resolvePreload = (matchId: string) => {
-      return !!(allPreload && !this.state.matches.find((d) => d.id === matchId))
-    }
-
-    const handleRedirectAndNotFound = (match: AnyRouteMatch, err: any) => {
-      if (isRedirect(err) || isNotFound(err)) {
-        if (isRedirect(err)) {
-          if (err.redirectHandled) {
-            if (!err.options.reloadDocument) {
-              throw err
-            }
-          }
-        }
-
-        match.beforeLoadPromise?.resolve()
-        match.loaderPromise?.resolve()
-
-        updateMatch(match.id, (prev) => ({
-          ...prev,
-          status: isRedirect(err)
-            ? 'redirected'
-            : isNotFound(err)
-              ? 'notFound'
-              : 'error',
-          isFetching: false,
-          error: err,
-          beforeLoadPromise: undefined,
-          loaderPromise: undefined,
-        }))
-
-        if (!(err as any).routeId) {
-          ;(err as any).routeId = match.routeId
-        }
-
-        match.loadPromise?.resolve()
-
-        if (isRedirect(err)) {
-          rendered = true
-          err.options._fromLocation = location
-          err.redirectHandled = true
-          err = this.resolveRedirect(err)
-          throw err
-        } else if (isNotFound(err)) {
-          this._handleNotFound(matches, err, {
-            updateMatch,
-          })
-          this.serverSsr?.onMatchSettled({
-            router: this,
-            match: this.getMatch(match.id)!,
-          })
-          throw err
-        }
-      }
-    }
-
-    try {
-      await new Promise<void>((resolveAll, rejectAll) => {
-        ;(async () => {
-          try {
-            const handleSerialError = (
-              index: number,
-              err: any,
-              routerCode: string,
-            ) => {
-              const { id: matchId, routeId } = matches[index]!
-              const route = this.looseRoutesById[routeId]!
-
-              // Much like suspense, we use a promise here to know if
-              // we've been outdated by a new loadMatches call and
-              // should abort the current async operation
-              if (err instanceof Promise) {
-                throw err
-              }
-
-              err.routerCode = routerCode
-              firstBadMatchIndex = firstBadMatchIndex ?? index
-              handleRedirectAndNotFound(this.getMatch(matchId)!, err)
-
-              try {
-                route.options.onError?.(err)
-              } catch (errorHandlerErr) {
-                err = errorHandlerErr
-                handleRedirectAndNotFound(this.getMatch(matchId)!, err)
-              }
-
-              updateMatch(matchId, (prev) => {
-                prev.beforeLoadPromise?.resolve()
-                prev.loadPromise?.resolve()
-
-                return {
-                  ...prev,
-                  error: err,
-                  status: 'error',
-                  isFetching: false,
-                  updatedAt: Date.now(),
-                  abortController: new AbortController(),
-                  beforeLoadPromise: undefined,
-                }
-              })
-            }
-
-            for (const [index, { id: matchId, routeId }] of matches.entries()) {
-              const existingMatch = this.getMatch(matchId)!
-              const parentMatchId = matches[index - 1]?.id
-
-              const route = this.looseRoutesById[routeId]!
-
-              const pendingMs =
-                route.options.pendingMs ?? this.options.defaultPendingMs
-
-              const shouldPending = !!(
-                onReady &&
-                !this.isServer &&
-                !resolvePreload(matchId) &&
-                (route.options.loader ||
-                  route.options.beforeLoad ||
-                  routeNeedsPreload(route)) &&
-                typeof pendingMs === 'number' &&
-                pendingMs !== Infinity &&
-                (route.options.pendingComponent ??
-                  (this.options as any)?.defaultPendingComponent)
-              )
-
-              let executeBeforeLoad = true
-              if (
-                // If we are in the middle of a load, either of these will be present
-                // (not to be confused with `loadPromise`, which is always defined)
-                existingMatch.beforeLoadPromise ||
-                existingMatch.loaderPromise
-              ) {
-                if (shouldPending) {
-                  setTimeout(() => {
-                    try {
-                      // Update the match and prematurely resolve the loadMatches promise so that
-                      // the pending component can start rendering
-                      triggerOnReady()
-                    } catch {}
-                  }, pendingMs)
-                }
-
-                // Wait for the beforeLoad to resolve before we continue
-                await existingMatch.beforeLoadPromise
-                const match = this.getMatch(matchId)!
-                if (match.status === 'error') {
-                  executeBeforeLoad = true
-                } else if (
-                  match.preload &&
-                  (match.status === 'redirected' || match.status === 'notFound')
-                ) {
-                  handleRedirectAndNotFound(match, match.error)
-                }
-              }
-              if (executeBeforeLoad) {
-                // If we are not in the middle of a load OR the previous load failed, start it
-                try {
-                  updateMatch(matchId, (prev) => {
-                    // explicitly capture the previous loadPromise
-                    const prevLoadPromise = prev.loadPromise
-                    return {
-                      ...prev,
-                      loadPromise: createControlledPromise<void>(() => {
-                        prevLoadPromise?.resolve()
-                      }),
-                      beforeLoadPromise: createControlledPromise<void>(),
-                    }
-                  })
-                  const abortController = new AbortController()
-
-                  let pendingTimeout: ReturnType<typeof setTimeout>
-
-                  if (shouldPending) {
-                    // If we might show a pending component, we need to wait for the
-                    // pending promise to resolve before we start showing that state
-                    pendingTimeout = setTimeout(() => {
-                      try {
-                        // Update the match and prematurely resolve the loadMatches promise so that
-                        // the pending component can start rendering
-                        triggerOnReady()
-                      } catch {}
-                    }, pendingMs)
-                  }
-
-                  const { paramsError, searchError } = this.getMatch(matchId)!
-
-                  if (paramsError) {
-                    handleSerialError(index, paramsError, 'PARSE_PARAMS')
-                  }
-
-                  if (searchError) {
-                    handleSerialError(index, searchError, 'VALIDATE_SEARCH')
-                  }
-
-                  const getParentMatchContext = () =>
-                    parentMatchId
-                      ? this.getMatch(parentMatchId)!.context
-                      : (this.options.context ?? {})
-
-                  updateMatch(matchId, (prev) => ({
-                    ...prev,
-                    isFetching: 'beforeLoad',
-                    fetchCount: prev.fetchCount + 1,
-                    abortController,
-                    pendingTimeout,
-                    context: {
-                      ...getParentMatchContext(),
-                      ...prev.__routeContext,
-                    },
-                  }))
-
-                  const { search, params, context, cause } =
-                    this.getMatch(matchId)!
-
-                  const preload = resolvePreload(matchId)
-
-                  const beforeLoadFnContext: BeforeLoadContextOptions<
-                    any,
-                    any,
-                    any,
-                    any,
-                    any
-                  > = {
-                    search,
-                    abortController,
-                    params,
-                    preload,
-                    context,
-                    location,
-                    navigate: (opts: any) =>
-                      this.navigate({ ...opts, _fromLocation: location }),
-                    buildLocation: this.buildLocation,
-                    cause: preload ? 'preload' : cause,
-                    matches,
-                  }
-
-                  const beforeLoadContext =
-                    (await route.options.beforeLoad?.(beforeLoadFnContext)) ??
-                    {}
-
-                  if (
-                    isRedirect(beforeLoadContext) ||
-                    isNotFound(beforeLoadContext)
-                  ) {
-                    handleSerialError(index, beforeLoadContext, 'BEFORE_LOAD')
-                  }
-
-                  updateMatch(matchId, (prev) => {
-                    return {
-                      ...prev,
-                      __beforeLoadContext: beforeLoadContext,
-                      context: {
-                        ...getParentMatchContext(),
-                        ...prev.__routeContext,
-                        ...beforeLoadContext,
-                      },
-                      abortController,
-                    }
-                  })
-                } catch (err) {
-                  handleSerialError(index, err, 'BEFORE_LOAD')
-                }
-
-                updateMatch(matchId, (prev) => {
-                  prev.beforeLoadPromise?.resolve()
-
-                  return {
-                    ...prev,
-                    beforeLoadPromise: undefined,
-                    isFetching: false,
-                  }
-                })
-              }
-            }
-
-            const validResolvedMatches = matches.slice(0, firstBadMatchIndex)
-            const matchPromises: Array<Promise<AnyRouteMatch>> = []
-
-            validResolvedMatches.forEach(({ id: matchId, routeId }, index) => {
-              matchPromises.push(
-                (async () => {
-                  let loaderShouldRunAsync = false
-                  let loaderIsRunningAsync = false
-
-                  const prevMatch = this.getMatch(matchId)!
-                  // there is a loaderPromise, so we are in the middle of a load
-                  if (prevMatch.loaderPromise) {
-                    // do not block if we already have stale data we can show
-                    // but only if the ongoing load is not a preload since error handling is different for preloads
-                    // and we don't want to swallow errors
-                    if (
-                      prevMatch.status === 'success' &&
-                      !sync &&
-                      !prevMatch.preload
-                    ) {
-                      return this.getMatch(matchId)!
-                    }
-                    await prevMatch.loaderPromise
-                    const match = this.getMatch(matchId)!
-                    if (match.error) {
-                      handleRedirectAndNotFound(match, match.error)
-                    }
-                  } else {
-                    const parentMatchPromise = matchPromises[index - 1] as any
-                    const route = this.looseRoutesById[routeId]!
-
-                    const getLoaderContext = (): LoaderFnContext => {
-                      const {
-                        params,
-                        loaderDeps,
-                        abortController,
-                        context,
-                        cause,
-                      } = this.getMatch(matchId)!
-
-                      const preload = resolvePreload(matchId)
-
-                      return {
-                        params,
-                        deps: loaderDeps,
-                        preload: !!preload,
-                        parentMatchPromise,
-                        abortController: abortController,
-                        context,
-                        location,
-                        navigate: (opts) =>
-                          this.navigate({ ...opts, _fromLocation: location }),
-                        cause: preload ? 'preload' : cause,
-                        route,
-                      }
-                    }
-
-                    // This is where all of the stale-while-revalidate magic happens
-                    const age = Date.now() - this.getMatch(matchId)!.updatedAt
-
-                    const preload = resolvePreload(matchId)
-
-                    const staleAge = preload
-                      ? (route.options.preloadStaleTime ??
-                        this.options.defaultPreloadStaleTime ??
-                        30_000) // 30 seconds for preloads by default
-                      : (route.options.staleTime ??
-                        this.options.defaultStaleTime ??
-                        0)
-
-                    const shouldReloadOption = route.options.shouldReload
-
-                    // Default to reloading the route all the time
-                    // Allow shouldReload to get the last say,
-                    // if provided.
-                    const shouldReload =
-                      typeof shouldReloadOption === 'function'
-                        ? shouldReloadOption(getLoaderContext())
-                        : shouldReloadOption
-
-                    updateMatch(matchId, (prev) => ({
-                      ...prev,
-                      loaderPromise: createControlledPromise<void>(),
-                      preload:
-                        !!preload &&
-                        !this.state.matches.find((d) => d.id === matchId),
-                    }))
-
-                    const executeHead = async () => {
-                      const match = this.getMatch(matchId)
-                      // in case of a redirecting match during preload, the match does not exist
-                      if (!match) {
-                        return
-                      }
-                      const assetContext = {
-                        matches,
-                        match,
-                        params: match.params,
-                        loaderData: match.loaderData,
-                      }
-                      const headFnContent =
-                        await route.options.head?.(assetContext)
-                      const meta = headFnContent?.meta
-                      const links = headFnContent?.links
-                      const headScripts = headFnContent?.scripts
-                      const styles = headFnContent?.styles
-
-                      const scripts =
-                        await route.options.scripts?.(assetContext)
-                      const headers =
-                        await route.options.headers?.(assetContext)
-                      return {
-                        meta,
-                        links,
-                        headScripts,
-                        headers,
-                        scripts,
-                        styles,
-                      }
-                    }
-
-                    const runLoader = async () => {
-                      try {
-                        // If the Matches component rendered
-                        // the pending component and needs to show it for
-                        // a minimum duration, we''ll wait for it to resolve
-                        // before committing to the match and resolving
-                        // the loadPromise
-                        const potentialPendingMinPromise = async () => {
-                          const latestMatch = this.getMatch(matchId)!
-
-                          if (latestMatch.minPendingPromise) {
-                            await latestMatch.minPendingPromise
-                          }
-                        }
-
-                        // Actually run the loader and handle the result
-                        try {
-                          this.loadRouteChunk(route)
-
-                          updateMatch(matchId, (prev) => ({
-                            ...prev,
-                            isFetching: 'loader',
-                          }))
-
-                          // Kick off the loader!
-                          const loaderData =
-                            await route.options.loader?.(getLoaderContext())
-
-                          handleRedirectAndNotFound(
-                            this.getMatch(matchId)!,
-                            loaderData,
-                          )
-
-                          // Lazy option can modify the route options,
-                          // so we need to wait for it to resolve before
-                          // we can use the options
-                          await route._lazyPromise
-
-                          await potentialPendingMinPromise()
-
-                          // Last but not least, wait for the the components
-                          // to be preloaded before we resolve the match
-                          await route._componentsPromise
-
-                          updateMatch(matchId, (prev) => ({
-                            ...prev,
-                            error: undefined,
-                            status: 'success',
-                            isFetching: false,
-                            updatedAt: Date.now(),
-                            loaderData,
-                          }))
-                          const head = await executeHead()
-                          updateMatch(matchId, (prev) => ({
-                            ...prev,
-                            ...head,
-                          }))
-                        } catch (e) {
-                          if (
-                            e instanceof DOMException &&
-                            e.name === 'AbortError'
-                          ) {
-                            const head = await executeHead()
-                            updateMatch(matchId, (prev) => ({
-                              ...prev,
-                              status:
-                                prev.status === 'pending'
-                                  ? 'success'
-                                  : prev.status,
-                              ...head,
-                            }))
-                            return
-                          }
-
-                          let error = e
-
-                          await potentialPendingMinPromise()
-
-                          handleRedirectAndNotFound(this.getMatch(matchId)!, e)
-
-                          try {
-                            route.options.onError?.(e)
-                          } catch (onErrorError) {
-                            error = onErrorError
-                            handleRedirectAndNotFound(
-                              this.getMatch(matchId)!,
-                              onErrorError,
-                            )
-                          }
-                          const head = await executeHead()
-                          updateMatch(matchId, (prev) => ({
-                            ...prev,
-                            error,
-                            status: 'error',
-                            isFetching: false,
-                            ...head,
-                          }))
-                        }
-
-                        this.serverSsr?.onMatchSettled({
-                          router: this,
-                          match: this.getMatch(matchId)!,
-                        })
-                      } catch (err) {
-                        const head = await executeHead()
-
-                        updateMatch(matchId, (prev) => ({
-                          ...prev,
-                          loaderPromise: undefined,
-                          ...head,
-                        }))
-                        handleRedirectAndNotFound(this.getMatch(matchId)!, err)
-                      }
-                    }
-
-                    // If the route is successful and still fresh, just resolve
-                    const { status, invalid } = this.getMatch(matchId)!
-                    loaderShouldRunAsync =
-                      status === 'success' &&
-                      (invalid || (shouldReload ?? age > staleAge))
-                    if (preload && route.options.preload === false) {
-                      // Do nothing
-                    } else if (loaderShouldRunAsync && !sync) {
-                      loaderIsRunningAsync = true
-                      ;(async () => {
-                        try {
-                          await runLoader()
-                          const { loaderPromise, loadPromise } =
-                            this.getMatch(matchId)!
-                          loaderPromise?.resolve()
-                          loadPromise?.resolve()
-                          updateMatch(matchId, (prev) => ({
-                            ...prev,
-                            loaderPromise: undefined,
-                          }))
-                        } catch (err) {
-                          if (isRedirect(err)) {
-                            await this.navigate(err.options)
-                          }
-                        }
-                      })()
-                    } else if (
-                      status !== 'success' ||
-                      (loaderShouldRunAsync && sync)
-                    ) {
-                      await runLoader()
-                    } else {
-                      // if the loader did not run, still update head.
-                      // reason: parent's beforeLoad may have changed the route context
-                      // and only now do we know the route context (and that the loader would not run)
-                      const head = await executeHead()
-                      updateMatch(matchId, (prev) => ({
-                        ...prev,
-                        ...head,
-                      }))
-                    }
-                  }
-                  if (!loaderIsRunningAsync) {
-                    const { loaderPromise, loadPromise } =
-                      this.getMatch(matchId)!
-                    loaderPromise?.resolve()
-                    loadPromise?.resolve()
-                  }
-
-                  updateMatch(matchId, (prev) => ({
-                    ...prev,
-                    isFetching: loaderIsRunningAsync ? prev.isFetching : false,
-                    loaderPromise: loaderIsRunningAsync
-                      ? prev.loaderPromise
-                      : undefined,
-                    invalid: false,
-                  }))
-                  return this.getMatch(matchId)!
-                })(),
-              )
-            })
-
-            await Promise.all(matchPromises)
-
-            resolveAll()
-          } catch (err) {
-            rejectAll(err)
-          }
-        })()
-      })
-      await triggerOnReady()
-    } catch (err) {
-      if (isRedirect(err) || isNotFound(err)) {
-        if (isNotFound(err) && !allPreload) {
-          await triggerOnReady()
-        }
-
-        throw err
-      }
-    }
-
-    return matches
-=======
     const findFn = (d: { id: string }) => d.id === matchId
     return (
       this.state.cachedMatches.find(findFn) ??
       this.state.pendingMatches?.find(findFn) ??
       this.state.matches.find(findFn)
     )
->>>>>>> c2f732d3
   }
 
   invalidate: InvalidateFn<
