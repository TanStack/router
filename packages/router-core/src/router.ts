--- conflicted
+++ resolved
@@ -1415,7 +1415,6 @@
         _buildLocation: true,
       })
 
-<<<<<<< HEAD
       // check that from path exists in the current route tree
       // do this check only on navigations during test or development
       if (
@@ -1428,50 +1427,13 @@
           undefined,
         ).matchedRoutes
 
-        const matchedFrom = [...allCurrentLocationMatches]
-          .reverse()
-          .find((d) => {
-            return comparePaths(d.fullPath, dest.from!)
-=======
-      const lastMatch = last(allCurrentLocationMatches)!
-
-      // First let's find the starting pathname
-      // By default, start with the current location
-      let fromPath = this.resolvePathWithBase(lastMatch.fullPath, '.')
-      const toPath = dest.to
-        ? this.resolvePathWithBase(fromPath, `${dest.to}`)
-        : this.resolvePathWithBase(fromPath, '.')
-
-      const routeIsChanging =
-        !!dest.to &&
-        !comparePaths(dest.to.toString(), fromPath) &&
-        !comparePaths(toPath, fromPath)
-
-      // If the route is changing we need to find the relative fromPath
-      if (dest.unsafeRelative === 'path') {
-        fromPath = currentLocation.pathname
-      } else if (routeIsChanging && dest.from) {
-        fromPath = dest.from
-
-        // do this check only on navigations during test or development
-        if (process.env.NODE_ENV !== 'production' && dest._isNavigate) {
-          const allFromMatches = this.getMatchedRoutes(
-            dest.from,
-            undefined,
-          ).matchedRoutes
-
           const matchedFrom = findLast(allCurrentLocationMatches, (d) => {
             return comparePaths(d.fullPath, fromPath)
           })
 
           const matchedCurrent = findLast(allFromMatches, (d) => {
             return comparePaths(d.fullPath, currentLocation.pathname)
->>>>>>> 472cac4a
           })
-
-        const matchedCurrent = [...allFromMatches].reverse().find((d) => {
-          return comparePaths(d.fullPath, currentLocation.pathname)
-        })
 
         // for from to be invalid it shouldn't just be unmatched to currentLocation
         // but the currentLocation should also be unmatched to from
