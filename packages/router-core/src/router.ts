import { Store, batch } from '@tanstack/store'
import {
  createBrowserHistory,
  createMemoryHistory,
  parseHref,
} from '@tanstack/history'
import invariant from 'tiny-invariant'
import {
  createControlledPromise,
  deepEqual,
  functionalUpdate,
  last,
  pick,
  replaceEqualDeep,
} from './utils'
import {
  cleanPath,
  interpolatePath,
  joinPaths,
  matchPathname,
  parsePathname,
  resolvePath,
  trimPath,
  trimPathLeft,
  trimPathRight,
} from './path'
import { isNotFound } from './not-found'
import { setupScrollRestoration } from './scroll-restoration'
import { defaultParseSearch, defaultStringifySearch } from './searchParams'
import { rootRouteId } from './root'
import { isRedirect } from './redirect'
import type { SearchParser, SearchSerializer } from './searchParams'
import type { AnyRedirect, ResolvedRedirect } from './redirect'
import type {
  HistoryLocation,
  HistoryState,
  ParsedHistoryState,
  RouterHistory,
} from '@tanstack/history'
import type {
  Awaitable,
  ControlledPromise,
  NoInfer,
  NonNullableUpdater,
  PickAsRequired,
  Updater,
} from './utils'
import type { ParsedLocation } from './location'
import type { DeferredPromiseState } from './defer'
import type {
  AnyContext,
  AnyRoute,
  AnyRouteWithContext,
  BeforeLoadContextOptions,
  LoaderFnContext,
  MakeRemountDepsOptionsUnion,
  RouteContextOptions,
  RouteMask,
  SearchMiddleware,
} from './route'
import type {
  FullSearchSchema,
  RouteById,
  RoutePaths,
  RoutesById,
  RoutesByPath,
} from './routeInfo'
import type {
  AnyRouteMatch,
  MakeRouteMatch,
  MakeRouteMatchUnion,
  MatchRouteOptions,
} from './Matches'
import type {
  BuildLocationFn,
  CommitLocationOptions,
  NavigateFn,
} from './RouterProvider'
import type { Manifest } from './manifest'
import type { StartSerializer } from './serializer'
import type { AnySchema, AnyValidator } from './validators'
import type { NavigateOptions, ResolveRelativePath, ToOptions } from './link'
import type { NotFoundError } from './not-found'

declare global {
  interface Window {
    __TSR_ROUTER__?: AnyRouter
  }
}

export type ControllablePromise<T = any> = Promise<T> & {
  resolve: (value: T) => void
  reject: (value?: any) => void
}

export type InjectedHtmlEntry = Promise<string>

export interface DefaultRegister {
  router: AnyRouter
}

export interface Register extends DefaultRegister {
  // router: Router
}

export type RegisteredRouter = Register['router']

export type DefaultRemountDepsFn<TRouteTree extends AnyRoute> = (
  opts: MakeRemountDepsOptionsUnion<TRouteTree>,
) => any

export interface DefaultRouterOptionsExtensions {}

export interface RouterOptionsExtensions
  extends DefaultRouterOptionsExtensions {}

export interface RouterOptions<
  TRouteTree extends AnyRoute,
  TTrailingSlashOption extends TrailingSlashOption,
  TDefaultStructuralSharingOption extends boolean = false,
  TRouterHistory extends RouterHistory = RouterHistory,
  TDehydrated extends Record<string, any> = Record<string, any>,
> extends RouterOptionsExtensions {
  /**
   * The history object that will be used to manage the browser history.
   *
   * If not provided, a new createBrowserHistory instance will be created and used.
   *
   * @link [API Docs](https://tanstack.com/router/latest/docs/framework/react/api/router/RouterOptionsType#history-property)
   * @link [Guide](https://tanstack.com/router/latest/docs/framework/react/guide/history-types)
   */
  history?: TRouterHistory
  /**
   * A function that will be used to stringify search params when generating links.
   *
   * @default defaultStringifySearch
   * @link [API Docs](https://tanstack.com/router/latest/docs/framework/react/api/router/RouterOptionsType#stringifysearch-method)
   * @link [Guide](https://tanstack.com/router/latest/docs/framework/react/guide/custom-search-param-serialization)
   */
  stringifySearch?: SearchSerializer
  /**
   * A function that will be used to parse search params when parsing the current location.
   *
   * @default defaultParseSearch
   * @link [API Docs](https://tanstack.com/router/latest/docs/framework/react/api/router/RouterOptionsType#parsesearch-method)
   * @link [Guide](https://tanstack.com/router/latest/docs/framework/react/guide/custom-search-param-serialization)
   */
  parseSearch?: SearchParser
  /**
   * If `false`, routes will not be preloaded by default in any way.
   *
   * If `'intent'`, routes will be preloaded by default when the user hovers over a link or a `touchstart` event is detected on a `<Link>`.
   *
   * If `'viewport'`, routes will be preloaded by default when they are within the viewport.
   *
   * @default false
   * @link [API Docs](https://tanstack.com/router/latest/docs/framework/react/api/router/RouterOptionsType#defaultpreload-property)
   * @link [Guide](https://tanstack.com/router/latest/docs/framework/react/guide/preloading)
   */
  defaultPreload?: false | 'intent' | 'viewport' | 'render'
  /**
   * The delay in milliseconds that a route must be hovered over or touched before it is preloaded.
   *
   * @default 50
   * @link [API Docs](https://tanstack.com/router/latest/docs/framework/react/api/router/RouterOptionsType#defaultpreloaddelay-property)
   * @link [Guide](https://tanstack.com/router/latest/docs/framework/react/guide/preloading#preload-delay)
   */
  defaultPreloadDelay?: number
  /**
   * The default `preloadIntentProximity` a route should use if no preloadIntentProximity is provided.
   *
   * @default 0
   * @link [API Docs](https://tanstack.com/router/latest/docs/framework/react/api/router/RouterOptionsType#defaultpreloadintentproximity-property)
   * @link [Guide](https://tanstack.com/router/latest/docs/framework/react/guide/preloading#preload-intent-proximity)
   */
  defaultPreloadIntentProximity?: number
  /**
   * The default `pendingMs` a route should use if no pendingMs is provided.
   *
   * @default 1000
   * @link [API Docs](https://tanstack.com/router/latest/docs/framework/react/api/router/RouterOptionsType#defaultpendingms-property)
   * @link [Guide](https://tanstack.com/router/latest/docs/framework/react/guide/data-loading#avoiding-pending-component-flash)
   */
  defaultPendingMs?: number
  /**
   * The default `pendingMinMs` a route should use if no pendingMinMs is provided.
   *
   * @default 500
   * @link [API Docs](https://tanstack.com/router/latest/docs/framework/react/api/router/RouterOptionsType#defaultpendingminms-property)
   * @link [Guide](https://tanstack.com/router/latest/docs/framework/react/guide/data-loading#avoiding-pending-component-flash)
   */
  defaultPendingMinMs?: number
  /**
   * The default `staleTime` a route should use if no staleTime is provided. This is the time in milliseconds that a route will be considered fresh.
   *
   * @default 0
   * @link [API Docs](https://tanstack.com/router/latest/docs/framework/react/api/router/RouterOptionsType#defaultstaletime-property)
   * @link [Guide](https://tanstack.com/router/latest/docs/framework/react/guide/data-loading#key-options)
   */
  defaultStaleTime?: number
  /**
   * The default `preloadStaleTime` a route should use if no preloadStaleTime is provided.
   *
   * @default 30_000 `(30 seconds)`
   * @link [API Docs](https://tanstack.com/router/latest/docs/framework/react/api/router/RouterOptionsType#defaultpreloadstaletime-property)
   * @link [Guide](https://tanstack.com/router/latest/docs/framework/react/guide/preloading)
   */
  defaultPreloadStaleTime?: number
  /**
   * The default `defaultPreloadGcTime` a route should use if no preloadGcTime is provided.
   *
   * @default 1_800_000 `(30 minutes)`
   * @link [API Docs](https://tanstack.com/router/latest/docs/framework/react/api/router/RouterOptionsType#defaultpreloadgctime-property)
   * @link [Guide](https://tanstack.com/router/latest/docs/framework/react/guide/preloading)
   */
  defaultPreloadGcTime?: number
  /**
   * If `true`, route navigations will called using `document.startViewTransition()`.
   *
   * If the browser does not support this api, this option will be ignored.
   *
   * See [MDN](https://developer.mozilla.org/en-US/docs/Web/API/Document/startViewTransition) for more information on how this function works.
   *
   * @link [API Docs](https://tanstack.com/router/latest/docs/framework/react/api/router/RouterOptionsType#defaultviewtransition-property)
   */
  defaultViewTransition?: boolean | ViewTransitionOptions
  /**
   * The default `hashScrollIntoView` a route should use if no hashScrollIntoView is provided while navigating
   *
   * See [MDN](https://developer.mozilla.org/en-US/docs/Web/API/Element/scrollIntoView) for more information on `ScrollIntoViewOptions`.
   *
   * @link [API Docs](https://tanstack.com/router/latest/docs/framework/react/api/router/RouterOptionsType#defaulthashscrollintoview-property)
   */
  defaultHashScrollIntoView?: boolean | ScrollIntoViewOptions
  /**
   * @default 'fuzzy'
   * @link [API Docs](https://tanstack.com/router/latest/docs/framework/react/api/router/RouterOptionsType#notfoundmode-property)
   * @link [Guide](https://tanstack.com/router/latest/docs/framework/react/guide/not-found-errors#the-notfoundmode-option)
   */
  notFoundMode?: 'root' | 'fuzzy'
  /**
   * The default `gcTime` a route should use if no gcTime is provided.
   *
   * @default 1_800_000 `(30 minutes)`
   * @link [API Docs](https://tanstack.com/router/latest/docs/framework/react/api/router/RouterOptionsType#defaultgctime-property)
   * @link [Guide](https://tanstack.com/router/latest/docs/framework/react/guide/data-loading#key-options)
   */
  defaultGcTime?: number
  /**
   * If `true`, all routes will be matched as case-sensitive.
   *
   * @default false
   * @link [API Docs](https://tanstack.com/router/latest/docs/framework/react/api/router/RouterOptionsType#casesensitive-property)
   */
  caseSensitive?: boolean
  /**
   *
   * The route tree that will be used to configure the router instance.
   *
   * @link [API Docs](https://tanstack.com/router/latest/docs/framework/react/api/router/RouterOptionsType#routetree-property)
   * @link [Guide](https://tanstack.com/router/latest/docs/framework/react/routing/route-trees)
   */
  routeTree?: TRouteTree
  /**
   * The basepath for then entire router. This is useful for mounting a router instance at a subpath.
   *
   * @default '/'
   * @link [API Docs](https://tanstack.com/router/latest/docs/framework/react/api/router/RouterOptionsType#basepath-property)
   */
  basepath?: string
  /**
   * The root context that will be provided to all routes in the route tree.
   *
   * This can be used to provide a context to all routes in the tree without having to provide it to each route individually.
   *
   * Optional or required if the root route was created with [`createRootRouteWithContext()`](https://tanstack.com/router/latest/docs/framework/react/api/router/createRootRouteWithContextFunction).
   *
   * @link [API Docs](https://tanstack.com/router/latest/docs/framework/react/api/router/RouterOptionsType#context-property)
   * @link [Guide](https://tanstack.com/router/latest/docs/framework/react/guide/router-context)
   */
  context?: InferRouterContext<TRouteTree>
  /**
   * A function that will be called when the router is dehydrated.
   *
   * The return value of this function will be serialized and stored in the router's dehydrated state.
   *
   * @link [API Docs](https://tanstack.com/router/latest/docs/framework/react/api/router/RouterOptionsType#dehydrate-method)
   * @link [Guide](https://tanstack.com/router/latest/docs/framework/react/guide/external-data-loading#critical-dehydrationhydration)
   */
  dehydrate?: () => TDehydrated
  /**
   * A function that will be called when the router is hydrated.
   *
   * @link [API Docs](https://tanstack.com/router/latest/docs/framework/react/api/router/RouterOptionsType#hydrate-method)
   * @link [Guide](https://tanstack.com/router/latest/docs/framework/react/guide/external-data-loading#critical-dehydrationhydration)
   */
  hydrate?: (dehydrated: TDehydrated) => Awaitable<void>
  /**
   * An array of route masks that will be used to mask routes in the route tree.
   *
   * Route masking is when you display a route at a different path than the one it is configured to match, like a modal popup that when shared will unmask to the modal's content instead of the modal's context.
   *
   * @link [API Docs](https://tanstack.com/router/latest/docs/framework/react/api/router/RouterOptionsType#routemasks-property)
   * @link [Guide](https://tanstack.com/router/latest/docs/framework/react/guide/route-masking)
   */
  routeMasks?: Array<RouteMask<TRouteTree>>
  /**
   * If `true`, route masks will, by default, be removed when the page is reloaded.
   *
   * This can be overridden on a per-mask basis by setting the `unmaskOnReload` option on the mask, or on a per-navigation basis by setting the `unmaskOnReload` option in the `Navigate` options.
   *
   * @default false
   * @link [API Docs](https://tanstack.com/router/latest/docs/framework/react/api/router/RouterOptionsType#unmaskonreload-property)
   * @link [Guide](https://tanstack.com/router/latest/docs/framework/react/guide/route-masking#unmasking-on-page-reload)
   */
  unmaskOnReload?: boolean

  /**
   * Use `notFoundComponent` instead.
   *
   * @deprecated
   * See https://tanstack.com/router/v1/docs/guide/not-found-errors#migrating-from-notfoundroute for more info.
   * @link [API Docs](https://tanstack.com/router/latest/docs/framework/react/api/router/RouterOptionsType#notfoundroute-property)
   */
  notFoundRoute?: AnyRoute
  /**
   * Configures how trailing slashes are treated.
   *
   * - `'always'` will add a trailing slash if not present
   * - `'never'` will remove the trailing slash if present
   * - `'preserve'` will not modify the trailing slash.
   *
   * @default 'never'
   * @link [API Docs](https://tanstack.com/router/latest/docs/framework/react/api/router/RouterOptionsType#trailingslash-property)
   */
  trailingSlash?: TTrailingSlashOption
  /**
   * While usually automatic, sometimes it can be useful to force the router into a server-side state, e.g. when using the router in a non-browser environment that has access to a global.document object.
   *
   * @default typeof document !== 'undefined'
   * @link [API Docs](https://tanstack.com/router/latest/docs/framework/react/api/router/RouterOptionsType#isserver-property)
   */
  isServer?: boolean

  defaultSsr?: boolean

  search?: {
    /**
     * Configures how unknown search params (= not returned by any `validateSearch`) are treated.
     *
     * @default false
     * @link [API Docs](https://tanstack.com/router/latest/docs/framework/react/api/router/RouterOptionsType#search.strict-property)
     */
    strict?: boolean
  }

  /**
   * Configures whether structural sharing is enabled by default for fine-grained selectors.
   *
   * @link [API Docs](https://tanstack.com/router/latest/docs/framework/react/api/router/RouterOptionsType#defaultstructuralsharing-property)
   */
  defaultStructuralSharing?: TDefaultStructuralSharingOption

  /**
   * Configures which URI characters are allowed in path params that would ordinarily be escaped by encodeURIComponent.
   *
   * @link [API Docs](https://tanstack.com/router/latest/docs/framework/react/api/router/RouterOptionsType#pathparamsallowedcharacters-property)
   * @link [Guide](https://tanstack.com/router/latest/docs/framework/react/guide/path-params#allowed-characters)
   */
  pathParamsAllowedCharacters?: Array<
    ';' | ':' | '@' | '&' | '=' | '+' | '$' | ','
  >

  defaultRemountDeps?: DefaultRemountDepsFn<TRouteTree>

  /**
   * If `true`, scroll restoration will be enabled
   *
   * @default false
   */
  scrollRestoration?: boolean

  /**
   * A function that will be called to get the key for the scroll restoration cache.
   *
   * @default (location) => location.href
   */
  getScrollRestorationKey?: (location: ParsedLocation) => string
  /**
   * The default behavior for scroll restoration.
   *
   * @default 'auto'
   */
  scrollRestorationBehavior?: ScrollBehavior
  /**
   * An array of selectors that will be used to scroll to the top of the page in addition to `window`
   *
   * @default ['window']
   */
  scrollToTopSelectors?: Array<string | (() => Element | null | undefined)>
}

export interface RouterState<
  in out TRouteTree extends AnyRoute = AnyRoute,
  in out TRouteMatch = MakeRouteMatchUnion,
> {
  status: 'pending' | 'idle'
  loadedAt: number
  isLoading: boolean
  isTransitioning: boolean
  matches: Array<TRouteMatch>
  pendingMatches?: Array<TRouteMatch>
  cachedMatches: Array<TRouteMatch>
  location: ParsedLocation<FullSearchSchema<TRouteTree>>
  resolvedLocation?: ParsedLocation<FullSearchSchema<TRouteTree>>
  statusCode: number
  redirect?: AnyRedirect
}

export interface BuildNextOptions {
  to?: string | number | null
  params?: true | Updater<unknown>
  search?: true | Updater<unknown>
  hash?: true | Updater<string>
  state?: true | NonNullableUpdater<ParsedHistoryState, HistoryState>
  mask?: {
    to?: string | number | null
    params?: true | Updater<unknown>
    search?: true | Updater<unknown>
    hash?: true | Updater<string>
    state?: true | NonNullableUpdater<ParsedHistoryState, HistoryState>
    unmaskOnReload?: boolean
  }
  from?: string
  href?: string
  _fromLocation?: ParsedLocation
  unsafeRelative?: 'path'
}

type NavigationEventInfo = {
  fromLocation?: ParsedLocation
  toLocation: ParsedLocation
  pathChanged: boolean
  hrefChanged: boolean
  hashChanged: boolean
}

export type RouterEvents = {
  onBeforeNavigate: {
    type: 'onBeforeNavigate'
  } & NavigationEventInfo
  onBeforeLoad: {
    type: 'onBeforeLoad'
  } & NavigationEventInfo
  onLoad: {
    type: 'onLoad'
  } & NavigationEventInfo
  onResolved: {
    type: 'onResolved'
  } & NavigationEventInfo
  onBeforeRouteMount: {
    type: 'onBeforeRouteMount'
  } & NavigationEventInfo
  onInjectedHtml: {
    type: 'onInjectedHtml'
    promise: Promise<string>
  }
  onRendered: {
    type: 'onRendered'
  } & NavigationEventInfo
}

export type RouterEvent = RouterEvents[keyof RouterEvents]

export type ListenerFn<TEvent extends RouterEvent> = (event: TEvent) => void

export type RouterListener<TRouterEvent extends RouterEvent> = {
  eventType: TRouterEvent['type']
  fn: ListenerFn<TRouterEvent>
}

export interface MatchRoutesOpts {
  preload?: boolean
  throwOnError?: boolean
  _buildLocation?: boolean
  dest?: BuildNextOptions
}

export type InferRouterContext<TRouteTree extends AnyRoute> =
  TRouteTree['types']['routerContext']

export type RouterContextOptions<TRouteTree extends AnyRoute> =
  AnyContext extends InferRouterContext<TRouteTree>
    ? {
        context?: InferRouterContext<TRouteTree>
      }
    : {
        context: InferRouterContext<TRouteTree>
      }

export type RouterConstructorOptions<
  TRouteTree extends AnyRoute,
  TTrailingSlashOption extends TrailingSlashOption,
  TDefaultStructuralSharingOption extends boolean,
  TRouterHistory extends RouterHistory,
  TDehydrated extends Record<string, any>,
> = Omit<
  RouterOptions<
    TRouteTree,
    TTrailingSlashOption,
    TDefaultStructuralSharingOption,
    TRouterHistory,
    TDehydrated
  >,
  'context'
> &
  RouterContextOptions<TRouteTree>

export interface RouterErrorSerializer<TSerializedError> {
  serialize: (err: unknown) => TSerializedError
  deserialize: (err: TSerializedError) => unknown
}

export type PreloadRouteFn<
  TRouteTree extends AnyRoute,
  TTrailingSlashOption extends TrailingSlashOption,
  TDefaultStructuralSharingOption extends boolean,
  TRouterHistory extends RouterHistory,
> = <
  TFrom extends RoutePaths<TRouteTree> | string = string,
  TTo extends string | undefined = undefined,
  TMaskFrom extends RoutePaths<TRouteTree> | string = TFrom,
  TMaskTo extends string = '',
>(
  opts: NavigateOptions<
    RouterCore<
      TRouteTree,
      TTrailingSlashOption,
      TDefaultStructuralSharingOption,
      TRouterHistory
    >,
    TFrom,
    TTo,
    TMaskFrom,
    TMaskTo
  >,
) => Promise<Array<AnyRouteMatch> | undefined>

export type MatchRouteFn<
  TRouteTree extends AnyRoute,
  TTrailingSlashOption extends TrailingSlashOption,
  TDefaultStructuralSharingOption extends boolean,
  TRouterHistory extends RouterHistory,
> = <
  TFrom extends RoutePaths<TRouteTree> = '/',
  TTo extends string | undefined = undefined,
  TResolved = ResolveRelativePath<TFrom, NoInfer<TTo>>,
>(
  location: ToOptions<
    RouterCore<
      TRouteTree,
      TTrailingSlashOption,
      TDefaultStructuralSharingOption,
      TRouterHistory
    >,
    TFrom,
    TTo
  >,
  opts?: MatchRouteOptions,
) => false | RouteById<TRouteTree, TResolved>['types']['allParams']

export type UpdateFn<
  TRouteTree extends AnyRoute,
  TTrailingSlashOption extends TrailingSlashOption,
  TDefaultStructuralSharingOption extends boolean,
  TRouterHistory extends RouterHistory,
  TDehydrated extends Record<string, any>,
> = (
  newOptions: RouterConstructorOptions<
    TRouteTree,
    TTrailingSlashOption,
    TDefaultStructuralSharingOption,
    TRouterHistory,
    TDehydrated
  >,
) => void

export type InvalidateFn<TRouter extends AnyRouter> = (opts?: {
  filter?: (d: MakeRouteMatchUnion<TRouter>) => boolean
  sync?: boolean
}) => Promise<void>

export type ParseLocationFn<TRouteTree extends AnyRoute> = (
  previousLocation?: ParsedLocation<FullSearchSchema<TRouteTree>>,
  locationToParse?: HistoryLocation,
) => ParsedLocation<FullSearchSchema<TRouteTree>>

export type GetMatchRoutesFn = (
  pathname: string,
  routePathname: string | undefined,
) => {
  matchedRoutes: Array<AnyRoute>
  routeParams: Record<string, string>
  foundRoute: AnyRoute | undefined
}

export type EmitFn = (routerEvent: RouterEvent) => void

export type LoadFn = (opts?: { sync?: boolean }) => Promise<void>

export type CommitLocationFn = ({
  viewTransition,
  ignoreBlocker,
  ...next
}: ParsedLocation & CommitLocationOptions) => Promise<void>

export type StartTransitionFn = (fn: () => void) => void

export type SubscribeFn = <TType extends keyof RouterEvents>(
  eventType: TType,
  fn: ListenerFn<RouterEvents[TType]>,
) => () => void

export interface MatchRoutesFn {
  (
    pathname: string,
    locationSearch: AnySchema,
    opts?: MatchRoutesOpts,
  ): Array<AnyRouteMatch>
  (next: ParsedLocation, opts?: MatchRoutesOpts): Array<AnyRouteMatch>
  (
    pathnameOrNext: string | ParsedLocation,
    locationSearchOrOpts?: AnySchema | MatchRoutesOpts,
    opts?: MatchRoutesOpts,
  ): Array<AnyRouteMatch>
}

export type GetMatchFn = (matchId: string) => AnyRouteMatch | undefined

export type UpdateMatchFn = (
  id: string,
  updater: (match: AnyRouteMatch) => AnyRouteMatch,
) => AnyRouteMatch

export type LoadRouteChunkFn = (route: AnyRoute) => Promise<Array<void>>

export type ResolveRedirect = (err: AnyRedirect) => ResolvedRedirect

export type ClearCacheFn<TRouter extends AnyRouter> = (opts?: {
  filter?: (d: MakeRouteMatchUnion<TRouter>) => boolean
}) => void

export interface ServerSrr {
  injectedHtml: Array<InjectedHtmlEntry>
  injectHtml: (getHtml: () => string | Promise<string>) => Promise<void>
  injectScript: (
    getScript: () => string | Promise<string>,
    opts?: { logScript?: boolean },
  ) => Promise<void>
  streamValue: (key: string, value: any) => void
  streamedKeys: Set<string>
  onMatchSettled: (opts: { router: AnyRouter; match: AnyRouteMatch }) => any
}

export type AnyRouterWithContext<TContext> = RouterCore<
  AnyRouteWithContext<TContext>,
  any,
  any,
  any,
  any
>

export type AnyRouter = RouterCore<any, any, any, any, any>

export interface ViewTransitionOptions {
  types:
    | Array<string>
    | ((locationChangeInfo: {
        fromLocation?: ParsedLocation
        toLocation: ParsedLocation
        pathChanged: boolean
        hrefChanged: boolean
        hashChanged: boolean
      }) => Array<string>)
}

export function defaultSerializeError(err: unknown) {
  if (err instanceof Error) {
    const obj = {
      name: err.name,
      message: err.message,
    }

    if (process.env.NODE_ENV === 'development') {
      ;(obj as any).stack = err.stack
    }

    return obj
  }

  return {
    data: err,
  }
}
export interface ExtractedBaseEntry {
  dataType: '__beforeLoadContext' | 'loaderData'
  type: string
  path: Array<string>
  id: number
  matchIndex: number
}

export interface ExtractedStream extends ExtractedBaseEntry {
  type: 'stream'
  streamState: StreamState
}

export interface ExtractedPromise extends ExtractedBaseEntry {
  type: 'promise'
  promiseState: DeferredPromiseState<any>
}

export type ExtractedEntry = ExtractedStream | ExtractedPromise

export type StreamState = {
  promises: Array<ControlledPromise<string | null>>
}

export type TrailingSlashOption = 'always' | 'never' | 'preserve'

export function getLocationChangeInfo(routerState: {
  resolvedLocation?: ParsedLocation
  location: ParsedLocation
}) {
  const fromLocation = routerState.resolvedLocation
  const toLocation = routerState.location
  const pathChanged = fromLocation?.pathname !== toLocation.pathname
  const hrefChanged = fromLocation?.href !== toLocation.href
  const hashChanged = fromLocation?.hash !== toLocation.hash
  return { fromLocation, toLocation, pathChanged, hrefChanged, hashChanged }
}

export type CreateRouterFn = <
  TRouteTree extends AnyRoute,
  TTrailingSlashOption extends TrailingSlashOption = 'never',
  TDefaultStructuralSharingOption extends boolean = false,
  TRouterHistory extends RouterHistory = RouterHistory,
  TDehydrated extends Record<string, any> = Record<string, any>,
>(
  options: undefined extends number
    ? 'strictNullChecks must be enabled in tsconfig.json'
    : RouterConstructorOptions<
        TRouteTree,
        TTrailingSlashOption,
        TDefaultStructuralSharingOption,
        TRouterHistory,
        TDehydrated
      >,
) => RouterCore<
  TRouteTree,
  TTrailingSlashOption,
  TDefaultStructuralSharingOption,
  TRouterHistory,
  TDehydrated
>

export class RouterCore<
  in out TRouteTree extends AnyRoute,
  in out TTrailingSlashOption extends TrailingSlashOption,
  in out TDefaultStructuralSharingOption extends boolean,
  in out TRouterHistory extends RouterHistory = RouterHistory,
  in out TDehydrated extends Record<string, any> = Record<string, any>,
> {
  // Option-independent properties
  tempLocationKey: string | undefined = `${Math.round(
    Math.random() * 10000000,
  )}`
  resetNextScroll = true
  shouldViewTransition?: boolean | ViewTransitionOptions = undefined
  isViewTransitionTypesSupported?: boolean = undefined
  subscribers = new Set<RouterListener<RouterEvent>>()
  viewTransitionPromise?: ControlledPromise<true>
  isScrollRestoring = false
  isScrollRestorationSetup = false

  // Must build in constructor
  __store!: Store<RouterState<TRouteTree>>
  options!: PickAsRequired<
    RouterOptions<
      TRouteTree,
      TTrailingSlashOption,
      TDefaultStructuralSharingOption,
      TRouterHistory,
      TDehydrated
    >,
    'stringifySearch' | 'parseSearch' | 'context'
  >
  history!: TRouterHistory
  latestLocation!: ParsedLocation<FullSearchSchema<TRouteTree>>
  basepath!: string
  routeTree!: TRouteTree
  routesById!: RoutesById<TRouteTree>
  routesByPath!: RoutesByPath<TRouteTree>
  flatRoutes!: Array<AnyRoute>
  isServer!: boolean
  pathParamsDecodeCharMap?: Map<string, string>

  /**
   * @deprecated Use the `createRouter` function instead
   */
  constructor(
    options: RouterConstructorOptions<
      TRouteTree,
      TTrailingSlashOption,
      TDefaultStructuralSharingOption,
      TRouterHistory,
      TDehydrated
    >,
  ) {
    this.update({
      defaultPreloadDelay: 50,
      defaultPendingMs: 1000,
      defaultPendingMinMs: 500,
      context: undefined!,
      ...options,
      caseSensitive: options.caseSensitive ?? false,
      notFoundMode: options.notFoundMode ?? 'fuzzy',
      stringifySearch: options.stringifySearch ?? defaultStringifySearch,
      parseSearch: options.parseSearch ?? defaultParseSearch,
    })

    if (typeof document !== 'undefined') {
      ;(window as any).__TSR_ROUTER__ = this
    }
  }

  // These are default implementations that can optionally be overridden
  // by the router provider once rendered. We provide these so that the
  // router can be used in a non-react environment if necessary
  startTransition: StartTransitionFn = (fn) => fn()

  isShell = false

  update: UpdateFn<
    TRouteTree,
    TTrailingSlashOption,
    TDefaultStructuralSharingOption,
    TRouterHistory,
    TDehydrated
  > = (newOptions) => {
    if (newOptions.notFoundRoute) {
      console.warn(
        'The notFoundRoute API is deprecated and will be removed in the next major version. See https://tanstack.com/router/v1/docs/framework/react/guide/not-found-errors#migrating-from-notfoundroute for more info.',
      )
    }

    const previousOptions = this.options
    this.options = {
      ...this.options,
      ...newOptions,
    }

    this.isServer = this.options.isServer ?? typeof document === 'undefined'

    this.pathParamsDecodeCharMap = this.options.pathParamsAllowedCharacters
      ? new Map(
          this.options.pathParamsAllowedCharacters.map((char) => [
            encodeURIComponent(char),
            char,
          ]),
        )
      : undefined

    if (
      !this.basepath ||
      (newOptions.basepath && newOptions.basepath !== previousOptions.basepath)
    ) {
      if (
        newOptions.basepath === undefined ||
        newOptions.basepath === '' ||
        newOptions.basepath === '/'
      ) {
        this.basepath = '/'
      } else {
        this.basepath = `/${trimPath(newOptions.basepath)}`
      }
    }

    if (
      !this.history ||
      (this.options.history && this.options.history !== this.history)
    ) {
      this.history =
        this.options.history ??
        ((this.isServer
          ? createMemoryHistory({
              initialEntries: [this.basepath || '/'],
            })
          : createBrowserHistory()) as TRouterHistory)
      this.latestLocation = this.parseLocation()
    }

    if (this.options.routeTree !== this.routeTree) {
      this.routeTree = this.options.routeTree as TRouteTree
      this.buildRouteTree()
    }

    if (!this.__store) {
      this.__store = new Store(getInitialRouterState(this.latestLocation), {
        onUpdate: () => {
          this.__store.state = {
            ...this.state,
            cachedMatches: this.state.cachedMatches.filter(
              (d) => !['redirected'].includes(d.status),
            ),
          }
        },
      })

      setupScrollRestoration(this)
    }

    if (
      typeof window !== 'undefined' &&
      'CSS' in window &&
      typeof window.CSS?.supports === 'function'
    ) {
      this.isViewTransitionTypesSupported = window.CSS.supports(
        'selector(:active-view-transition-type(a)',
      )
    }

    if ((this.latestLocation.search as any).__TSS_SHELL) {
      this.isShell = true
    }
  }

  get state() {
    return this.__store.state
  }

  buildRouteTree = () => {
    const { routesById, routesByPath, flatRoutes } = processRouteTree({
      routeTree: this.routeTree,
      initRoute: (route, i) => {
        route.init({
          originalIndex: i,
          defaultSsr: this.options.defaultSsr,
        })
      },
    })

    this.routesById = routesById as RoutesById<TRouteTree>
    this.routesByPath = routesByPath as RoutesByPath<TRouteTree>
    this.flatRoutes = flatRoutes as Array<AnyRoute>

    const notFoundRoute = this.options.notFoundRoute

    if (notFoundRoute) {
      notFoundRoute.init({
        originalIndex: 99999999999,
        defaultSsr: this.options.defaultSsr,
      })
      this.routesById[notFoundRoute.id] = notFoundRoute
    }
  }

  subscribe: SubscribeFn = (eventType, fn) => {
    const listener: RouterListener<any> = {
      eventType,
      fn,
    }

    this.subscribers.add(listener)

    return () => {
      this.subscribers.delete(listener)
    }
  }

  emit: EmitFn = (routerEvent) => {
    this.subscribers.forEach((listener) => {
      if (listener.eventType === routerEvent.type) {
        listener.fn(routerEvent)
      }
    })
  }

  parseLocation: ParseLocationFn<TRouteTree> = (
    previousLocation,
    locationToParse,
  ) => {
    const parse = ({
      pathname,
      search,
      hash,
      state,
    }: HistoryLocation): ParsedLocation<FullSearchSchema<TRouteTree>> => {
      const parsedSearch = this.options.parseSearch(search)
      const searchStr = this.options.stringifySearch(parsedSearch)

      return {
        pathname,
        searchStr,
        search: replaceEqualDeep(previousLocation?.search, parsedSearch) as any,
        hash: hash.split('#').reverse()[0] ?? '',
        href: `${pathname}${searchStr}${hash}`,
        state: replaceEqualDeep(previousLocation?.state, state),
      }
    }

    const location = parse(locationToParse ?? this.history.location)

    const { __tempLocation, __tempKey } = location.state

    if (__tempLocation && (!__tempKey || __tempKey === this.tempLocationKey)) {
      // Sync up the location keys
      const parsedTempLocation = parse(__tempLocation) as any
      parsedTempLocation.state.key = location.state.key

      delete parsedTempLocation.state.__tempLocation

      return {
        ...parsedTempLocation,
        maskedLocation: location,
      }
    }

    return location
  }

  resolvePathWithBase = (from: string, path: string) => {
    const resolvedPath = resolvePath({
      basepath: this.basepath,
      base: from,
      to: cleanPath(path),
      trailingSlash: this.options.trailingSlash,
      caseSensitive: this.options.caseSensitive,
    })
    return resolvedPath
  }

  get looseRoutesById() {
    return this.routesById as Record<string, AnyRoute>
  }

  /**
  @deprecated use the following signature instead
  ```ts
  matchRoutes (
    next: ParsedLocation,
    opts?: { preload?: boolean; throwOnError?: boolean },
  ): Array<AnyRouteMatch>;
  ```
*/
  matchRoutes: MatchRoutesFn = (
    pathnameOrNext: string | ParsedLocation,
    locationSearchOrOpts?: AnySchema | MatchRoutesOpts,
    opts?: MatchRoutesOpts,
  ) => {
    if (typeof pathnameOrNext === 'string') {
      return this.matchRoutesInternal(
        {
          pathname: pathnameOrNext,
          search: locationSearchOrOpts,
        } as ParsedLocation,
        opts,
      )
    }

    return this.matchRoutesInternal(pathnameOrNext, locationSearchOrOpts)
  }

  private matchRoutesInternal(
    next: ParsedLocation,
    opts?: MatchRoutesOpts,
  ): Array<AnyRouteMatch> {
    const { foundRoute, matchedRoutes, routeParams } = this.getMatchedRoutes(
      next.pathname,
      opts?.dest?.to as string,
    )
    let isGlobalNotFound = false

    // Check to see if the route needs a 404 entry
    if (
      // If we found a route, and it's not an index route and we have left over path
      foundRoute
        ? foundRoute.path !== '/' && routeParams['**']
        : // Or if we didn't find a route and we have left over path
          trimPathRight(next.pathname)
    ) {
      // If the user has defined an (old) 404 route, use it
      if (this.options.notFoundRoute) {
        matchedRoutes.push(this.options.notFoundRoute)
      } else {
        // If there is no routes found during path matching
        isGlobalNotFound = true
      }
    }

    const globalNotFoundRouteId = (() => {
      if (!isGlobalNotFound) {
        return undefined
      }

      if (this.options.notFoundMode !== 'root') {
        for (let i = matchedRoutes.length - 1; i >= 0; i--) {
          const route = matchedRoutes[i]!
          if (route.children) {
            return route.id
          }
        }
      }

      return rootRouteId
    })()

    const parseErrors = matchedRoutes.map((route) => {
      let parsedParamsError

      const parseParams =
        route.options.params?.parse ?? route.options.parseParams

      if (parseParams) {
        try {
          const parsedParams = parseParams(routeParams)
          // Add the parsed params to the accumulated params bag
          Object.assign(routeParams, parsedParams)
        } catch (err: any) {
          parsedParamsError = new PathParamError(err.message, {
            cause: err,
          })

          if (opts?.throwOnError) {
            throw parsedParamsError
          }

          return parsedParamsError
        }
      }

      return
    })

    const matches: Array<AnyRouteMatch> = []

    const getParentContext = (parentMatch?: AnyRouteMatch) => {
      const parentMatchId = parentMatch?.id

      const parentContext = !parentMatchId
        ? ((this.options.context as any) ?? {})
        : (parentMatch.context ?? this.options.context ?? {})

      return parentContext
    }

    matchedRoutes.forEach((route, index) => {
      // Take each matched route and resolve + validate its search params
      // This has to happen serially because each route's search params
      // can depend on the parent route's search params
      // It must also happen before we create the match so that we can
      // pass the search params to the route's potential key function
      // which is used to uniquely identify the route match in state

      const parentMatch = matches[index - 1]

      const [preMatchSearch, strictMatchSearch, searchError]: [
        Record<string, any>,
        Record<string, any>,
        any,
      ] = (() => {
        // Validate the search params and stabilize them
        const parentSearch = parentMatch?.search ?? next.search
        const parentStrictSearch = parentMatch?._strictSearch ?? {}

        try {
          const strictSearch =
            validateSearch(route.options.validateSearch, { ...parentSearch }) ??
            {}

          return [
            {
              ...parentSearch,
              ...strictSearch,
            },
            { ...parentStrictSearch, ...strictSearch },
            undefined,
          ]
        } catch (err: any) {
          let searchParamError = err
          if (!(err instanceof SearchParamError)) {
            searchParamError = new SearchParamError(err.message, {
              cause: err,
            })
          }

          if (opts?.throwOnError) {
            throw searchParamError
          }

          return [parentSearch, {}, searchParamError]
        }
      })()
      const [preMatchState, strictMatchState, stateError]: [
        Record<string, any>,
        Record<string, any>,
        Error | undefined,
      ] = (() => {
        const rawState = parentMatch?.state ?? next.state
        const parentStrictState = parentMatch?._strictState ?? {}
        // Exclude keys starting with __ and key named 'key'
        const filteredState = Object.fromEntries(
          Object.entries(rawState).filter(
            ([key]) => !(key.startsWith('__') || key === 'key'),
          ),
        )

        try {
          if (route.options.validateState) {
            const strictState =
              validateState(route.options.validateState, filteredState) || {}
            return [
              {
                ...filteredState,
                ...strictState,
              },
              { ...parentStrictState, ...strictState },
              undefined,
            ]
          }
          return [filteredState, {}, undefined]
        } catch (err: any) {
          const stateValidationError = err

          if (opts?.throwOnError) {
            throw stateValidationError
          }

          return [filteredState, {}, stateValidationError]
        }
      })()

      // This is where we need to call route.options.loaderDeps() to get any additional
      // deps that the route's loader function might need to run. We need to do this
      // before we create the match so that we can pass the deps to the route's
      // potential key function which is used to uniquely identify the route match in state

      const loaderDeps =
        route.options.loaderDeps?.({
          search: preMatchSearch,
        }) ?? ''

      const loaderDepsHash = loaderDeps ? JSON.stringify(loaderDeps) : ''

      const { usedParams, interpolatedPath } = interpolatePath({
        path: route.fullPath,
        params: routeParams,
        decodeCharMap: this.pathParamsDecodeCharMap,
      })

      const matchId =
        interpolatePath({
          path: route.id,
          params: routeParams,
          leaveWildcards: true,
          decodeCharMap: this.pathParamsDecodeCharMap,
        }).interpolatedPath + loaderDepsHash

      // Waste not, want not. If we already have a match for this route,
      // reuse it. This is important for layout routes, which might stick
      // around between navigation actions that only change leaf routes.

      // Existing matches are matches that are already loaded along with
      // pending matches that are still loading
      const existingMatch = this.getMatch(matchId)

      const previousMatch = this.state.matches.find(
        (d) => d.routeId === route.id,
      )

      const cause = previousMatch ? 'stay' : 'enter'

      let match: AnyRouteMatch

      if (existingMatch) {
        match = {
          ...existingMatch,
          cause,
          params: previousMatch
            ? replaceEqualDeep(previousMatch.params, routeParams)
            : routeParams,
          _strictParams: usedParams,
          search: previousMatch
            ? replaceEqualDeep(previousMatch.search, preMatchSearch)
            : replaceEqualDeep(existingMatch.search, preMatchSearch),
          _strictSearch: strictMatchSearch,
          state: previousMatch
            ? replaceEqualDeep(previousMatch.state, preMatchState)
            : replaceEqualDeep(existingMatch.state, preMatchState),
          _strictState: strictMatchState,
        }
      } else {
        const status =
          route.options.loader ||
          route.options.beforeLoad ||
          route.lazyFn ||
          routeNeedsPreload(route)
            ? 'pending'
            : 'success'

        match = {
          id: matchId,
          index,
          routeId: route.id,
          params: previousMatch
            ? replaceEqualDeep(previousMatch.params, routeParams)
            : routeParams,
          _strictParams: usedParams,
          pathname: joinPaths([this.basepath, interpolatedPath]),
          updatedAt: Date.now(),
          search: previousMatch
            ? replaceEqualDeep(previousMatch.search, preMatchSearch)
            : preMatchSearch,
          _strictSearch: strictMatchSearch,
          searchError: undefined,
          status,
          state: previousMatch
            ? replaceEqualDeep(previousMatch.state, preMatchState)
            : preMatchState,
          _strictState: strictMatchState,
          stateError: undefined,
          isFetching: false,
          error: undefined,
          paramsError: parseErrors[index],
          __routeContext: {},
          __beforeLoadContext: {},
          context: {},
          abortController: new AbortController(),
          fetchCount: 0,
          cause,
          loaderDeps: previousMatch
            ? replaceEqualDeep(previousMatch.loaderDeps, loaderDeps)
            : loaderDeps,
          invalid: false,
          preload: false,
          links: undefined,
          scripts: undefined,
          headScripts: undefined,
          meta: undefined,
          staticData: route.options.staticData || {},
          loadPromise: createControlledPromise(),
          fullPath: route.fullPath,
        }
      }

      if (!opts?.preload) {
        // If we have a global not found, mark the right match as global not found
        match.globalNotFound = globalNotFoundRouteId === route.id
      }

      // update the searchError if there is one
      match.searchError = searchError
      // update the stateError if there is one
      match.stateError = stateError

      const parentContext = getParentContext(parentMatch)

      match.context = {
        ...parentContext,
        ...match.__routeContext,
        ...match.__beforeLoadContext,
      }

      matches.push(match)
    })

    matches.forEach((match, index) => {
      const route = this.looseRoutesById[match.routeId]!
      const existingMatch = this.getMatch(match.id)

      // only execute `context` if we are not calling from router.buildLocation

      if (!existingMatch && opts?._buildLocation !== true) {
        const parentMatch = matches[index - 1]
        const parentContext = getParentContext(parentMatch)

        // Update the match's context
        const contextFnContext: RouteContextOptions<any, any, any, any> = {
          deps: match.loaderDeps,
          params: match.params,
          context: parentContext,
          location: next,
          navigate: (opts: any) =>
            this.navigate({ ...opts, _fromLocation: next }),
          buildLocation: this.buildLocation,
          cause: match.cause,
          abortController: match.abortController,
          preload: !!match.preload,
          matches,
        }

        // Get the route context
        match.__routeContext = route.options.context?.(contextFnContext) ?? {}

        match.context = {
          ...parentContext,
          ...match.__routeContext,
          ...match.__beforeLoadContext,
        }
      }
    })

    return matches
  }

  getMatchedRoutes: GetMatchRoutesFn = (
    pathname: string,
    routePathname: string | undefined,
  ) => {
    return getMatchedRoutes({
      pathname,
      routePathname,
      basepath: this.basepath,
      caseSensitive: this.options.caseSensitive,
      routesByPath: this.routesByPath,
      routesById: this.routesById,
      flatRoutes: this.flatRoutes,
    })
  }

  cancelMatch = (id: string) => {
    const match = this.getMatch(id)

    if (!match) return

    match.abortController.abort()
    clearTimeout(match.pendingTimeout)
  }

  cancelMatches = () => {
    this.state.pendingMatches?.forEach((match) => {
      this.cancelMatch(match.id)
    })
  }

  buildLocation: BuildLocationFn = (opts) => {
    const build = (
      dest: BuildNextOptions & {
        unmaskOnReload?: boolean
      } = {},
    ): ParsedLocation => {
      // We allow the caller to override the current location
      const currentLocation = dest._fromLocation || this.latestLocation

      const allFromMatches = this.matchRoutes(currentLocation, {
        _buildLocation: true,
      })

      const lastMatch = last(allFromMatches)!

      // First let's find the starting pathname
      // By default, start with the current location
      let fromPath = lastMatch.fullPath

      // If there is a to, it means we are changing the path in some way
      // So we need to find the relative fromPath
      if (dest.unsafeRelative === 'path') {
        fromPath = currentLocation.pathname
      } else if (dest.to && dest.from) {
        fromPath = dest.from
        const existingFrom = [...allFromMatches].reverse().find((d) => {
          return (
            d.fullPath === fromPath || d.fullPath === joinPaths([fromPath, '/'])
          )
        })

        if (!existingFrom) {
          console.warn(`Could not find match for from: ${dest.from}`)
        }
      }

      // From search should always use the current location
      const fromSearch = lastMatch.search
      // Same with params. It can't hurt to provide as many as possible
      const fromParams = { ...lastMatch.params }

      // Resolve the next to
      const nextTo = dest.to
        ? this.resolvePathWithBase(fromPath, `${dest.to}`)
        : fromPath

      // Resolve the next params
      let nextParams =
        (dest.params ?? true) === true
          ? fromParams
          : {
              ...fromParams,
              ...functionalUpdate(dest.params as any, fromParams),
            }

      const destRoutes = this.matchRoutes(
        nextTo,
        {},
        {
          _buildLocation: true,
        },
      ).map((d) => this.looseRoutesById[d.routeId]!)

      // If there are any params, we need to stringify them
      if (Object.keys(nextParams).length > 0) {
        destRoutes
          .map((route) => {
            return (
              route.options.params?.stringify ?? route.options.stringifyParams
            )
          })
          .filter(Boolean)
          .forEach((fn) => {
            nextParams = { ...nextParams!, ...fn!(nextParams) }
          })
      }

      // Interpolate the next to into the next pathname
      const nextPathname = interpolatePath({
        path: nextTo,
        params: nextParams ?? {},
        leaveWildcards: false,
        leaveParams: opts.leaveParams,
        decodeCharMap: this.pathParamsDecodeCharMap,
      }).interpolatedPath

      // Resolve the next search
      let nextSearch = fromSearch
      if (opts._includeValidateSearch && this.options.search?.strict) {
        let validatedSearch = {}
        destRoutes.forEach((route) => {
          try {
            if (route.options.validateSearch) {
              validatedSearch = {
                ...validatedSearch,
                ...(validateSearch(route.options.validateSearch, {
                  ...validatedSearch,
                  ...nextSearch,
                }) ?? {}),
              }
            }
          } catch {
            // ignore errors here because they are already handled in matchRoutes
          }
        })
        nextSearch = validatedSearch
      }

      nextSearch = applySearchMiddleware({
        search: nextSearch,
        dest,
        destRoutes,
        _includeValidateSearch: opts._includeValidateSearch,
      })

      // Replace the equal deep
      nextSearch = replaceEqualDeep(fromSearch, nextSearch)

      // Stringify the next search
      const searchStr = this.options.stringifySearch(nextSearch)

      // Resolve the next hash
      const hash =
        dest.hash === true
          ? currentLocation.hash
          : dest.hash
            ? functionalUpdate(dest.hash, currentLocation.hash)
            : undefined

      // Resolve the next hash string
      const hashStr = hash ? `#${hash}` : ''

      // Resolve the next state
      let nextState =
        dest.state === true
          ? currentLocation.state
          : dest.state
            ? functionalUpdate(dest.state, currentLocation.state)
            : {}

      // Replace the equal deep
      nextState = replaceEqualDeep(currentLocation.state, nextState)

<<<<<<< HEAD
      if (opts._includeValidateState) {
        let validatedState = {}
        matchedRoutesResult?.matchedRoutes.forEach((route) => {
          try {
            if (route.options.validateState) {
              validatedState = {
                ...validatedState,
                ...(validateState(route.options.validateState, {
                  ...validatedState,
                  ...nextState,
                }) ?? {}),
              }
            }
          } catch {
            // ignore errors here because they are already handled in matchRoutes
          }
        })
        nextState = validatedState
      }

=======
      // Return the next location
>>>>>>> bab29d0e
      return {
        pathname: nextPathname,
        search: nextSearch,
        searchStr,
        state: nextState as any,
        hash: hash ?? '',
        href: `${nextPathname}${searchStr}${hashStr}`,
        unmaskOnReload: dest.unmaskOnReload,
      }
    }

    const buildWithMatches = (
      dest: BuildNextOptions = {},
      maskedDest?: BuildNextOptions,
    ) => {
      const next = build(dest)

      let maskedNext = maskedDest ? build(maskedDest) : undefined

      if (!maskedNext) {
        let params = {}

        const foundMask = this.options.routeMasks?.find((d) => {
          const match = matchPathname(this.basepath, next.pathname, {
            to: d.from,
            caseSensitive: false,
            fuzzy: false,
          })

          if (match) {
            params = match
            return true
          }

          return false
        })

        if (foundMask) {
          const { from: _from, ...maskProps } = foundMask
          maskedDest = {
            ...pick(opts, ['from']),
            ...maskProps,
            params,
          }
          maskedNext = build(maskedDest)
        }
      }

      if (maskedNext) {
        const maskedFinal = build(maskedDest)
        next.maskedLocation = maskedFinal
      }

      return next
    }

    if (opts.mask) {
      return buildWithMatches(opts, {
        ...pick(opts, ['from']),
        ...opts.mask,
      })
    }

    return buildWithMatches(opts)
  }

  commitLocationPromise: undefined | ControlledPromise<void>

  commitLocation: CommitLocationFn = ({
    viewTransition,
    ignoreBlocker,
    ...next
  }) => {
    const isSameState = () => {
      // the following props are ignored but may still be provided when navigating,
      // temporarily add the previous values to the next state so they don't affect
      // the comparison
      const ignoredProps = [
        'key',
        '__TSR_index',
        '__hashScrollIntoViewOptions',
      ] as const
      ignoredProps.forEach((prop) => {
        ;(next.state as any)[prop] = this.latestLocation.state[prop]
      })
      const isEqual = deepEqual(next.state, this.latestLocation.state)
      ignoredProps.forEach((prop) => {
        delete next.state[prop]
      })
      return isEqual
    }

    const isSameUrl = this.latestLocation.href === next.href

    const previousCommitPromise = this.commitLocationPromise
    this.commitLocationPromise = createControlledPromise<void>(() => {
      previousCommitPromise?.resolve()
    })

    // Don't commit to history if nothing changed
    if (isSameUrl && isSameState()) {
      this.load()
    } else {
      // eslint-disable-next-line prefer-const
      let { maskedLocation, hashScrollIntoView, ...nextHistory } = next

      if (maskedLocation) {
        nextHistory = {
          ...maskedLocation,
          state: {
            ...maskedLocation.state,
            __tempKey: undefined,
            __tempLocation: {
              ...nextHistory,
              search: nextHistory.searchStr,
              state: {
                ...nextHistory.state,
                __tempKey: undefined!,
                __tempLocation: undefined!,
                key: undefined!,
              },
            },
          },
        }

        if (
          nextHistory.unmaskOnReload ??
          this.options.unmaskOnReload ??
          false
        ) {
          nextHistory.state.__tempKey = this.tempLocationKey
        }
      }

      nextHistory.state.__hashScrollIntoViewOptions =
        hashScrollIntoView ?? this.options.defaultHashScrollIntoView ?? true

      this.shouldViewTransition = viewTransition

      this.history[next.replace ? 'replace' : 'push'](
        nextHistory.href,
        nextHistory.state,
        { ignoreBlocker },
      )
    }

    this.resetNextScroll = next.resetScroll ?? true

    if (!this.history.subscribers.size) {
      this.load()
    }

    return this.commitLocationPromise
  }

  buildAndCommitLocation = ({
    replace,
    resetScroll,
    hashScrollIntoView,
    viewTransition,
    ignoreBlocker,
    href,
    ...rest
  }: BuildNextOptions & CommitLocationOptions = {}) => {
    if (href) {
      const currentIndex = this.history.location.state.__TSR_index
      const parsed = parseHref(href, {
        __TSR_index: replace ? currentIndex : currentIndex + 1,
      })
      rest.to = parsed.pathname
      rest.search = this.options.parseSearch(parsed.search)
      // remove the leading `#` from the hash
      rest.hash = parsed.hash.slice(1)
    }

    const location = this.buildLocation({
      ...(rest as any),
      _includeValidateSearch: true,
    })
    return this.commitLocation({
      ...location,
      viewTransition,
      replace,
      resetScroll,
      hashScrollIntoView,
      ignoreBlocker,
    })
  }

  navigate: NavigateFn = ({ to, reloadDocument, href, ...rest }) => {
    if (!reloadDocument && href) {
      try {
        new URL(`${href}`)
        reloadDocument = true
      } catch {}
    }

    if (reloadDocument) {
      if (!href) {
        const location = this.buildLocation({ to, ...rest } as any)
        href = this.history.createHref(location.href)
      }
      if (rest.replace) {
        window.location.replace(href)
      } else {
        window.location.href = href
      }
      return
    }

    return this.buildAndCommitLocation({
      ...rest,
      href,
      to: to as string,
    })
  }

  latestLoadPromise: undefined | Promise<void>

  beforeLoad = () => {
    // Cancel any pending matches
    this.cancelMatches()
    this.latestLocation = this.parseLocation(this.latestLocation)

    // Match the routes
    const pendingMatches = this.matchRoutes(this.latestLocation)

    // Ingest the new matches
    this.__store.setState((s) => ({
      ...s,
      status: 'pending',
      isLoading: true,
      location: this.latestLocation,
      pendingMatches,
      // If a cached moved to pendingMatches, remove it from cachedMatches
      cachedMatches: s.cachedMatches.filter((d) => {
        return !pendingMatches.find((e) => e.id === d.id)
      }),
    }))
  }

  load: LoadFn = async (opts?: { sync?: boolean }): Promise<void> => {
    let redirect: AnyRedirect | undefined
    let notFound: NotFoundError | undefined

    let loadPromise: Promise<void>

    // eslint-disable-next-line prefer-const
    loadPromise = new Promise<void>((resolve) => {
      this.startTransition(async () => {
        try {
          this.beforeLoad()
          const next = this.latestLocation
          const prevLocation = this.state.resolvedLocation

          if (!this.state.redirect) {
            this.emit({
              type: 'onBeforeNavigate',
              ...getLocationChangeInfo({
                resolvedLocation: prevLocation,
                location: next,
              }),
            })
          }

          this.emit({
            type: 'onBeforeLoad',
            ...getLocationChangeInfo({
              resolvedLocation: prevLocation,
              location: next,
            }),
          })

          await this.loadMatches({
            sync: opts?.sync,
            matches: this.state.pendingMatches as Array<AnyRouteMatch>,
            location: next,
            // eslint-disable-next-line @typescript-eslint/require-await
            onReady: async () => {
              // eslint-disable-next-line @typescript-eslint/require-await
              this.startViewTransition(async () => {
                // this.viewTransitionPromise = createControlledPromise<true>()

                // Commit the pending matches. If a previous match was
                // removed, place it in the cachedMatches
                let exitingMatches!: Array<AnyRouteMatch>
                let enteringMatches!: Array<AnyRouteMatch>
                let stayingMatches!: Array<AnyRouteMatch>

                batch(() => {
                  this.__store.setState((s) => {
                    const previousMatches = s.matches
                    const newMatches = s.pendingMatches || s.matches

                    exitingMatches = previousMatches.filter(
                      (match) => !newMatches.find((d) => d.id === match.id),
                    )
                    enteringMatches = newMatches.filter(
                      (match) =>
                        !previousMatches.find((d) => d.id === match.id),
                    )
                    stayingMatches = previousMatches.filter((match) =>
                      newMatches.find((d) => d.id === match.id),
                    )

                    return {
                      ...s,
                      isLoading: false,
                      loadedAt: Date.now(),
                      matches: newMatches,
                      pendingMatches: undefined,
                      cachedMatches: [
                        ...s.cachedMatches,
                        ...exitingMatches.filter((d) => d.status !== 'error'),
                      ],
                    }
                  })
                  this.clearExpiredCache()
                })

                //
                ;(
                  [
                    [exitingMatches, 'onLeave'],
                    [enteringMatches, 'onEnter'],
                    [stayingMatches, 'onStay'],
                  ] as const
                ).forEach(([matches, hook]) => {
                  matches.forEach((match) => {
                    this.looseRoutesById[match.routeId]!.options[hook]?.(match)
                  })
                })
              })
            },
          })
        } catch (err) {
          if (isRedirect(err)) {
            redirect = err
            if (!this.isServer) {
              this.navigate({
                ...redirect.options,
                replace: true,
                ignoreBlocker: true,
              })
            }
          } else if (isNotFound(err)) {
            notFound = err
          }

          this.__store.setState((s) => ({
            ...s,
            statusCode: redirect
              ? redirect.status
              : notFound
                ? 404
                : s.matches.some((d) => d.status === 'error')
                  ? 500
                  : 200,
            redirect,
          }))
        }

        if (this.latestLoadPromise === loadPromise) {
          this.commitLocationPromise?.resolve()
          this.latestLoadPromise = undefined
          this.commitLocationPromise = undefined
        }
        resolve()
      })
    })

    this.latestLoadPromise = loadPromise

    await loadPromise

    while (
      (this.latestLoadPromise as any) &&
      loadPromise !== this.latestLoadPromise
    ) {
      await this.latestLoadPromise
    }

    if (this.hasNotFoundMatch()) {
      this.__store.setState((s) => ({
        ...s,
        statusCode: 404,
      }))
    }
  }

  startViewTransition = (fn: () => Promise<void>) => {
    // Determine if we should start a view transition from the navigation
    // or from the router default
    const shouldViewTransition =
      this.shouldViewTransition ?? this.options.defaultViewTransition

    // Reset the view transition flag
    delete this.shouldViewTransition
    // Attempt to start a view transition (or just apply the changes if we can't)
    if (
      shouldViewTransition &&
      typeof document !== 'undefined' &&
      'startViewTransition' in document &&
      typeof document.startViewTransition === 'function'
    ) {
      // lib.dom.ts doesn't support viewTransition types variant yet.
      // TODO: Fix this when dom types are updated
      let startViewTransitionParams: any

      if (
        typeof shouldViewTransition === 'object' &&
        this.isViewTransitionTypesSupported
      ) {
        const next = this.latestLocation
        const prevLocation = this.state.resolvedLocation

        const resolvedViewTransitionTypes =
          typeof shouldViewTransition.types === 'function'
            ? shouldViewTransition.types(
                getLocationChangeInfo({
                  resolvedLocation: prevLocation,
                  location: next,
                }),
              )
            : shouldViewTransition.types

        startViewTransitionParams = {
          update: fn,
          types: resolvedViewTransitionTypes,
        }
      } else {
        startViewTransitionParams = fn
      }

      document.startViewTransition(startViewTransitionParams)
    } else {
      fn()
    }
  }

  updateMatch: UpdateMatchFn = (id, updater) => {
    let updated!: AnyRouteMatch
    const isPending = this.state.pendingMatches?.find((d) => d.id === id)
    const isMatched = this.state.matches.find((d) => d.id === id)
    const isCached = this.state.cachedMatches.find((d) => d.id === id)

    const matchesKey = isPending
      ? 'pendingMatches'
      : isMatched
        ? 'matches'
        : isCached
          ? 'cachedMatches'
          : ''

    if (matchesKey) {
      this.__store.setState((s) => ({
        ...s,
        [matchesKey]: s[matchesKey]?.map((d) =>
          d.id === id ? (updated = updater(d)) : d,
        ),
      }))
    }

    return updated
  }

  getMatch: GetMatchFn = (matchId: string) => {
    return [
      ...this.state.cachedMatches,
      ...(this.state.pendingMatches ?? []),
      ...this.state.matches,
    ].find((d) => d.id === matchId)
  }

  loadMatches = async ({
    location,
    matches,
    preload: allPreload,
    onReady,
    updateMatch = this.updateMatch,
    sync,
  }: {
    location: ParsedLocation
    matches: Array<AnyRouteMatch>
    preload?: boolean
    onReady?: () => Promise<void>
    updateMatch?: (
      id: string,
      updater: (match: AnyRouteMatch) => AnyRouteMatch,
    ) => void
    getMatch?: (matchId: string) => AnyRouteMatch | undefined
    sync?: boolean
  }): Promise<Array<MakeRouteMatch>> => {
    let firstBadMatchIndex: number | undefined
    let rendered = false

    const triggerOnReady = async () => {
      if (!rendered) {
        rendered = true
        await onReady?.()
      }
    }

    const resolvePreload = (matchId: string) => {
      return !!(allPreload && !this.state.matches.find((d) => d.id === matchId))
    }

    const handleRedirectAndNotFound = (match: AnyRouteMatch, err: any) => {
      if (isRedirect(err) || isNotFound(err)) {
        if (isRedirect(err)) {
          if (err.redirectHandled) {
            if (!err.options.reloadDocument) {
              throw err
            }
          }
        }

        updateMatch(match.id, (prev) => ({
          ...prev,
          status: isRedirect(err)
            ? 'redirected'
            : isNotFound(err)
              ? 'notFound'
              : 'error',
          isFetching: false,
          error: err,
          beforeLoadPromise: undefined,
          loaderPromise: undefined,
        }))

        if (!(err as any).routeId) {
          ;(err as any).routeId = match.routeId
        }

        match.beforeLoadPromise?.resolve()
        match.loaderPromise?.resolve()
        match.loadPromise?.resolve()

        if (isRedirect(err)) {
          rendered = true
          err.options._fromLocation = location
          err.redirectHandled = true
          err = this.resolveRedirect(err)
          throw err
        } else if (isNotFound(err)) {
          this._handleNotFound(matches, err, {
            updateMatch,
          })
          this.serverSsr?.onMatchSettled({
            router: this,
            match: this.getMatch(match.id)!,
          })
          throw err
        }
      }
    }

    try {
      await new Promise<void>((resolveAll, rejectAll) => {
        ;(async () => {
          try {
            const handleSerialError = (
              index: number,
              err: any,
              routerCode: string,
            ) => {
              const { id: matchId, routeId } = matches[index]!
              const route = this.looseRoutesById[routeId]!

              // Much like suspense, we use a promise here to know if
              // we've been outdated by a new loadMatches call and
              // should abort the current async operation
              if (err instanceof Promise) {
                throw err
              }

              err.routerCode = routerCode
              firstBadMatchIndex = firstBadMatchIndex ?? index
              handleRedirectAndNotFound(this.getMatch(matchId)!, err)

              try {
                route.options.onError?.(err)
              } catch (errorHandlerErr) {
                err = errorHandlerErr
                handleRedirectAndNotFound(this.getMatch(matchId)!, err)
              }

              updateMatch(matchId, (prev) => {
                prev.beforeLoadPromise?.resolve()
                prev.loadPromise?.resolve()

                return {
                  ...prev,
                  error: err,
                  status: 'error',
                  isFetching: false,
                  updatedAt: Date.now(),
                  abortController: new AbortController(),
                  beforeLoadPromise: undefined,
                }
              })
            }

            for (const [index, { id: matchId, routeId }] of matches.entries()) {
              const existingMatch = this.getMatch(matchId)!
              const parentMatchId = matches[index - 1]?.id

              const route = this.looseRoutesById[routeId]!

              const pendingMs =
                route.options.pendingMs ?? this.options.defaultPendingMs

              const shouldPending = !!(
                onReady &&
                !this.isServer &&
                !resolvePreload(matchId) &&
                (route.options.loader ||
                  route.options.beforeLoad ||
                  routeNeedsPreload(route)) &&
                typeof pendingMs === 'number' &&
                pendingMs !== Infinity &&
                (route.options.pendingComponent ??
                  (this.options as any)?.defaultPendingComponent)
              )

              let executeBeforeLoad = true
              if (
                // If we are in the middle of a load, either of these will be present
                // (not to be confused with `loadPromise`, which is always defined)
                existingMatch.beforeLoadPromise ||
                existingMatch.loaderPromise
              ) {
                if (shouldPending) {
                  setTimeout(() => {
                    try {
                      // Update the match and prematurely resolve the loadMatches promise so that
                      // the pending component can start rendering
                      triggerOnReady()
                    } catch {}
                  }, pendingMs)
                }

                // Wait for the beforeLoad to resolve before we continue
                await existingMatch.beforeLoadPromise
                executeBeforeLoad = this.getMatch(matchId)!.status !== 'success'
              }
              if (executeBeforeLoad) {
                // If we are not in the middle of a load OR the previous load failed, start it
                try {
                  updateMatch(matchId, (prev) => {
                    // explicitly capture the previous loadPromise
                    const prevLoadPromise = prev.loadPromise
                    return {
                      ...prev,
                      loadPromise: createControlledPromise<void>(() => {
                        prevLoadPromise?.resolve()
                      }),
                      beforeLoadPromise: createControlledPromise<void>(),
                    }
                  })
                  const abortController = new AbortController()

                  let pendingTimeout: ReturnType<typeof setTimeout>

                  if (shouldPending) {
                    // If we might show a pending component, we need to wait for the
                    // pending promise to resolve before we start showing that state
                    pendingTimeout = setTimeout(() => {
                      try {
                        // Update the match and prematurely resolve the loadMatches promise so that
                        // the pending component can start rendering
                        triggerOnReady()
                      } catch {}
                    }, pendingMs)
                  }

                  const { paramsError, searchError } = this.getMatch(matchId)!

                  if (paramsError) {
                    handleSerialError(index, paramsError, 'PARSE_PARAMS')
                  }

                  if (searchError) {
                    handleSerialError(index, searchError, 'VALIDATE_SEARCH')
                  }

                  const getParentMatchContext = () =>
                    parentMatchId
                      ? this.getMatch(parentMatchId)!.context
                      : (this.options.context ?? {})

                  updateMatch(matchId, (prev) => ({
                    ...prev,
                    isFetching: 'beforeLoad',
                    fetchCount: prev.fetchCount + 1,
                    abortController,
                    pendingTimeout,
                    context: {
                      ...getParentMatchContext(),
                      ...prev.__routeContext,
                    },
                  }))

                  const { search, params, context, cause } =
                    this.getMatch(matchId)!

                  const preload = resolvePreload(matchId)

                  const beforeLoadFnContext: BeforeLoadContextOptions<
                    any,
                    any,
                    any,
                    any,
                    any
                  > = {
                    search,
                    abortController,
                    params,
                    preload,
                    context,
                    location,
                    navigate: (opts: any) =>
                      this.navigate({ ...opts, _fromLocation: location }),
                    buildLocation: this.buildLocation,
                    cause: preload ? 'preload' : cause,
                    matches,
                  }

                  const beforeLoadContext =
                    (await route.options.beforeLoad?.(beforeLoadFnContext)) ??
                    {}

                  if (
                    isRedirect(beforeLoadContext) ||
                    isNotFound(beforeLoadContext)
                  ) {
                    handleSerialError(index, beforeLoadContext, 'BEFORE_LOAD')
                  }

                  updateMatch(matchId, (prev) => {
                    return {
                      ...prev,
                      __beforeLoadContext: beforeLoadContext,
                      context: {
                        ...getParentMatchContext(),
                        ...prev.__routeContext,
                        ...beforeLoadContext,
                      },
                      abortController,
                    }
                  })
                } catch (err) {
                  handleSerialError(index, err, 'BEFORE_LOAD')
                }

                updateMatch(matchId, (prev) => {
                  prev.beforeLoadPromise?.resolve()

                  return {
                    ...prev,
                    beforeLoadPromise: undefined,
                    isFetching: false,
                  }
                })
              }
            }

            const validResolvedMatches = matches.slice(0, firstBadMatchIndex)
            const matchPromises: Array<Promise<AnyRouteMatch>> = []

            validResolvedMatches.forEach(({ id: matchId, routeId }, index) => {
              matchPromises.push(
                (async () => {
                  const { loaderPromise: prevLoaderPromise } =
                    this.getMatch(matchId)!

                  let loaderShouldRunAsync = false
                  let loaderIsRunningAsync = false

                  if (prevLoaderPromise) {
                    await prevLoaderPromise
                    const match = this.getMatch(matchId)!
                    if (match.error) {
                      handleRedirectAndNotFound(match, match.error)
                    }
                  } else {
                    const parentMatchPromise = matchPromises[index - 1] as any
                    const route = this.looseRoutesById[routeId]!

                    const getLoaderContext = (): LoaderFnContext => {
                      const {
                        params,
                        loaderDeps,
                        abortController,
                        context,
                        cause,
                      } = this.getMatch(matchId)!

                      const preload = resolvePreload(matchId)

                      return {
                        params,
                        deps: loaderDeps,
                        preload: !!preload,
                        parentMatchPromise,
                        abortController: abortController,
                        context,
                        location,
                        navigate: (opts) =>
                          this.navigate({ ...opts, _fromLocation: location }),
                        cause: preload ? 'preload' : cause,
                        route,
                      }
                    }

                    // This is where all of the stale-while-revalidate magic happens
                    const age = Date.now() - this.getMatch(matchId)!.updatedAt

                    const preload = resolvePreload(matchId)

                    const staleAge = preload
                      ? (route.options.preloadStaleTime ??
                        this.options.defaultPreloadStaleTime ??
                        30_000) // 30 seconds for preloads by default
                      : (route.options.staleTime ??
                        this.options.defaultStaleTime ??
                        0)

                    const shouldReloadOption = route.options.shouldReload

                    // Default to reloading the route all the time
                    // Allow shouldReload to get the last say,
                    // if provided.
                    const shouldReload =
                      typeof shouldReloadOption === 'function'
                        ? shouldReloadOption(getLoaderContext())
                        : shouldReloadOption

                    updateMatch(matchId, (prev) => ({
                      ...prev,
                      loaderPromise: createControlledPromise<void>(),
                      preload:
                        !!preload &&
                        !this.state.matches.find((d) => d.id === matchId),
                    }))

                    const executeHead = async () => {
                      const match = this.getMatch(matchId)
                      // in case of a redirecting match during preload, the match does not exist
                      if (!match) {
                        return
                      }
                      const assetContext = {
                        matches,
                        match,
                        params: match.params,
                        loaderData: match.loaderData,
                      }
                      const headFnContent =
                        await route.options.head?.(assetContext)
                      const meta = headFnContent?.meta
                      const links = headFnContent?.links
                      const headScripts = headFnContent?.scripts

                      const scripts =
                        await route.options.scripts?.(assetContext)
                      const headers =
                        await route.options.headers?.(assetContext)
                      return { meta, links, headScripts, headers, scripts }
                    }

                    const runLoader = async () => {
                      try {
                        // If the Matches component rendered
                        // the pending component and needs to show it for
                        // a minimum duration, we''ll wait for it to resolve
                        // before committing to the match and resolving
                        // the loadPromise
                        const potentialPendingMinPromise = async () => {
                          const latestMatch = this.getMatch(matchId)!

                          if (latestMatch.minPendingPromise) {
                            await latestMatch.minPendingPromise
                          }
                        }

                        // Actually run the loader and handle the result
                        try {
                          this.loadRouteChunk(route)

                          updateMatch(matchId, (prev) => ({
                            ...prev,
                            isFetching: 'loader',
                          }))

                          // Kick off the loader!
                          const loaderData =
                            await route.options.loader?.(getLoaderContext())

                          handleRedirectAndNotFound(
                            this.getMatch(matchId)!,
                            loaderData,
                          )

                          // Lazy option can modify the route options,
                          // so we need to wait for it to resolve before
                          // we can use the options
                          await route._lazyPromise

                          await potentialPendingMinPromise()

                          // Last but not least, wait for the the components
                          // to be preloaded before we resolve the match
                          await route._componentsPromise

                          updateMatch(matchId, (prev) => ({
                            ...prev,
                            error: undefined,
                            status: 'success',
                            isFetching: false,
                            updatedAt: Date.now(),
                            loaderData,
                          }))
                          const head = await executeHead()
                          updateMatch(matchId, (prev) => ({
                            ...prev,
                            ...head,
                          }))
                        } catch (e) {
                          let error = e

                          await potentialPendingMinPromise()

                          handleRedirectAndNotFound(this.getMatch(matchId)!, e)

                          try {
                            route.options.onError?.(e)
                          } catch (onErrorError) {
                            error = onErrorError
                            handleRedirectAndNotFound(
                              this.getMatch(matchId)!,
                              onErrorError,
                            )
                          }
                          const head = await executeHead()
                          updateMatch(matchId, (prev) => ({
                            ...prev,
                            error,
                            status: 'error',
                            isFetching: false,
                            ...head,
                          }))
                        }

                        this.serverSsr?.onMatchSettled({
                          router: this,
                          match: this.getMatch(matchId)!,
                        })
                      } catch (err) {
                        const head = await executeHead()

                        updateMatch(matchId, (prev) => ({
                          ...prev,
                          loaderPromise: undefined,
                          ...head,
                        }))
                        handleRedirectAndNotFound(this.getMatch(matchId)!, err)
                      }
                    }

                    // If the route is successful and still fresh, just resolve
                    const { status, invalid } = this.getMatch(matchId)!
                    loaderShouldRunAsync =
                      status === 'success' &&
                      (invalid || (shouldReload ?? age > staleAge))
                    if (preload && route.options.preload === false) {
                      // Do nothing
                    } else if (loaderShouldRunAsync && !sync) {
                      loaderIsRunningAsync = true
                      ;(async () => {
                        try {
                          await runLoader()
                          const { loaderPromise, loadPromise } =
                            this.getMatch(matchId)!
                          loaderPromise?.resolve()
                          loadPromise?.resolve()
                          updateMatch(matchId, (prev) => ({
                            ...prev,
                            loaderPromise: undefined,
                          }))
                        } catch (err) {
                          if (isRedirect(err)) {
                            await this.navigate(err.options)
                          }
                        }
                      })()
                    } else if (
                      status !== 'success' ||
                      (loaderShouldRunAsync && sync)
                    ) {
                      await runLoader()
                    } else {
                      // if the loader did not run, still update head.
                      // reason: parent's beforeLoad may have changed the route context
                      // and only now do we know the route context (and that the loader would not run)
                      const head = await executeHead()
                      updateMatch(matchId, (prev) => ({
                        ...prev,
                        ...head,
                      }))
                    }
                  }
                  if (!loaderIsRunningAsync) {
                    const { loaderPromise, loadPromise } =
                      this.getMatch(matchId)!
                    loaderPromise?.resolve()
                    loadPromise?.resolve()
                  }

                  updateMatch(matchId, (prev) => ({
                    ...prev,
                    isFetching: loaderIsRunningAsync ? prev.isFetching : false,
                    loaderPromise: loaderIsRunningAsync
                      ? prev.loaderPromise
                      : undefined,
                    invalid: false,
                  }))
                  return this.getMatch(matchId)!
                })(),
              )
            })

            await Promise.all(matchPromises)

            resolveAll()
          } catch (err) {
            rejectAll(err)
          }
        })()
      })
      await triggerOnReady()
    } catch (err) {
      if (isRedirect(err) || isNotFound(err)) {
        if (isNotFound(err) && !allPreload) {
          await triggerOnReady()
        }

        throw err
      }
    }

    return matches
  }

  invalidate: InvalidateFn<
    RouterCore<
      TRouteTree,
      TTrailingSlashOption,
      TDefaultStructuralSharingOption,
      TRouterHistory,
      TDehydrated
    >
  > = (opts) => {
    const invalidate = (d: MakeRouteMatch<TRouteTree>) => {
      if (opts?.filter?.(d as MakeRouteMatchUnion<this>) ?? true) {
        return {
          ...d,
          invalid: true,
          ...(d.status === 'error'
            ? ({ status: 'pending', error: undefined } as const)
            : {}),
        }
      }
      return d
    }

    this.__store.setState((s) => ({
      ...s,
      matches: s.matches.map(invalidate),
      cachedMatches: s.cachedMatches.map(invalidate),
      pendingMatches: s.pendingMatches?.map(invalidate),
    }))

    this.shouldViewTransition = false
    return this.load({ sync: opts?.sync })
  }

  resolveRedirect = (redirect: AnyRedirect): AnyRedirect => {
    if (!redirect.options.href) {
      redirect.options.href = this.buildLocation(redirect.options).href
      redirect.headers.set('Location', redirect.options.href)
    }

    if (!redirect.headers.get('Location')) {
      redirect.headers.set('Location', redirect.options.href)
    }

    return redirect
  }

  clearCache: ClearCacheFn<this> = (opts) => {
    const filter = opts?.filter
    if (filter !== undefined) {
      this.__store.setState((s) => {
        return {
          ...s,
          cachedMatches: s.cachedMatches.filter(
            (m) => !filter(m as MakeRouteMatchUnion<this>),
          ),
        }
      })
    } else {
      this.__store.setState((s) => {
        return {
          ...s,
          cachedMatches: [],
        }
      })
    }
  }

  clearExpiredCache = () => {
    // This is where all of the garbage collection magic happens
    const filter = (d: MakeRouteMatch<TRouteTree>) => {
      const route = this.looseRoutesById[d.routeId]!

      if (!route.options.loader) {
        return true
      }

      // If the route was preloaded, use the preloadGcTime
      // otherwise, use the gcTime
      const gcTime =
        (d.preload
          ? (route.options.preloadGcTime ?? this.options.defaultPreloadGcTime)
          : (route.options.gcTime ?? this.options.defaultGcTime)) ??
        5 * 60 * 1000

      return !(d.status !== 'error' && Date.now() - d.updatedAt < gcTime)
    }
    this.clearCache({ filter })
  }

  loadRouteChunk = (route: AnyRoute) => {
    if (route._lazyPromise === undefined) {
      if (route.lazyFn) {
        route._lazyPromise = route.lazyFn().then((lazyRoute) => {
          // explicitly don't copy over the lazy route's id
          const { id: _id, ...options } = lazyRoute.options
          Object.assign(route.options, options)
        })
      } else {
        route._lazyPromise = Promise.resolve()
      }
    }

    // If for some reason lazy resolves more lazy components...
    // We'll wait for that before pre attempt to preload any
    // components themselves.
    if (route._componentsPromise === undefined) {
      route._componentsPromise = route._lazyPromise.then(() =>
        Promise.all(
          componentTypes.map(async (type) => {
            const component = route.options[type]
            if ((component as any)?.preload) {
              await (component as any).preload()
            }
          }),
        ),
      )
    }
    return route._componentsPromise
  }

  preloadRoute: PreloadRouteFn<
    TRouteTree,
    TTrailingSlashOption,
    TDefaultStructuralSharingOption,
    TRouterHistory
  > = async (opts) => {
    const next = this.buildLocation(opts as any)

    let matches = this.matchRoutes(next, {
      throwOnError: true,
      preload: true,
      dest: opts,
    })

    const activeMatchIds = new Set(
      [...this.state.matches, ...(this.state.pendingMatches ?? [])].map(
        (d) => d.id,
      ),
    )

    const loadedMatchIds = new Set([
      ...activeMatchIds,
      ...this.state.cachedMatches.map((d) => d.id),
    ])

    // If the matches are already loaded, we need to add them to the cachedMatches
    batch(() => {
      matches.forEach((match) => {
        if (!loadedMatchIds.has(match.id)) {
          this.__store.setState((s) => ({
            ...s,
            cachedMatches: [...(s.cachedMatches as any), match],
          }))
        }
      })
    })

    try {
      matches = await this.loadMatches({
        matches,
        location: next,
        preload: true,
        updateMatch: (id, updater) => {
          // Don't update the match if it's currently loaded
          if (activeMatchIds.has(id)) {
            matches = matches.map((d) => (d.id === id ? updater(d) : d))
          } else {
            this.updateMatch(id, updater)
          }
        },
      })

      return matches
    } catch (err) {
      if (isRedirect(err)) {
        if (err.options.reloadDocument) {
          return undefined
        }

        return await this.preloadRoute({
          ...err.options,
          _fromLocation: next,
        })
      }
      if (!isNotFound(err)) {
        // Preload errors are not fatal, but we should still log them
        console.error(err)
      }
      return undefined
    }
  }

  matchRoute: MatchRouteFn<
    TRouteTree,
    TTrailingSlashOption,
    TDefaultStructuralSharingOption,
    TRouterHistory
  > = (location, opts) => {
    const matchLocation = {
      ...location,
      to: location.to
        ? this.resolvePathWithBase(
            (location.from || '') as string,
            location.to as string,
          )
        : undefined,
      params: location.params || {},
      leaveParams: true,
    }
    const next = this.buildLocation(matchLocation as any)

    if (opts?.pending && this.state.status !== 'pending') {
      return false
    }

    const pending =
      opts?.pending === undefined ? !this.state.isLoading : opts.pending

    const baseLocation = pending
      ? this.latestLocation
      : this.state.resolvedLocation || this.state.location

    const match = matchPathname(this.basepath, baseLocation.pathname, {
      ...opts,
      to: next.pathname,
    }) as any

    if (!match) {
      return false
    }
    if (location.params) {
      if (!deepEqual(match, location.params, { partial: true })) {
        return false
      }
    }

    if (match && (opts?.includeSearch ?? true)) {
      return deepEqual(baseLocation.search, next.search, { partial: true })
        ? match
        : false
    }

    return match
  }

  ssr?: {
    manifest: Manifest | undefined
    serializer: StartSerializer
  }

  serverSsr?: {
    injectedHtml: Array<InjectedHtmlEntry>
    injectHtml: (getHtml: () => string | Promise<string>) => Promise<void>
    injectScript: (
      getScript: () => string | Promise<string>,
      opts?: { logScript?: boolean },
    ) => Promise<void>
    streamValue: (key: string, value: any) => void
    streamedKeys: Set<string>
    onMatchSettled: (opts: { router: AnyRouter; match: AnyRouteMatch }) => any
  }

  clientSsr?: {
    getStreamedValue: <T>(key: string) => T | undefined
  }

  _handleNotFound = (
    matches: Array<AnyRouteMatch>,
    err: NotFoundError,
    {
      updateMatch = this.updateMatch,
    }: {
      updateMatch?: (
        id: string,
        updater: (match: AnyRouteMatch) => AnyRouteMatch,
      ) => void
    } = {},
  ) => {
    // Find the route that should handle the not found error
    // First check if a specific route is requested to show the error
    const routeCursor = this.routesById[err.routeId ?? ''] ?? this.routeTree
    const matchesByRouteId: Record<string, AnyRouteMatch> = {}

    // Setup routesByRouteId object for quick access
    for (const match of matches) {
      matchesByRouteId[match.routeId] = match
    }

    // Ensure a NotFoundComponent exists on the route
    if (
      !routeCursor.options.notFoundComponent &&
      (this.options as any)?.defaultNotFoundComponent
    ) {
      routeCursor.options.notFoundComponent = (
        this.options as any
      ).defaultNotFoundComponent
    }

    // Ensure we have a notFoundComponent
    invariant(
      routeCursor.options.notFoundComponent,
      'No notFoundComponent found. Please set a notFoundComponent on your route or provide a defaultNotFoundComponent to the router.',
    )

    // Find the match for this route
    const matchForRoute = matchesByRouteId[routeCursor.id]

    invariant(
      matchForRoute,
      'Could not find match for route: ' + routeCursor.id,
    )

    // Assign the error to the match - using non-null assertion since we've checked with invariant
    updateMatch(matchForRoute.id, (prev) => ({
      ...prev,
      status: 'notFound',
      error: err,
      isFetching: false,
    }))

    if ((err as any).routerCode === 'BEFORE_LOAD' && routeCursor.parentRoute) {
      err.routeId = routeCursor.parentRoute.id
      this._handleNotFound(matches, err, {
        updateMatch,
      })
    }
  }

  hasNotFoundMatch = () => {
    return this.__store.state.matches.some(
      (d) => d.status === 'notFound' || d.globalNotFound,
    )
  }
}

export class SearchParamError extends Error {}

export class PathParamError extends Error {}

// A function that takes an import() argument which is a function and returns a new function that will
// proxy arguments from the caller to the imported function, retaining all type
// information along the way
export function lazyFn<
  T extends Record<string, (...args: Array<any>) => any>,
  TKey extends keyof T = 'default',
>(fn: () => Promise<T>, key?: TKey) {
  return async (
    ...args: Parameters<T[TKey]>
  ): Promise<Awaited<ReturnType<T[TKey]>>> => {
    const imported = await fn()
    return imported[key || 'default'](...args)
  }
}

export function getInitialRouterState(
  location: ParsedLocation,
): RouterState<any> {
  return {
    loadedAt: 0,
    isLoading: false,
    isTransitioning: false,
    status: 'idle',
    resolvedLocation: undefined,
    location,
    matches: [],
    pendingMatches: [],
    cachedMatches: [],
    statusCode: 200,
  }
}
function validateState(validateState: AnyValidator, input: unknown): unknown {
  if (validateState == null) return {}

  if ('~standard' in validateState) {
    const result = validateState['~standard'].validate(input)

    if (result instanceof Promise)
      throw new Error('Async validation not supported')

    if (result.issues)
      throw new Error(JSON.stringify(result.issues, undefined, 2), {
        cause: result,
      })

    return result.value
  }

  if ('parse' in validateState) {
    return validateState.parse(input)
  }

  if (typeof validateState === 'function') {
    return validateState(input)
  }

  return {}
}

function validateSearch(validateSearch: AnyValidator, input: unknown): unknown {
  if (validateSearch == null) return {}

  if ('~standard' in validateSearch) {
    const result = validateSearch['~standard'].validate(input)

    if (result instanceof Promise)
      throw new SearchParamError('Async validation not supported')

    if (result.issues)
      throw new SearchParamError(JSON.stringify(result.issues, undefined, 2), {
        cause: result,
      })

    return result.value
  }

  if ('parse' in validateSearch) {
    return validateSearch.parse(input)
  }

  if (typeof validateSearch === 'function') {
    return validateSearch(input)
  }

  return {}
}

export const componentTypes = [
  'component',
  'errorComponent',
  'pendingComponent',
  'notFoundComponent',
] as const

function routeNeedsPreload(route: AnyRoute) {
  for (const componentType of componentTypes) {
    if ((route.options[componentType] as any)?.preload) {
      return true
    }
  }
  return false
}

interface RouteLike {
  id: string
  isRoot?: boolean
  path?: string
  fullPath: string
  rank?: number
  parentRoute?: RouteLike
  children?: Array<RouteLike>
  options?: {
    caseSensitive?: boolean
  }
}

export function processRouteTree<TRouteLike extends RouteLike>({
  routeTree,
  initRoute,
}: {
  routeTree: TRouteLike
  initRoute?: (route: TRouteLike, index: number) => void
}) {
  const routesById = {} as Record<string, TRouteLike>
  const routesByPath = {} as Record<string, TRouteLike>

  const recurseRoutes = (childRoutes: Array<TRouteLike>) => {
    childRoutes.forEach((childRoute, i) => {
      initRoute?.(childRoute, i)

      const existingRoute = routesById[childRoute.id]

      invariant(
        !existingRoute,
        `Duplicate routes found with id: ${String(childRoute.id)}`,
      )

      routesById[childRoute.id] = childRoute

      if (!childRoute.isRoot && childRoute.path) {
        const trimmedFullPath = trimPathRight(childRoute.fullPath)
        if (
          !routesByPath[trimmedFullPath] ||
          childRoute.fullPath.endsWith('/')
        ) {
          routesByPath[trimmedFullPath] = childRoute
        }
      }

      const children = childRoute.children as Array<TRouteLike>

      if (children?.length) {
        recurseRoutes(children)
      }
    })
  }

  recurseRoutes([routeTree])

  const scoredRoutes: Array<{
    child: TRouteLike
    trimmed: string
    parsed: ReturnType<typeof parsePathname>
    index: number
    scores: Array<number>
  }> = []

  const routes: Array<TRouteLike> = Object.values(routesById)

  routes.forEach((d, i) => {
    if (d.isRoot || !d.path) {
      return
    }

    const trimmed = trimPathLeft(d.fullPath)
    const parsed = parsePathname(trimmed)

    // Removes the leading slash if it is not the only remaining segment
    while (parsed.length > 1 && parsed[0]?.value === '/') {
      parsed.shift()
    }

    const scores = parsed.map((segment) => {
      if (segment.value === '/') {
        return 0.75
      }

      if (
        segment.type === 'param' &&
        segment.prefixSegment &&
        segment.suffixSegment
      ) {
        return 0.55
      }

      if (segment.type === 'param' && segment.prefixSegment) {
        return 0.52
      }

      if (segment.type === 'param' && segment.suffixSegment) {
        return 0.51
      }

      if (segment.type === 'param') {
        return 0.5
      }

      if (
        segment.type === 'wildcard' &&
        segment.prefixSegment &&
        segment.suffixSegment
      ) {
        return 0.3
      }

      if (segment.type === 'wildcard' && segment.prefixSegment) {
        return 0.27
      }

      if (segment.type === 'wildcard' && segment.suffixSegment) {
        return 0.26
      }

      if (segment.type === 'wildcard') {
        return 0.25
      }

      return 1
    })

    scoredRoutes.push({ child: d, trimmed, parsed, index: i, scores })
  })

  const flatRoutes = scoredRoutes
    .sort((a, b) => {
      const minLength = Math.min(a.scores.length, b.scores.length)

      // Sort by min available score
      for (let i = 0; i < minLength; i++) {
        if (a.scores[i] !== b.scores[i]) {
          return b.scores[i]! - a.scores[i]!
        }
      }

      // Sort by length of score
      if (a.scores.length !== b.scores.length) {
        return b.scores.length - a.scores.length
      }

      // Sort by min available parsed value
      for (let i = 0; i < minLength; i++) {
        if (a.parsed[i]!.value !== b.parsed[i]!.value) {
          return a.parsed[i]!.value > b.parsed[i]!.value ? 1 : -1
        }
      }

      // Sort by original index
      return a.index - b.index
    })
    .map((d, i) => {
      d.child.rank = i
      return d.child
    })

  return { routesById, routesByPath, flatRoutes }
}

export function getMatchedRoutes<TRouteLike extends RouteLike>({
  pathname,
  routePathname,
  basepath,
  caseSensitive,
  routesByPath,
  routesById,
  flatRoutes,
}: {
  pathname: string
  routePathname?: string
  basepath: string
  caseSensitive?: boolean
  routesByPath: Record<string, TRouteLike>
  routesById: Record<string, TRouteLike>
  flatRoutes: Array<TRouteLike>
}) {
  let routeParams: Record<string, string> = {}
  const trimmedPath = trimPathRight(pathname)
  const getMatchedParams = (route: TRouteLike) => {
    const result = matchPathname(basepath, trimmedPath, {
      to: route.fullPath,
      caseSensitive: route.options?.caseSensitive ?? caseSensitive,
      fuzzy: true,
    })
    return result
  }

  let foundRoute: TRouteLike | undefined =
    routePathname !== undefined ? routesByPath[routePathname] : undefined
  if (foundRoute) {
    routeParams = getMatchedParams(foundRoute)!
  } else {
    foundRoute = flatRoutes.find((route) => {
      const matchedParams = getMatchedParams(route)

      if (matchedParams) {
        routeParams = matchedParams
        return true
      }

      return false
    })
  }

  let routeCursor: TRouteLike = foundRoute || routesById[rootRouteId]!

  const matchedRoutes: Array<TRouteLike> = [routeCursor]

  while (routeCursor.parentRoute) {
    routeCursor = routeCursor.parentRoute as TRouteLike
    matchedRoutes.unshift(routeCursor)
  }

  return { matchedRoutes, routeParams, foundRoute }
}

function applySearchMiddleware({
  search,
  dest,
  destRoutes,
  _includeValidateSearch,
}: {
  search: any
  dest: BuildNextOptions
  destRoutes: Array<AnyRoute>
  _includeValidateSearch: boolean | undefined
}) {
  const allMiddlewares =
    destRoutes.reduce(
      (acc, route) => {
        const middlewares: Array<SearchMiddleware<any>> = []

        if ('search' in route.options) {
          if (route.options.search?.middlewares) {
            middlewares.push(...route.options.search.middlewares)
          }
        }
        // TODO remove preSearchFilters and postSearchFilters in v2
        else if (
          route.options.preSearchFilters ||
          route.options.postSearchFilters
        ) {
          const legacyMiddleware: SearchMiddleware<any> = ({
            search,
            next,
          }) => {
            let nextSearch = search

            if (
              'preSearchFilters' in route.options &&
              route.options.preSearchFilters
            ) {
              nextSearch = route.options.preSearchFilters.reduce(
                (prev, next) => next(prev),
                search,
              )
            }

            const result = next(nextSearch)

            if (
              'postSearchFilters' in route.options &&
              route.options.postSearchFilters
            ) {
              return route.options.postSearchFilters.reduce(
                (prev, next) => next(prev),
                result,
              )
            }

            return result
          }
          middlewares.push(legacyMiddleware)
        }

        if (_includeValidateSearch && route.options.validateSearch) {
          const validate: SearchMiddleware<any> = ({ search, next }) => {
            const result = next(search)
            try {
              const validatedSearch = {
                ...result,
                ...(validateSearch(route.options.validateSearch, result) ?? {}),
              }
              return validatedSearch
            } catch {
              // ignore errors here because they are already handled in matchRoutes
              return result
            }
          }

          middlewares.push(validate)
        }

        return acc.concat(middlewares)
      },
      [] as Array<SearchMiddleware<any>>,
    ) ?? []

  // the chain ends here since `next` is not called
  const final: SearchMiddleware<any> = ({ search }) => {
    if (!dest.search) {
      return {}
    }
    if (dest.search === true) {
      return search
    }
    return functionalUpdate(dest.search, search)
  }

  allMiddlewares.push(final)

  const applyNext = (index: number, currentSearch: any): any => {
    // no more middlewares left, return the current search
    if (index >= allMiddlewares.length) {
      return currentSearch
    }

    const middleware = allMiddlewares[index]!

    const next = (newSearch: any): any => {
      return applyNext(index + 1, newSearch)
    }

    return middleware({ search: currentSearch, next })
  }

  // Start applying middlewares
  return applyNext(0, search)
}<|MERGE_RESOLUTION|>--- conflicted
+++ resolved
@@ -1586,7 +1586,6 @@
       // Replace the equal deep
       nextState = replaceEqualDeep(currentLocation.state, nextState)
 
-<<<<<<< HEAD
       if (opts._includeValidateState) {
         let validatedState = {}
         matchedRoutesResult?.matchedRoutes.forEach((route) => {
@@ -1607,9 +1606,7 @@
         nextState = validatedState
       }
 
-=======
       // Return the next location
->>>>>>> bab29d0e
       return {
         pathname: nextPathname,
         search: nextSearch,
