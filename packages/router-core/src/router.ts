--- conflicted
+++ resolved
@@ -1415,16 +1415,10 @@
       // By default, start with the current location
       let fromPath = lastMatch.fullPath
 
-<<<<<<< HEAD
-      const routeIsChanging = !!dest.to
-        && dest.to !== fromPath
-        && this.resolvePathWithBase(fromPath, `${dest.to}`) !== fromPath;
-=======
       const routeIsChanging =
         !!dest.to &&
-        dest.to !== lastMatch.fullPath &&
+        dest.to !== fromPath &&
         this.resolvePathWithBase(fromPath, `${dest.to}`) !== fromPath
->>>>>>> 16541ddc
 
       // If the route is changing we need to find the relative fromPath
       if (dest.unsafeRelative === 'path') {
