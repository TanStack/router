--- conflicted
+++ resolved
@@ -2385,11 +2385,7 @@
                         !this.state.matches.find((d) => d.id === matchId),
                     }))
 
-<<<<<<< HEAD
                     const executeHead = async () => {
-=======
-                    const executeHead = () => {
->>>>>>> 3f858cb2
                       const match = this.getMatch(matchId)
                       // in case of a redirecting match during preload, the match does not exist
                       if (!match) {
@@ -2401,34 +2397,17 @@
                         params: match.params,
                         loaderData: match.loaderData,
                       }
-<<<<<<< HEAD
                       const headFnContent =
                         await route.options.head?.(assetContext)
-=======
-                      const headFnContent = route.options.head?.(assetContext)
->>>>>>> 3f858cb2
                       const meta = headFnContent?.meta
                       const links = headFnContent?.links
                       const headScripts = headFnContent?.scripts
 
-<<<<<<< HEAD
                       const scripts =
                         await route.options.scripts?.(assetContext)
                       const headers =
                         await route.options.headers?.(assetContext)
                       return { meta, links, headScripts, headers, scripts }
-=======
-                      const scripts = route.options.scripts?.(assetContext)
-                      const headers = route.options.headers?.(assetContext)
-                      updateMatch(matchId, (prev) => ({
-                        ...prev,
-                        meta,
-                        links,
-                        headScripts,
-                        headers,
-                        scripts,
-                      }))
->>>>>>> 3f858cb2
                     }
 
                     const runLoader = async () => {
@@ -2475,7 +2454,6 @@
                           // to be preloaded before we resolve the match
                           await route._componentsPromise
 
-<<<<<<< HEAD
                           updateMatch(matchId, (prev) => ({
                             ...prev,
                             error: undefined,
@@ -2489,19 +2467,6 @@
                             ...prev,
                             ...head,
                           }))
-=======
-                          batch(() => {
-                            updateMatch(matchId, (prev) => ({
-                              ...prev,
-                              error: undefined,
-                              status: 'success',
-                              isFetching: false,
-                              updatedAt: Date.now(),
-                              loaderData,
-                            }))
-                            executeHead()
-                          })
->>>>>>> 3f858cb2
                         } catch (e) {
                           let error = e
 
@@ -2518,7 +2483,6 @@
                               onErrorError,
                             )
                           }
-<<<<<<< HEAD
                           const head = await executeHead()
                           updateMatch(matchId, (prev) => ({
                             ...prev,
@@ -2527,18 +2491,6 @@
                             isFetching: false,
                             ...head,
                           }))
-=======
-
-                          batch(() => {
-                            updateMatch(matchId, (prev) => ({
-                              ...prev,
-                              error,
-                              status: 'error',
-                              isFetching: false,
-                            }))
-                            executeHead()
-                          })
->>>>>>> 3f858cb2
                         }
 
                         this.serverSsr?.onMatchSettled({
@@ -2546,7 +2498,6 @@
                           match: this.getMatch(matchId)!,
                         })
                       } catch (err) {
-<<<<<<< HEAD
                         const head = await executeHead()
 
                         updateMatch(matchId, (prev) => ({
@@ -2554,15 +2505,6 @@
                           loaderPromise: undefined,
                           ...head,
                         }))
-=======
-                        batch(() => {
-                          updateMatch(matchId, (prev) => ({
-                            ...prev,
-                            loaderPromise: undefined,
-                          }))
-                          executeHead()
-                        })
->>>>>>> 3f858cb2
                         handleRedirectAndNotFound(this.getMatch(matchId)!, err)
                       }
                     }
@@ -2602,15 +2544,11 @@
                       // if the loader did not run, still update head.
                       // reason: parent's beforeLoad may have changed the route context
                       // and only now do we know the route context (and that the loader would not run)
-<<<<<<< HEAD
                       const head = await executeHead()
                       updateMatch(matchId, (prev) => ({
                         ...prev,
                         ...head,
                       }))
-=======
-                      executeHead()
->>>>>>> 3f858cb2
                     }
                   }
                   if (!loaderIsRunningAsync) {
