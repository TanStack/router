--- conflicted
+++ resolved
@@ -1,13 +1,5 @@
 import { Store, batch } from '@tanstack/store'
-<<<<<<< HEAD
-import {
-  createBrowserHistory,
-  createMemoryHistory,
-  parseHref,
-} from '@tanstack/history'
-=======
 import { createBrowserHistory, parseHref } from '@tanstack/history'
->>>>>>> 9f4b6e53
 import {
   createControlledPromise,
   deepEqual,
@@ -32,15 +24,12 @@
 import { isRedirect, redirect } from './redirect'
 import { createLRUCache } from './lru-cache'
 import { loadMatches, loadRouteChunk, routeNeedsPreload } from './load-matches'
-<<<<<<< HEAD
-=======
 import {
   composeRewrites,
   executeRewriteInput,
   executeRewriteOutput,
   rewriteBasepath,
 } from './rewrite'
->>>>>>> 9f4b6e53
 import type { ParsePathnameCache } from './path'
 import type { SearchParser, SearchSerializer } from './searchParams'
 import type { AnyRedirect, ResolvedRedirect } from './redirect'
@@ -1388,11 +1377,7 @@
             ? replaceEqualDeep(previousMatch.params, routeParams)
             : routeParams,
           _strictParams: strictParams,
-<<<<<<< HEAD
-          pathname: joinPaths([this.basepath, interpolatedPath]),
-=======
           pathname: interpolatedPath,
->>>>>>> 9f4b6e53
           updatedAt: Date.now(),
           search: previousMatch
             ? replaceEqualDeep(previousMatch.search, preMatchSearch)
