import { Store, batch } from '@tanstack/store'
import { createBrowserHistory, parseHref } from '@tanstack/history'
import {
  createControlledPromise,
  decodePath,
  deepEqual,
  findLast,
  functionalUpdate,
  last,
  replaceEqualDeep,
} from './utils'
import {
  findFlatMatch,
  findRouteMatch,
  findSingleMatch,
  processRouteMasks,
  processRouteTree,
} from './new-process-route-tree'
import {
  cleanPath,
  interpolatePath,
  resolvePath,
  trimPath,
  trimPathRight,
} from './path'
import { createLRUCache } from './lru-cache'
import { isNotFound } from './not-found'
import { setupScrollRestoration } from './scroll-restoration'
import { defaultParseSearch, defaultStringifySearch } from './searchParams'
import { rootRouteId } from './root'
import { isRedirect, redirect } from './redirect'
import { loadMatches, loadRouteChunk, routeNeedsPreload } from './load-matches'
import {
  composeRewrites,
  executeRewriteInput,
  executeRewriteOutput,
  rewriteBasepath,
} from './rewrite'
import type { ProcessedTree } from './new-process-route-tree'
import type { SearchParser, SearchSerializer } from './searchParams'
import type { AnyRedirect, ResolvedRedirect } from './redirect'
import type {
  HistoryLocation,
  HistoryState,
  ParsedHistoryState,
  RouterHistory,
} from '@tanstack/history'
import type {
  Awaitable,
  Constrain,
  ControlledPromise,
  NoInfer,
  NonNullableUpdater,
  PickAsRequired,
  Updater,
} from './utils'
import type { ParsedLocation } from './location'
import type {
  AnyContext,
  AnyRoute,
  AnyRouteWithContext,
  MakeRemountDepsOptionsUnion,
  RouteContextOptions,
  RouteLike,
  RouteMask,
  SearchMiddleware,
} from './route'
import type {
  FullSearchSchema,
  RouteById,
  RoutePaths,
  RoutesById,
  RoutesByPath,
} from './routeInfo'
import type {
  AnyRouteMatch,
  MakeRouteMatch,
  MakeRouteMatchUnion,
  MatchRouteOptions,
} from './Matches'
import type {
  BuildLocationFn,
  CommitLocationOptions,
  NavigateFn,
} from './RouterProvider'
import type { Manifest, RouterManagedTag } from './manifest'
import type { AnySchema, AnyValidator } from './validators'
import type { NavigateOptions, ResolveRelativePath, ToOptions } from './link'
import type { NotFoundError } from './not-found'
import type {
  AnySerializationAdapter,
  ValidateSerializableInput,
} from './ssr/serializer/transformer'
// import type { AnyRouterConfig } from './config'

export type ControllablePromise<T = any> = Promise<T> & {
  resolve: (value: T) => void
  reject: (value?: any) => void
}

export type InjectedHtmlEntry = Promise<string>

export interface Register {
  // Lots of things on here like...
  // router
  // config
  // ssr
}

export type RegisteredSsr<TRegister = Register> = TRegister extends {
  ssr: infer TSSR
}
  ? TSSR
  : false

export type RegisteredRouter<TRegister = Register> = TRegister extends {
  router: infer TRouter
}
  ? TRouter
  : AnyRouter

export type RegisteredConfigType<TRegister, TKey> = TRegister extends {
  config: infer TConfig
}
  ? TConfig extends {
      '~types': infer TTypes
    }
    ? TKey extends keyof TTypes
      ? TTypes[TKey]
      : unknown
    : unknown
  : unknown

export type DefaultRemountDepsFn<TRouteTree extends AnyRoute> = (
  opts: MakeRemountDepsOptionsUnion<TRouteTree>,
) => any

export interface DefaultRouterOptionsExtensions {}

export interface RouterOptionsExtensions
  extends DefaultRouterOptionsExtensions {}

export type SSROption = boolean | 'data-only'

export interface RouterOptions<
  TRouteTree extends AnyRoute,
  TTrailingSlashOption extends TrailingSlashOption,
  TDefaultStructuralSharingOption extends boolean = false,
  TRouterHistory extends RouterHistory = RouterHistory,
  TDehydrated = undefined,
> extends RouterOptionsExtensions {
  /**
   * The history object that will be used to manage the browser history.
   *
   * If not provided, a new createBrowserHistory instance will be created and used.
   *
   * @link [API Docs](https://tanstack.com/router/latest/docs/framework/react/api/router/RouterOptionsType#history-property)
   * @link [Guide](https://tanstack.com/router/latest/docs/framework/react/guide/history-types)
   */
  history?: TRouterHistory
  /**
   * A function that will be used to stringify search params when generating links.
   *
   * @default defaultStringifySearch
   * @link [API Docs](https://tanstack.com/router/latest/docs/framework/react/api/router/RouterOptionsType#stringifysearch-method)
   * @link [Guide](https://tanstack.com/router/latest/docs/framework/react/guide/custom-search-param-serialization)
   */
  stringifySearch?: SearchSerializer
  /**
   * A function that will be used to parse search params when parsing the current location.
   *
   * @default defaultParseSearch
   * @link [API Docs](https://tanstack.com/router/latest/docs/framework/react/api/router/RouterOptionsType#parsesearch-method)
   * @link [Guide](https://tanstack.com/router/latest/docs/framework/react/guide/custom-search-param-serialization)
   */
  parseSearch?: SearchParser
  /**
   * If `false`, routes will not be preloaded by default in any way.
   *
   * If `'intent'`, routes will be preloaded by default when the user hovers over a link or a `touchstart` event is detected on a `<Link>`.
   *
   * If `'viewport'`, routes will be preloaded by default when they are within the viewport.
   *
   * @default false
   * @link [API Docs](https://tanstack.com/router/latest/docs/framework/react/api/router/RouterOptionsType#defaultpreload-property)
   * @link [Guide](https://tanstack.com/router/latest/docs/framework/react/guide/preloading)
   */
  defaultPreload?: false | 'intent' | 'viewport' | 'render'
  /**
   * The delay in milliseconds that a route must be hovered over or touched before it is preloaded.
   *
   * @default 50
   * @link [API Docs](https://tanstack.com/router/latest/docs/framework/react/api/router/RouterOptionsType#defaultpreloaddelay-property)
   * @link [Guide](https://tanstack.com/router/latest/docs/framework/react/guide/preloading#preload-delay)
   */
  defaultPreloadDelay?: number
  /**
   * The default `preloadIntentProximity` a route should use if no preloadIntentProximity is provided.
   *
   * @default 0
   * @link [API Docs](https://tanstack.com/router/latest/docs/framework/react/api/router/RouterOptionsType#defaultpreloadintentproximity-property)
   * @link [Guide](https://tanstack.com/router/latest/docs/framework/react/guide/preloading#preload-intent-proximity)
   */
  defaultPreloadIntentProximity?: number
  /**
   * The default `pendingMs` a route should use if no pendingMs is provided.
   *
   * @default 1000
   * @link [API Docs](https://tanstack.com/router/latest/docs/framework/react/api/router/RouterOptionsType#defaultpendingms-property)
   * @link [Guide](https://tanstack.com/router/latest/docs/framework/react/guide/data-loading#avoiding-pending-component-flash)
   */
  defaultPendingMs?: number
  /**
   * The default `pendingMinMs` a route should use if no pendingMinMs is provided.
   *
   * @default 500
   * @link [API Docs](https://tanstack.com/router/latest/docs/framework/react/api/router/RouterOptionsType#defaultpendingminms-property)
   * @link [Guide](https://tanstack.com/router/latest/docs/framework/react/guide/data-loading#avoiding-pending-component-flash)
   */
  defaultPendingMinMs?: number
  /**
   * The default `staleTime` a route should use if no staleTime is provided. This is the time in milliseconds that a route will be considered fresh.
   *
   * @default 0
   * @link [API Docs](https://tanstack.com/router/latest/docs/framework/react/api/router/RouterOptionsType#defaultstaletime-property)
   * @link [Guide](https://tanstack.com/router/latest/docs/framework/react/guide/data-loading#key-options)
   */
  defaultStaleTime?: number
  /**
   * The default `preloadStaleTime` a route should use if no preloadStaleTime is provided.
   *
   * @default 30_000 `(30 seconds)`
   * @link [API Docs](https://tanstack.com/router/latest/docs/framework/react/api/router/RouterOptionsType#defaultpreloadstaletime-property)
   * @link [Guide](https://tanstack.com/router/latest/docs/framework/react/guide/preloading)
   */
  defaultPreloadStaleTime?: number
  /**
   * The default `defaultPreloadGcTime` a route should use if no preloadGcTime is provided.
   *
   * @default 1_800_000 `(30 minutes)`
   * @link [API Docs](https://tanstack.com/router/latest/docs/framework/react/api/router/RouterOptionsType#defaultpreloadgctime-property)
   * @link [Guide](https://tanstack.com/router/latest/docs/framework/react/guide/preloading)
   */
  defaultPreloadGcTime?: number
  /**
   * If `true`, route navigations will called using `document.startViewTransition()`.
   *
   * If the browser does not support this api, this option will be ignored.
   *
   * See [MDN](https://developer.mozilla.org/en-US/docs/Web/API/Document/startViewTransition) for more information on how this function works.
   *
   * @link [API Docs](https://tanstack.com/router/latest/docs/framework/react/api/router/RouterOptionsType#defaultviewtransition-property)
   */
  defaultViewTransition?: boolean | ViewTransitionOptions
  /**
   * The default `hashScrollIntoView` a route should use if no hashScrollIntoView is provided while navigating
   *
   * See [MDN](https://developer.mozilla.org/en-US/docs/Web/API/Element/scrollIntoView) for more information on `ScrollIntoViewOptions`.
   *
   * @link [API Docs](https://tanstack.com/router/latest/docs/framework/react/api/router/RouterOptionsType#defaulthashscrollintoview-property)
   */
  defaultHashScrollIntoView?: boolean | ScrollIntoViewOptions
  /**
   * @default 'fuzzy'
   * @link [API Docs](https://tanstack.com/router/latest/docs/framework/react/api/router/RouterOptionsType#notfoundmode-property)
   * @link [Guide](https://tanstack.com/router/latest/docs/framework/react/guide/not-found-errors#the-notfoundmode-option)
   */
  notFoundMode?: 'root' | 'fuzzy'
  /**
   * The default `gcTime` a route should use if no gcTime is provided.
   *
   * @default 1_800_000 `(30 minutes)`
   * @link [API Docs](https://tanstack.com/router/latest/docs/framework/react/api/router/RouterOptionsType#defaultgctime-property)
   * @link [Guide](https://tanstack.com/router/latest/docs/framework/react/guide/data-loading#key-options)
   */
  defaultGcTime?: number
  /**
   * If `true`, all routes will be matched as case-sensitive.
   *
   * @default false
   * @link [API Docs](https://tanstack.com/router/latest/docs/framework/react/api/router/RouterOptionsType#casesensitive-property)
   */
  caseSensitive?: boolean
  /**
   *
   * The route tree that will be used to configure the router instance.
   *
   * @link [API Docs](https://tanstack.com/router/latest/docs/framework/react/api/router/RouterOptionsType#routetree-property)
   * @link [Guide](https://tanstack.com/router/latest/docs/framework/react/routing/route-trees)
   */
  routeTree?: TRouteTree
  /**
   * The basepath for then entire router. This is useful for mounting a router instance at a subpath.
   * ```
   * @default '/'
   * @link [API Docs](https://tanstack.com/router/latest/docs/framework/react/api/router/RouterOptionsType#basepath-property)
   */
  basepath?: string
  /**
   * The root context that will be provided to all routes in the route tree.
   *
   * This can be used to provide a context to all routes in the tree without having to provide it to each route individually.
   *
   * Optional or required if the root route was created with [`createRootRouteWithContext()`](https://tanstack.com/router/latest/docs/framework/react/api/router/createRootRouteWithContextFunction).
   *
   * @link [API Docs](https://tanstack.com/router/latest/docs/framework/react/api/router/RouterOptionsType#context-property)
   * @link [Guide](https://tanstack.com/router/latest/docs/framework/react/guide/router-context)
   */
  context?: InferRouterContext<TRouteTree>

  additionalContext?: any

  /**
   * A function that will be called when the router is dehydrated.
   *
   * The return value of this function will be serialized and stored in the router's dehydrated state.
   *
   * @link [API Docs](https://tanstack.com/router/latest/docs/framework/react/api/router/RouterOptionsType#dehydrate-method)
   * @link [Guide](https://tanstack.com/router/latest/docs/framework/react/guide/external-data-loading#critical-dehydrationhydration)
   */
  dehydrate?: () => Constrain<
    TDehydrated,
    ValidateSerializableInput<Register, TDehydrated>
  >
  /**
   * A function that will be called when the router is hydrated.
   *
   * @link [API Docs](https://tanstack.com/router/latest/docs/framework/react/api/router/RouterOptionsType#hydrate-method)
   * @link [Guide](https://tanstack.com/router/latest/docs/framework/react/guide/external-data-loading#critical-dehydrationhydration)
   */
  hydrate?: (dehydrated: TDehydrated) => Awaitable<void>
  /**
   * An array of route masks that will be used to mask routes in the route tree.
   *
   * Route masking is when you display a route at a different path than the one it is configured to match, like a modal popup that when shared will unmask to the modal's content instead of the modal's context.
   *
   * @link [API Docs](https://tanstack.com/router/latest/docs/framework/react/api/router/RouterOptionsType#routemasks-property)
   * @link [Guide](https://tanstack.com/router/latest/docs/framework/react/guide/route-masking)
   */
  routeMasks?: Array<RouteMask<TRouteTree>>
  /**
   * If `true`, route masks will, by default, be removed when the page is reloaded.
   *
   * This can be overridden on a per-mask basis by setting the `unmaskOnReload` option on the mask, or on a per-navigation basis by setting the `unmaskOnReload` option in the `Navigate` options.
   *
   * @default false
   * @link [API Docs](https://tanstack.com/router/latest/docs/framework/react/api/router/RouterOptionsType#unmaskonreload-property)
   * @link [Guide](https://tanstack.com/router/latest/docs/framework/react/guide/route-masking#unmasking-on-page-reload)
   */
  unmaskOnReload?: boolean

  /**
   * Use `notFoundComponent` instead.
   *
   * @deprecated
   * See https://tanstack.com/router/v1/docs/guide/not-found-errors#migrating-from-notfoundroute for more info.
   * @link [API Docs](https://tanstack.com/router/latest/docs/framework/react/api/router/RouterOptionsType#notfoundroute-property)
   */
  notFoundRoute?: AnyRoute
  /**
   * Configures how trailing slashes are treated.
   *
   * - `'always'` will add a trailing slash if not present
   * - `'never'` will remove the trailing slash if present
   * - `'preserve'` will not modify the trailing slash.
   *
   * @default 'never'
   * @link [API Docs](https://tanstack.com/router/latest/docs/framework/react/api/router/RouterOptionsType#trailingslash-property)
   */
  trailingSlash?: TTrailingSlashOption
  /**
   * While usually automatic, sometimes it can be useful to force the router into a server-side state, e.g. when using the router in a non-browser environment that has access to a global.document object.
   *
   * @default typeof document !== 'undefined'
   * @link [API Docs](https://tanstack.com/router/latest/docs/framework/react/api/router/RouterOptionsType#isserver-property)
   */
  isServer?: boolean

  /**
   * @default false
   */
  isShell?: boolean

  /**
   * @default false
   */
  isPrerendering?: boolean

  /**
   * The default `ssr` a route should use if no `ssr` is provided.
   *
   * @default true
   */
  defaultSsr?: SSROption

  search?: {
    /**
     * Configures how unknown search params (= not returned by any `validateSearch`) are treated.
     *
     * @default false
     * @link [API Docs](https://tanstack.com/router/latest/docs/framework/react/api/router/RouterOptionsType#search.strict-property)
     */
    strict?: boolean
  }

  /**
   * Configures whether structural sharing is enabled by default for fine-grained selectors.
   *
   * @link [API Docs](https://tanstack.com/router/latest/docs/framework/react/api/router/RouterOptionsType#defaultstructuralsharing-property)
   */
  defaultStructuralSharing?: TDefaultStructuralSharingOption

  /**
   * Configures which URI characters are allowed in path params that would ordinarily be escaped by encodeURIComponent.
   *
   * @link [API Docs](https://tanstack.com/router/latest/docs/framework/react/api/router/RouterOptionsType#pathparamsallowedcharacters-property)
   * @link [Guide](https://tanstack.com/router/latest/docs/framework/react/guide/path-params#allowed-characters)
   */
  pathParamsAllowedCharacters?: Array<
    ';' | ':' | '@' | '&' | '=' | '+' | '$' | ','
  >

  defaultRemountDeps?: DefaultRemountDepsFn<TRouteTree>

  /**
   * If `true`, scroll restoration will be enabled
   *
   * @default false
   */
  scrollRestoration?:
    | boolean
    | ((opts: { location: ParsedLocation }) => boolean)

  /**
   * A function that will be called to get the key for the scroll restoration cache.
   *
   * @default (location) => location.href
   */
  getScrollRestorationKey?: (location: ParsedLocation) => string
  /**
   * The default behavior for scroll restoration.
   *
   * @default 'auto'
   */
  scrollRestorationBehavior?: ScrollBehavior
  /**
   * An array of selectors that will be used to scroll to the top of the page in addition to `window`
   *
   * @default ['window']
   */
  scrollToTopSelectors?: Array<string | (() => Element | null | undefined)>

  /**
   * When `true`, disables the global catch boundary that normally wraps all route matches.
   * This allows unhandled errors to bubble up to top-level error handlers in the browser.
   *
   * Useful for testing tools (like Storybook Test Runner), error reporting services,
   * and debugging scenarios where you want errors to reach the browser's global error handlers.
   *
   * @default false
   */
  disableGlobalCatchBoundary?: boolean

  serializationAdapters?: ReadonlyArray<AnySerializationAdapter>
  /**
   * Configures how the router will rewrite the location between the actual href and the internal href of the router.
   *
   * @default undefined
   * @description You can provide a custom rewrite pair (in/out).
   * This is useful for shifting data from the origin to the path (for things like subdomain routing), or other advanced use cases.
   */
  rewrite?: LocationRewrite
  origin?: string
  ssr?: {
    nonce?: string
  }
}

export type LocationRewrite = {
  /**
   * A function that will be called to rewrite the URL before it is interpreted by the router from the history instance.
   *
   * @default undefined
   */
  input?: LocationRewriteFunction
  /**
   * A function that will be called to rewrite the URL before it is committed to the actual history instance from the router.
   *
   * @default undefined
   */
  output?: LocationRewriteFunction
}

/**
 * A function that will be called to rewrite the URL.
 *
 * @param url The URL to rewrite.
 * @returns The rewritten URL (as a URL instance or full href string) or undefined if no rewrite is needed.
 */
export type LocationRewriteFunction = ({
  url,
}: {
  url: URL
}) => undefined | string | URL

export interface RouterState<
  in out TRouteTree extends AnyRoute = AnyRoute,
  in out TRouteMatch = MakeRouteMatchUnion,
> {
  status: 'pending' | 'idle'
  loadedAt: number
  isLoading: boolean
  isTransitioning: boolean
  matches: Array<TRouteMatch>
  pendingMatches?: Array<TRouteMatch>
  cachedMatches: Array<TRouteMatch>
  location: ParsedLocation<FullSearchSchema<TRouteTree>>
  resolvedLocation?: ParsedLocation<FullSearchSchema<TRouteTree>>
  statusCode: number
  redirect?: AnyRedirect
}

export interface BuildNextOptions {
  to?: string | number | null
  params?: true | Updater<unknown>
  search?: true | Updater<unknown>
  hash?: true | Updater<string>
  state?: true | NonNullableUpdater<ParsedHistoryState, HistoryState>
  mask?: {
    to?: string | number | null
    params?: true | Updater<unknown>
    search?: true | Updater<unknown>
    hash?: true | Updater<string>
    state?: true | NonNullableUpdater<ParsedHistoryState, HistoryState>
    unmaskOnReload?: boolean
  }
  from?: string
  href?: string
  _fromLocation?: ParsedLocation
  unsafeRelative?: 'path'
  _isNavigate?: boolean
}

type NavigationEventInfo = {
  fromLocation?: ParsedLocation
  toLocation: ParsedLocation
  pathChanged: boolean
  hrefChanged: boolean
  hashChanged: boolean
}

export interface RouterEvents {
  onBeforeNavigate: {
    type: 'onBeforeNavigate'
  } & NavigationEventInfo
  onBeforeLoad: {
    type: 'onBeforeLoad'
  } & NavigationEventInfo
  onLoad: {
    type: 'onLoad'
  } & NavigationEventInfo
  onResolved: {
    type: 'onResolved'
  } & NavigationEventInfo
  onBeforeRouteMount: {
    type: 'onBeforeRouteMount'
  } & NavigationEventInfo
  onRendered: {
    type: 'onRendered'
  } & NavigationEventInfo
}

export type RouterEvent = RouterEvents[keyof RouterEvents]

export type ListenerFn<TEvent extends RouterEvent> = (event: TEvent) => void

export type RouterListener<TRouterEvent extends RouterEvent> = {
  eventType: TRouterEvent['type']
  fn: ListenerFn<TRouterEvent>
}

export type SubscribeFn = <TType extends keyof RouterEvents>(
  eventType: TType,
  fn: ListenerFn<RouterEvents[TType]>,
) => () => void

export interface MatchRoutesOpts {
  preload?: boolean
  throwOnError?: boolean
  _buildLocation?: boolean
  dest?: BuildNextOptions
}

export type InferRouterContext<TRouteTree extends AnyRoute> =
  TRouteTree['types']['routerContext']

export type RouterContextOptions<TRouteTree extends AnyRoute> =
  AnyContext extends InferRouterContext<TRouteTree>
    ? {
        context?: InferRouterContext<TRouteTree>
      }
    : {
        context: InferRouterContext<TRouteTree>
      }

export type RouterConstructorOptions<
  TRouteTree extends AnyRoute,
  TTrailingSlashOption extends TrailingSlashOption,
  TDefaultStructuralSharingOption extends boolean,
  TRouterHistory extends RouterHistory,
  TDehydrated extends Record<string, any>,
> = Omit<
  RouterOptions<
    TRouteTree,
    TTrailingSlashOption,
    TDefaultStructuralSharingOption,
    TRouterHistory,
    TDehydrated
  >,
  'context' | 'serializationAdapters' | 'defaultSsr'
> &
  RouterContextOptions<TRouteTree>

export type PreloadRouteFn<
  TRouteTree extends AnyRoute,
  TTrailingSlashOption extends TrailingSlashOption,
  TDefaultStructuralSharingOption extends boolean,
  TRouterHistory extends RouterHistory,
> = <
  TFrom extends RoutePaths<TRouteTree> | string = string,
  TTo extends string | undefined = undefined,
  TMaskFrom extends RoutePaths<TRouteTree> | string = TFrom,
  TMaskTo extends string = '',
>(
  opts: NavigateOptions<
    RouterCore<
      TRouteTree,
      TTrailingSlashOption,
      TDefaultStructuralSharingOption,
      TRouterHistory
    >,
    TFrom,
    TTo,
    TMaskFrom,
    TMaskTo
  >,
) => Promise<Array<AnyRouteMatch> | undefined>

export type MatchRouteFn<
  TRouteTree extends AnyRoute,
  TTrailingSlashOption extends TrailingSlashOption,
  TDefaultStructuralSharingOption extends boolean,
  TRouterHistory extends RouterHistory,
> = <
  TFrom extends RoutePaths<TRouteTree> = '/',
  TTo extends string | undefined = undefined,
  TResolved = ResolveRelativePath<TFrom, NoInfer<TTo>>,
>(
  location: ToOptions<
    RouterCore<
      TRouteTree,
      TTrailingSlashOption,
      TDefaultStructuralSharingOption,
      TRouterHistory
    >,
    TFrom,
    TTo
  >,
  opts?: MatchRouteOptions,
) => false | RouteById<TRouteTree, TResolved>['types']['allParams']

export type UpdateFn<
  TRouteTree extends AnyRoute,
  TTrailingSlashOption extends TrailingSlashOption,
  TDefaultStructuralSharingOption extends boolean,
  TRouterHistory extends RouterHistory,
  TDehydrated extends Record<string, any>,
> = (
  newOptions: RouterConstructorOptions<
    TRouteTree,
    TTrailingSlashOption,
    TDefaultStructuralSharingOption,
    TRouterHistory,
    TDehydrated
  >,
) => void

export type InvalidateFn<TRouter extends AnyRouter> = (opts?: {
  filter?: (d: MakeRouteMatchUnion<TRouter>) => boolean
  sync?: boolean
  forcePending?: boolean
}) => Promise<void>

export type ParseLocationFn<TRouteTree extends AnyRoute> = (
  locationToParse: HistoryLocation,
  previousLocation?: ParsedLocation<FullSearchSchema<TRouteTree>>,
) => ParsedLocation<FullSearchSchema<TRouteTree>>

export type GetMatchRoutesFn = (pathname: string) => {
  matchedRoutes: ReadonlyArray<AnyRoute>
  routeParams: Record<string, string>
  foundRoute: AnyRoute | undefined
}

export type EmitFn = (routerEvent: RouterEvent) => void

export type LoadFn = (opts?: { sync?: boolean }) => Promise<void>

export type CommitLocationFn = ({
  viewTransition,
  ignoreBlocker,
  ...next
}: ParsedLocation & CommitLocationOptions) => Promise<void>

export type StartTransitionFn = (fn: () => void) => void

export interface MatchRoutesFn {
  (
    pathname: string,
    locationSearch?: AnySchema,
    opts?: MatchRoutesOpts,
  ): Array<MakeRouteMatchUnion>
  /**
   * @deprecated use the following signature instead
   */
  (next: ParsedLocation, opts?: MatchRoutesOpts): Array<AnyRouteMatch>
  (
    pathnameOrNext: string | ParsedLocation,
    locationSearchOrOpts?: AnySchema | MatchRoutesOpts,
    opts?: MatchRoutesOpts,
  ): Array<AnyRouteMatch>
}

export type GetMatchFn = (matchId: string) => AnyRouteMatch | undefined

export type UpdateMatchFn = (
  id: string,
  updater: (match: AnyRouteMatch) => AnyRouteMatch,
) => void

export type LoadRouteChunkFn = (route: AnyRoute) => Promise<Array<void>>

export type ResolveRedirect = (err: AnyRedirect) => ResolvedRedirect

export type ClearCacheFn<TRouter extends AnyRouter> = (opts?: {
  filter?: (d: MakeRouteMatchUnion<TRouter>) => boolean
}) => void

export interface ServerSsr {
  /**
   * Injects HTML synchronously into the stream.
   * Emits an onInjectedHtml event that listeners can handle.
   * If no subscriber is listening, the HTML is buffered and can be retrieved via takeBufferedHtml().
   */
  injectHtml: (html: string) => void
  /**
   * Injects a script tag synchronously into the stream.
   */
  injectScript: (script: string) => void
  isDehydrated: () => boolean
  isSerializationFinished: () => boolean
  onRenderFinished: (listener: () => void) => void
  onSerializationFinished: (listener: () => void) => void
  dehydrate: () => Promise<void>
  takeBufferedScripts: () => RouterManagedTag | undefined
  /**
   * Takes any buffered HTML that was injected.
   * Returns the buffered HTML string (which may include multiple script tags) or undefined if empty.
   */
  takeBufferedHtml: () => string | undefined
  liftScriptBarrier: () => void
}

export type AnyRouterWithContext<TContext> = RouterCore<
  AnyRouteWithContext<TContext>,
  any,
  any,
  any,
  any
>

export type AnyRouter = RouterCore<any, any, any, any, any>

export interface ViewTransitionOptions {
  types:
    | Array<string>
    | ((locationChangeInfo: {
        fromLocation?: ParsedLocation
        toLocation: ParsedLocation
        pathChanged: boolean
        hrefChanged: boolean
        hashChanged: boolean
      }) => Array<string> | false)
}

// TODO where is this used? can we remove this?
/**
 * Convert an unknown error into a minimal, serializable object.
 * Includes name and message (and stack in development).
 */
export function defaultSerializeError(err: unknown) {
  if (err instanceof Error) {
    const obj = {
      name: err.name,
      message: err.message,
    }

    if (process.env.NODE_ENV === 'development') {
      ;(obj as any).stack = err.stack
    }

    return obj
  }

  return {
    data: err,
  }
}

/** Options for configuring trailing-slash behavior. */
export const trailingSlashOptions = {
  always: 'always',
  never: 'never',
  preserve: 'preserve',
} as const

export type TrailingSlashOption =
  (typeof trailingSlashOptions)[keyof typeof trailingSlashOptions]

/**
 * Compute whether path, href or hash changed between previous and current
 * resolved locations in router state.
 */
export function getLocationChangeInfo(routerState: {
  resolvedLocation?: ParsedLocation
  location: ParsedLocation
}) {
  const fromLocation = routerState.resolvedLocation
  const toLocation = routerState.location
  const pathChanged = fromLocation?.pathname !== toLocation.pathname
  const hrefChanged = fromLocation?.href !== toLocation.href
  const hashChanged = fromLocation?.hash !== toLocation.hash
  return { fromLocation, toLocation, pathChanged, hrefChanged, hashChanged }
}

export type CreateRouterFn = <
  TRouteTree extends AnyRoute,
  TTrailingSlashOption extends TrailingSlashOption = 'never',
  TDefaultStructuralSharingOption extends boolean = false,
  TRouterHistory extends RouterHistory = RouterHistory,
  TDehydrated extends Record<string, any> = Record<string, any>,
>(
  options: undefined extends number
    ? 'strictNullChecks must be enabled in tsconfig.json'
    : RouterConstructorOptions<
        TRouteTree,
        TTrailingSlashOption,
        TDefaultStructuralSharingOption,
        TRouterHistory,
        TDehydrated
      >,
) => RouterCore<
  TRouteTree,
  TTrailingSlashOption,
  TDefaultStructuralSharingOption,
  TRouterHistory,
  TDehydrated
>

/**
 * Core, framework-agnostic router engine that powers TanStack Router.
 *
 * Provides navigation, matching, loading, preloading, caching and event APIs
 * used by framework adapters (React/Solid). Prefer framework helpers like
 * `createRouter` in app code.
 *
 * @link https://tanstack.com/router/latest/docs/framework/react/api/router/RouterType
 */
export class RouterCore<
  in out TRouteTree extends AnyRoute,
  in out TTrailingSlashOption extends TrailingSlashOption,
  in out TDefaultStructuralSharingOption extends boolean,
  in out TRouterHistory extends RouterHistory = RouterHistory,
  in out TDehydrated extends Record<string, any> = Record<string, any>,
> {
  // Option-independent properties
  tempLocationKey: string | undefined = `${Math.round(
    Math.random() * 10000000,
  )}`
  resetNextScroll = true
  shouldViewTransition?: boolean | ViewTransitionOptions = undefined
  isViewTransitionTypesSupported?: boolean = undefined
  subscribers = new Set<RouterListener<RouterEvent>>()
  viewTransitionPromise?: ControlledPromise<true>
  isScrollRestoring = false
  isScrollRestorationSetup = false
  /**
   * Internal: Tracks the latest scheduled head() re-run promise.
   * Used to detect when a head re-run has been superseded by a newer one.
   *
   * When async loaders complete, we schedule a head re-run. If a new navigation
   * or invalidation starts before the re-run executes, a new promise is assigned.
   * The old re-run checks if it's still the latest before executing.
   */
<<<<<<< HEAD
  _loadGeneration = 0
=======
  latestHeadRerunPromise?: Promise<void>
>>>>>>> 94cc154d

  // Must build in constructor
  __store!: Store<RouterState<TRouteTree>>
  options!: PickAsRequired<
    RouterOptions<
      TRouteTree,
      TTrailingSlashOption,
      TDefaultStructuralSharingOption,
      TRouterHistory,
      TDehydrated
    >,
    'stringifySearch' | 'parseSearch' | 'context'
  >
  history!: TRouterHistory
  rewrite?: LocationRewrite
  origin?: string
  latestLocation!: ParsedLocation<FullSearchSchema<TRouteTree>>
  pendingBuiltLocation?: ParsedLocation<FullSearchSchema<TRouteTree>>
  basepath!: string
  routeTree!: TRouteTree
  routesById!: RoutesById<TRouteTree>
  routesByPath!: RoutesByPath<TRouteTree>
  processedTree!: ProcessedTree<TRouteTree, any, any>
  isServer!: boolean
  pathParamsDecodeCharMap?: Map<string, string>

  /**
   * @deprecated Use the `createRouter` function instead
   */
  constructor(
    options: RouterConstructorOptions<
      TRouteTree,
      TTrailingSlashOption,
      TDefaultStructuralSharingOption,
      TRouterHistory,
      TDehydrated
    >,
  ) {
    this.update({
      defaultPreloadDelay: 50,
      defaultPendingMs: 1000,
      defaultPendingMinMs: 500,
      context: undefined!,
      ...options,
      caseSensitive: options.caseSensitive ?? false,
      notFoundMode: options.notFoundMode ?? 'fuzzy',
      stringifySearch: options.stringifySearch ?? defaultStringifySearch,
      parseSearch: options.parseSearch ?? defaultParseSearch,
    })

    if (typeof document !== 'undefined') {
      self.__TSR_ROUTER__ = this
    }
  }

  // These are default implementations that can optionally be overridden
  // by the router provider once rendered. We provide these so that the
  // router can be used in a non-react environment if necessary
  startTransition: StartTransitionFn = (fn) => fn()

  isShell() {
    return !!this.options.isShell
  }

  isPrerendering() {
    return !!this.options.isPrerendering
  }

  update: UpdateFn<
    TRouteTree,
    TTrailingSlashOption,
    TDefaultStructuralSharingOption,
    TRouterHistory,
    TDehydrated
  > = (newOptions) => {
    if (newOptions.notFoundRoute) {
      console.warn(
        'The notFoundRoute API is deprecated and will be removed in the next major version. See https://tanstack.com/router/v1/docs/framework/react/guide/not-found-errors#migrating-from-notfoundroute for more info.',
      )
    }

    const prevOptions = this.options
    const prevBasepath = this.basepath ?? prevOptions?.basepath ?? '/'
    const basepathWasUnset = this.basepath === undefined
    const prevRewriteOption = prevOptions?.rewrite

    this.options = {
      ...prevOptions,
      ...newOptions,
    }

    this.isServer = this.options.isServer ?? typeof document === 'undefined'

    this.pathParamsDecodeCharMap = this.options.pathParamsAllowedCharacters
      ? new Map(
          this.options.pathParamsAllowedCharacters.map((char) => [
            encodeURIComponent(char),
            char,
          ]),
        )
      : undefined

    if (
      !this.history ||
      (this.options.history && this.options.history !== this.history)
    ) {
      if (!this.options.history) {
        if (!this.isServer) {
          this.history = createBrowserHistory() as TRouterHistory
        }
      } else {
        this.history = this.options.history
      }
    }

    this.origin = this.options.origin
    if (!this.origin) {
      if (!this.isServer && window?.origin && window.origin !== 'null') {
        this.origin = window.origin
      } else {
        // fallback for the server, can be overridden by calling router.update({origin}) on the server
        this.origin = 'http://localhost'
      }
    }

    if (this.history) {
      this.updateLatestLocation()
    }

    if (this.options.routeTree !== this.routeTree) {
      this.routeTree = this.options.routeTree as TRouteTree
      this.buildRouteTree()
    }

    if (!this.__store && this.latestLocation) {
      this.__store = new Store(getInitialRouterState(this.latestLocation), {
        onUpdate: () => {
          this.__store.state = {
            ...this.state,
            cachedMatches: this.state.cachedMatches.filter(
              (d) => !['redirected'].includes(d.status),
            ),
          }
        },
      })

      setupScrollRestoration(this)
    }

    let needsLocationUpdate = false
    const nextBasepath = this.options.basepath ?? '/'
    const nextRewriteOption = this.options.rewrite
    const basepathChanged = basepathWasUnset || prevBasepath !== nextBasepath
    const rewriteChanged = prevRewriteOption !== nextRewriteOption

    if (basepathChanged || rewriteChanged) {
      this.basepath = nextBasepath

      const rewrites: Array<LocationRewrite> = []
      if (trimPath(nextBasepath) !== '') {
        rewrites.push(
          rewriteBasepath({
            basepath: nextBasepath,
          }),
        )
      }
      if (nextRewriteOption) {
        rewrites.push(nextRewriteOption)
      }

      this.rewrite =
        rewrites.length === 0
          ? undefined
          : rewrites.length === 1
            ? rewrites[0]
            : composeRewrites(rewrites)

      if (this.history) {
        this.updateLatestLocation()
      }

      needsLocationUpdate = true
    }

    if (needsLocationUpdate && this.__store) {
      this.__store.state = {
        ...this.state,
        location: this.latestLocation,
      }
    }

    if (
      typeof window !== 'undefined' &&
      'CSS' in window &&
      typeof window.CSS?.supports === 'function'
    ) {
      this.isViewTransitionTypesSupported = window.CSS.supports(
        'selector(:active-view-transition-type(a)',
      )
    }
  }

  get state(): RouterState<TRouteTree> {
    return this.__store.state
  }

  updateLatestLocation = () => {
    this.latestLocation = this.parseLocation(
      this.history.location,
      this.latestLocation,
    )
  }

  buildRouteTree = () => {
    const { routesById, routesByPath, processedTree } = processRouteTree(
      this.routeTree,
      this.options.caseSensitive,
      (route, i) => {
        route.init({
          originalIndex: i,
        })
      },
    )
    if (this.options.routeMasks) {
      processRouteMasks(this.options.routeMasks, processedTree)
    }

    this.routesById = routesById as RoutesById<TRouteTree>
    this.routesByPath = routesByPath as RoutesByPath<TRouteTree>
    this.processedTree = processedTree

    const notFoundRoute = this.options.notFoundRoute

    if (notFoundRoute) {
      notFoundRoute.init({
        originalIndex: 99999999999,
      })
      this.routesById[notFoundRoute.id] = notFoundRoute
    }
  }

  /**
   * Subscribe to router lifecycle events like `onBeforeNavigate`, `onLoad`,
   * `onResolved`, etc. Returns an unsubscribe function.
   *
   * @link https://tanstack.com/router/latest/docs/framework/react/api/router/RouterEventsType
   */
  subscribe: SubscribeFn = (eventType, fn) => {
    const listener: RouterListener<any> = {
      eventType,
      fn,
    }

    this.subscribers.add(listener)

    return () => {
      this.subscribers.delete(listener)
    }
  }

  emit: EmitFn = (routerEvent) => {
    this.subscribers.forEach((listener) => {
      if (listener.eventType === routerEvent.type) {
        listener.fn(routerEvent)
      }
    })
  }

  /**
   * Parse a HistoryLocation into a strongly-typed ParsedLocation using the
   * current router options, rewrite rules and search parser/stringifier.
   */
  parseLocation: ParseLocationFn<TRouteTree> = (
    locationToParse,
    previousLocation,
  ) => {
    const parse = ({
      href,
      state,
    }: HistoryLocation): ParsedLocation<FullSearchSchema<TRouteTree>> => {
      // Before we do any processing, we need to allow rewrites to modify the URL
      // build up the full URL by combining the href from history with the router's origin
      const fullUrl = new URL(href, this.origin)

      const url = executeRewriteInput(this.rewrite, fullUrl)

      const parsedSearch = this.options.parseSearch(url.search)
      const searchStr = this.options.stringifySearch(parsedSearch)
      // Make sure our final url uses the re-stringified pathname, search, and has for consistency
      // (We were already doing this, so just keeping it for now)
      url.search = searchStr

      const fullPath = url.href.replace(url.origin, '')

      return {
        href: fullPath,
        publicHref: href,
        url: url,
        pathname: decodePath(url.pathname),
        searchStr,
        search: replaceEqualDeep(previousLocation?.search, parsedSearch) as any,
        hash: url.hash.split('#').reverse()[0] ?? '',
        state: replaceEqualDeep(previousLocation?.state, state),
      }
    }

    const location = parse(locationToParse)

    const { __tempLocation, __tempKey } = location.state

    if (__tempLocation && (!__tempKey || __tempKey === this.tempLocationKey)) {
      // Sync up the location keys
      const parsedTempLocation = parse(__tempLocation) as any
      parsedTempLocation.state.key = location.state.key // TODO: Remove in v2 - use __TSR_key instead
      parsedTempLocation.state.__TSR_key = location.state.__TSR_key

      delete parsedTempLocation.state.__tempLocation

      return {
        ...parsedTempLocation,
        maskedLocation: location,
      }
    }
    return location
  }

  resolvePathCache = createLRUCache<string, string>(1000)

  /** Resolve a path against the router basepath and trailing-slash policy. */
  resolvePathWithBase = (from: string, path: string) => {
    const resolvedPath = resolvePath({
      base: from,
      to: cleanPath(path),
      trailingSlash: this.options.trailingSlash,
      cache: this.resolvePathCache,
    })
    return resolvedPath
  }

  get looseRoutesById() {
    return this.routesById as Record<string, AnyRoute>
  }

  matchRoutes: MatchRoutesFn = (
    pathnameOrNext: string | ParsedLocation,
    locationSearchOrOpts?: AnySchema | MatchRoutesOpts,
    opts?: MatchRoutesOpts,
  ) => {
    if (typeof pathnameOrNext === 'string') {
      return this.matchRoutesInternal(
        {
          pathname: pathnameOrNext,
          search: locationSearchOrOpts,
        } as ParsedLocation,
        opts,
      )
    }

    return this.matchRoutesInternal(pathnameOrNext, locationSearchOrOpts)
  }

  private matchRoutesInternal(
    next: ParsedLocation,
    opts?: MatchRoutesOpts,
  ): Array<AnyRouteMatch> {
    const matchedRoutesResult = this.getMatchedRoutes(next.pathname)
    const { foundRoute, routeParams } = matchedRoutesResult
    let { matchedRoutes } = matchedRoutesResult
    let isGlobalNotFound = false

    // Check to see if the route needs a 404 entry
    if (
      // If we found a route, and it's not an index route and we have left over path
      foundRoute
        ? foundRoute.path !== '/' && routeParams['**']
        : // Or if we didn't find a route and we have left over path
          trimPathRight(next.pathname)
    ) {
      // If the user has defined an (old) 404 route, use it
      if (this.options.notFoundRoute) {
        matchedRoutes = [...matchedRoutes, this.options.notFoundRoute]
      } else {
        // If there is no routes found during path matching
        isGlobalNotFound = true
      }
    }

    const globalNotFoundRouteId = (() => {
      if (!isGlobalNotFound) {
        return undefined
      }

      if (this.options.notFoundMode !== 'root') {
        for (let i = matchedRoutes.length - 1; i >= 0; i--) {
          const route = matchedRoutes[i]!
          if (route.children) {
            return route.id
          }
        }
      }

      return rootRouteId
    })()

    const matches: Array<AnyRouteMatch> = []

    const getParentContext = (parentMatch?: AnyRouteMatch) => {
      const parentMatchId = parentMatch?.id

      const parentContext = !parentMatchId
        ? ((this.options.context as any) ?? undefined)
        : (parentMatch.context ?? this.options.context ?? undefined)

      return parentContext
    }

    matchedRoutes.forEach((route, index) => {
      // Take each matched route and resolve + validate its search params
      // This has to happen serially because each route's search params
      // can depend on the parent route's search params
      // It must also happen before we create the match so that we can
      // pass the search params to the route's potential key function
      // which is used to uniquely identify the route match in state

      const parentMatch = matches[index - 1]

      const [preMatchSearch, strictMatchSearch, searchError]: [
        Record<string, any>,
        Record<string, any>,
        any,
      ] = (() => {
        // Validate the search params and stabilize them
        const parentSearch = parentMatch?.search ?? next.search
        const parentStrictSearch = parentMatch?._strictSearch ?? undefined

        try {
          const strictSearch =
            validateSearch(route.options.validateSearch, { ...parentSearch }) ??
            undefined

          return [
            {
              ...parentSearch,
              ...strictSearch,
            },
            { ...parentStrictSearch, ...strictSearch },
            undefined,
          ]
        } catch (err: any) {
          let searchParamError = err
          if (!(err instanceof SearchParamError)) {
            searchParamError = new SearchParamError(err.message, {
              cause: err,
            })
          }

          if (opts?.throwOnError) {
            throw searchParamError
          }

          return [parentSearch, {}, searchParamError]
        }
      })()

      // This is where we need to call route.options.loaderDeps() to get any additional
      // deps that the route's loader function might need to run. We need to do this
      // before we create the match so that we can pass the deps to the route's
      // potential key function which is used to uniquely identify the route match in state

      const loaderDeps =
        route.options.loaderDeps?.({
          search: preMatchSearch,
        }) ?? ''

      const loaderDepsHash = loaderDeps ? JSON.stringify(loaderDeps) : ''

      const { interpolatedPath, usedParams } = interpolatePath({
        path: route.fullPath,
        params: routeParams,
        decodeCharMap: this.pathParamsDecodeCharMap,
      })

      // Waste not, want not. If we already have a match for this route,
      // reuse it. This is important for layout routes, which might stick
      // around between navigation actions that only change leaf routes.

      // Existing matches are matches that are already loaded along with
      // pending matches that are still loading
      const matchId =
        // route.id for disambiguation
        route.id +
        // interpolatedPath for param changes
        interpolatedPath +
        // explicit deps
        loaderDepsHash

      const existingMatch = this.getMatch(matchId)

      const previousMatch = this.state.matches.find(
        (d) => d.routeId === route.id,
      )

      const strictParams = existingMatch?._strictParams ?? usedParams

      let paramsError: unknown = undefined

      if (!existingMatch) {
        const strictParseParams =
          route.options.params?.parse ?? route.options.parseParams

        if (strictParseParams) {
          try {
            Object.assign(
              strictParams,
              strictParseParams(strictParams as Record<string, string>),
            )
          } catch (err: any) {
            if (isNotFound(err) || isRedirect(err)) {
              paramsError = err
            } else {
              paramsError = new PathParamError(err.message, {
                cause: err,
              })
            }

            if (opts?.throwOnError) {
              throw paramsError
            }
          }
        }
      }

      Object.assign(routeParams, strictParams)

      const cause = previousMatch ? 'stay' : 'enter'

      let match: AnyRouteMatch

      if (existingMatch) {
        match = {
          ...existingMatch,
          cause,
          params: previousMatch
            ? replaceEqualDeep(previousMatch.params, routeParams)
            : routeParams,
          _strictParams: strictParams,
          search: previousMatch
            ? replaceEqualDeep(previousMatch.search, preMatchSearch)
            : replaceEqualDeep(existingMatch.search, preMatchSearch),
          _strictSearch: strictMatchSearch,
        }
      } else {
        const status =
          route.options.loader ||
          route.options.beforeLoad ||
          route.lazyFn ||
          routeNeedsPreload(route)
            ? 'pending'
            : 'success'

        match = {
          id: matchId,
          ssr: this.isServer ? undefined : route.options.ssr,
          index,
          routeId: route.id,
          params: previousMatch
            ? replaceEqualDeep(previousMatch.params, routeParams)
            : routeParams,
          _strictParams: strictParams,
          pathname: interpolatedPath,
          updatedAt: Date.now(),
          search: previousMatch
            ? replaceEqualDeep(previousMatch.search, preMatchSearch)
            : preMatchSearch,
          _strictSearch: strictMatchSearch,
          searchError: undefined,
          status,
          isFetching: false,
          error: undefined,
          paramsError,
          __routeContext: undefined,
          _nonReactive: {
            loadPromise: createControlledPromise(),
          },
          __beforeLoadContext: undefined,
          context: {},
          abortController: new AbortController(),
          fetchCount: 0,
          cause,
          loaderDeps: previousMatch
            ? replaceEqualDeep(previousMatch.loaderDeps, loaderDeps)
            : loaderDeps,
          invalid: false,
          preload: false,
          links: undefined,
          scripts: undefined,
          headScripts: undefined,
          meta: undefined,
          staticData: route.options.staticData || {},
          fullPath: route.fullPath,
        }
      }

      if (!opts?.preload) {
        // If we have a global not found, mark the right match as global not found
        match.globalNotFound = globalNotFoundRouteId === route.id
      }

      // update the searchError if there is one
      match.searchError = searchError

      const parentContext = getParentContext(parentMatch)

      match.context = {
        ...parentContext,
        ...match.__routeContext,
        ...match.__beforeLoadContext,
      }

      matches.push(match)
    })

    matches.forEach((match, index) => {
      const route = this.looseRoutesById[match.routeId]!
      const existingMatch = this.getMatch(match.id)

      // only execute `context` if we are not calling from router.buildLocation

      if (!existingMatch && opts?._buildLocation !== true) {
        const parentMatch = matches[index - 1]
        const parentContext = getParentContext(parentMatch)

        // Update the match's context

        if (route.options.context) {
          const contextFnContext: RouteContextOptions<any, any, any, any> = {
            deps: match.loaderDeps,
            params: match.params,
            context: parentContext ?? {},
            location: next,
            navigate: (opts: any) =>
              this.navigate({ ...opts, _fromLocation: next }),
            buildLocation: this.buildLocation,
            cause: match.cause,
            abortController: match.abortController,
            preload: !!match.preload,
            matches,
          }
          // Get the route context
          match.__routeContext =
            route.options.context(contextFnContext) ?? undefined
        }

        match.context = {
          ...parentContext,
          ...match.__routeContext,
          ...match.__beforeLoadContext,
        }
      }
    })

    return matches
  }

  getMatchedRoutes: GetMatchRoutesFn = (pathname) => {
    return getMatchedRoutes({
      pathname,
      routesById: this.routesById,
      processedTree: this.processedTree,
    })
  }

  cancelMatch = (id: string) => {
    const match = this.getMatch(id)

    if (!match) return

    match.abortController.abort()
    clearTimeout(match._nonReactive.pendingTimeout)
    match._nonReactive.pendingTimeout = undefined
  }

  cancelMatches = () => {
    const currentPendingMatches = this.state.matches.filter(
      (match) => match.status === 'pending',
    )
    const currentLoadingMatches = this.state.matches.filter(
      (match) => match.isFetching === 'loader',
    )
    const matchesToCancelArray = new Set([
      ...(this.state.pendingMatches ?? []),
      ...currentPendingMatches,
      ...currentLoadingMatches,
    ])
    matchesToCancelArray.forEach((match) => {
      this.cancelMatch(match.id)
    })
  }

  /**
   * Build the next ParsedLocation from navigation options without committing.
   * Resolves `to`/`from`, params/search/hash/state, applies search validation
   * and middlewares, and returns a stable, stringified location object.
   *
   * @link https://tanstack.com/router/latest/docs/framework/react/api/router/RouterType#buildlocation-method
   */
  buildLocation: BuildLocationFn = (opts) => {
    const build = (
      dest: BuildNextOptions & {
        unmaskOnReload?: boolean
      } = {},
    ): ParsedLocation => {
      // We allow the caller to override the current location
      const currentLocation =
        dest._fromLocation || this.pendingBuiltLocation || this.latestLocation

      const allCurrentLocationMatches = this.matchRoutes(currentLocation, {
        _buildLocation: true,
      })

      // Now let's find the starting pathname
      // This should default to the current location if no from is provided
      const lastMatch = last(allCurrentLocationMatches)!

      // check that from path exists in the current route tree
      // do this check only on navigations during test or development
      if (
        dest.from &&
        process.env.NODE_ENV !== 'production' &&
        dest._isNavigate
      ) {
        const allFromMatches = this.getMatchedRoutes(dest.from).matchedRoutes

        const matchedFrom = findLast(allCurrentLocationMatches, (d) => {
          return comparePaths(d.fullPath, dest.from!)
        })

        const matchedCurrent = findLast(allFromMatches, (d) => {
          return comparePaths(d.fullPath, lastMatch.fullPath)
        })

        // for from to be invalid it shouldn't just be unmatched to currentLocation
        // but the currentLocation should also be unmatched to from
        if (!matchedFrom && !matchedCurrent) {
          console.warn(`Could not find match for from: ${dest.from}`)
        }
      }

      const defaultedFromPath =
        dest.unsafeRelative === 'path'
          ? currentLocation.pathname
          : (dest.from ?? lastMatch.fullPath)

      // ensure this includes the basePath if set
      const fromPath = this.resolvePathWithBase(defaultedFromPath, '.')

      // From search should always use the current location
      const fromSearch = lastMatch.search
      // Same with params. It can't hurt to provide as many as possible
      const fromParams = { ...lastMatch.params }

      // Resolve the next to
      // ensure this includes the basePath if set
      const nextTo = dest.to
        ? this.resolvePathWithBase(fromPath, `${dest.to}`)
        : this.resolvePathWithBase(fromPath, '.')

      // Resolve the next params
      const nextParams =
        dest.params === false || dest.params === null
          ? {}
          : (dest.params ?? true) === true
            ? fromParams
            : Object.assign(
                fromParams,
                functionalUpdate(dest.params as any, fromParams),
              )

      // Interpolate the path first to get the actual resolved path, then match against that
      const interpolatedNextTo = interpolatePath({
        path: nextTo,
        params: nextParams,
      }).interpolatedPath

      const destRoutes = this.matchRoutes(interpolatedNextTo, undefined, {
        _buildLocation: true,
      }).map((d) => this.looseRoutesById[d.routeId]!)

      // If there are any params, we need to stringify them
      if (Object.keys(nextParams).length > 0) {
        for (const route of destRoutes) {
          const fn =
            route.options.params?.stringify ?? route.options.stringifyParams
          if (fn) {
            Object.assign(nextParams, fn(nextParams))
          }
        }
      }

      const nextPathname = opts.leaveParams
        ? // Use the original template path for interpolation
          // This preserves the original parameter syntax including optional parameters
          nextTo
        : decodePath(
            interpolatePath({
              path: nextTo,
              params: nextParams,
              decodeCharMap: this.pathParamsDecodeCharMap,
            }).interpolatedPath,
          )

      // Resolve the next search
      let nextSearch = fromSearch
      if (opts._includeValidateSearch && this.options.search?.strict) {
        const validatedSearch = {}
        destRoutes.forEach((route) => {
          if (route.options.validateSearch) {
            try {
              Object.assign(
                validatedSearch,
                validateSearch(route.options.validateSearch, {
                  ...validatedSearch,
                  ...nextSearch,
                }),
              )
            } catch {
              // ignore errors here because they are already handled in matchRoutes
            }
          }
        })
        nextSearch = validatedSearch
      }

      nextSearch = applySearchMiddleware({
        search: nextSearch,
        dest,
        destRoutes,
        _includeValidateSearch: opts._includeValidateSearch,
      })

      // Replace the equal deep
      nextSearch = replaceEqualDeep(fromSearch, nextSearch)

      // Stringify the next search
      const searchStr = this.options.stringifySearch(nextSearch)

      // Resolve the next hash
      const hash =
        dest.hash === true
          ? currentLocation.hash
          : dest.hash
            ? functionalUpdate(dest.hash, currentLocation.hash)
            : undefined

      // Resolve the next hash string
      const hashStr = hash ? `#${hash}` : ''

      // Resolve the next state
      let nextState =
        dest.state === true
          ? currentLocation.state
          : dest.state
            ? functionalUpdate(dest.state, currentLocation.state)
            : {}

      // Replace the equal deep
      nextState = replaceEqualDeep(currentLocation.state, nextState)

      // Create the full path of the location
      const fullPath = `${nextPathname}${searchStr}${hashStr}`

      // Create the new href with full origin
      const url = new URL(fullPath, this.origin)

      // If a rewrite function is provided, use it to rewrite the URL
      const rewrittenUrl = executeRewriteOutput(this.rewrite, url)

      return {
        publicHref:
          rewrittenUrl.pathname + rewrittenUrl.search + rewrittenUrl.hash,
        href: fullPath,
        url: rewrittenUrl,
        pathname: nextPathname,
        search: nextSearch,
        searchStr,
        state: nextState as any,
        hash: hash ?? '',
        unmaskOnReload: dest.unmaskOnReload,
      }
    }

    const buildWithMatches = (
      dest: BuildNextOptions = {},
      maskedDest?: BuildNextOptions,
    ) => {
      const next = build(dest)

      let maskedNext = maskedDest ? build(maskedDest) : undefined

      if (!maskedNext) {
        const params = {}

        if (this.options.routeMasks) {
          const match = findFlatMatch<RouteMask<TRouteTree>>(
            next.pathname,
            this.processedTree,
          )
          if (match) {
            Object.assign(params, match.params) // Copy params, because they're cached
            const {
              from: _from,
              params: maskParams,
              ...maskProps
            } = match.route

            // If mask has a params function, call it with the matched params as context
            // Otherwise, use the matched params or the provided params value
            const nextParams =
              maskParams === false || maskParams === null
                ? {}
                : (maskParams ?? true) === true
                  ? params
                  : Object.assign(params, functionalUpdate(maskParams, params))

            maskedDest = {
              from: opts.from,
              ...maskProps,
              params: nextParams,
            }
            maskedNext = build(maskedDest)
          }
        }
      }

      if (maskedNext) {
        next.maskedLocation = maskedNext
      }

      return next
    }

    if (opts.mask) {
      return buildWithMatches(opts, {
        from: opts.from,
        ...opts.mask,
      })
    }

    return buildWithMatches(opts)
  }

  commitLocationPromise: undefined | ControlledPromise<void>

  /**
   * Commit a previously built location to history (push/replace), optionally
   * using view transitions and scroll restoration options.
   */
  commitLocation: CommitLocationFn = ({
    viewTransition,
    ignoreBlocker,
    ...next
  }) => {
    const isSameState = () => {
      // the following props are ignored but may still be provided when navigating,
      // temporarily add the previous values to the next state so they don't affect
      // the comparison
      const ignoredProps = [
        'key', // TODO: Remove in v2 - use __TSR_key instead
        '__TSR_key',
        '__TSR_index',
        '__hashScrollIntoViewOptions',
      ] as const
      ignoredProps.forEach((prop) => {
        ;(next.state as any)[prop] = this.latestLocation.state[prop]
      })
      const isEqual = deepEqual(next.state, this.latestLocation.state)
      ignoredProps.forEach((prop) => {
        delete next.state[prop]
      })
      return isEqual
    }

    const isSameUrl =
      trimPathRight(this.latestLocation.href) === trimPathRight(next.href)

    const previousCommitPromise = this.commitLocationPromise
    this.commitLocationPromise = createControlledPromise<void>(() => {
      previousCommitPromise?.resolve()
    })

    // Don't commit to history if nothing changed
    if (isSameUrl && isSameState()) {
      this.load()
    } else {
      let {
        // eslint-disable-next-line prefer-const
        maskedLocation,
        // eslint-disable-next-line prefer-const
        hashScrollIntoView,
        // don't pass url into history since it is a URL instance that cannot be serialized
        // eslint-disable-next-line prefer-const
        url: _url,
        ...nextHistory
      } = next

      if (maskedLocation) {
        nextHistory = {
          ...maskedLocation,
          state: {
            ...maskedLocation.state,
            __tempKey: undefined,
            __tempLocation: {
              ...nextHistory,
              search: nextHistory.searchStr,
              state: {
                ...nextHistory.state,
                __tempKey: undefined!,
                __tempLocation: undefined!,
                __TSR_key: undefined!,
                key: undefined!, // TODO: Remove in v2 - use __TSR_key instead
              },
            },
          },
        }

        if (
          nextHistory.unmaskOnReload ??
          this.options.unmaskOnReload ??
          false
        ) {
          nextHistory.state.__tempKey = this.tempLocationKey
        }
      }

      nextHistory.state.__hashScrollIntoViewOptions =
        hashScrollIntoView ?? this.options.defaultHashScrollIntoView ?? true

      this.shouldViewTransition = viewTransition

      this.history[next.replace ? 'replace' : 'push'](
        nextHistory.publicHref,
        nextHistory.state,
        { ignoreBlocker },
      )
    }

    this.resetNextScroll = next.resetScroll ?? true

    if (!this.history.subscribers.size) {
      this.load()
    }

    return this.commitLocationPromise
  }

  /** Convenience helper: build a location from options, then commit it. */
  buildAndCommitLocation = ({
    replace,
    resetScroll,
    hashScrollIntoView,
    viewTransition,
    ignoreBlocker,
    href,
    ...rest
  }: BuildNextOptions & CommitLocationOptions = {}) => {
    if (href) {
      const currentIndex = this.history.location.state.__TSR_index

      const parsed = parseHref(href, {
        __TSR_index: replace ? currentIndex : currentIndex + 1,
      })
      rest.to = parsed.pathname
      rest.search = this.options.parseSearch(parsed.search)
      // remove the leading `#` from the hash
      rest.hash = parsed.hash.slice(1)
    }

    const location = this.buildLocation({
      ...(rest as any),
      _includeValidateSearch: true,
    })

    this.pendingBuiltLocation = location as ParsedLocation<
      FullSearchSchema<TRouteTree>
    >

    const commitPromise = this.commitLocation({
      ...location,
      viewTransition,
      replace,
      resetScroll,
      hashScrollIntoView,
      ignoreBlocker,
    })

    // Clear pending location after commit starts
    // We do this on next microtask to allow synchronous navigate calls to chain
    Promise.resolve().then(() => {
      if (this.pendingBuiltLocation === location) {
        this.pendingBuiltLocation = undefined
      }
    })

    return commitPromise
  }

  /**
   * Imperatively navigate using standard `NavigateOptions`. When `reloadDocument`
   * or an absolute `href` is provided, performs a full document navigation.
   * Otherwise, builds and commits a client-side location.
   *
   * @link https://tanstack.com/router/latest/docs/framework/react/api/router/NavigateOptionsType
   */
  navigate: NavigateFn = async ({
    to,
    reloadDocument,
    href,
    publicHref,
    ...rest
  }) => {
    let hrefIsUrl = false

    if (href) {
      try {
        new URL(`${href}`)
        hrefIsUrl = true
      } catch {}
    }

    if (hrefIsUrl && !reloadDocument) {
      reloadDocument = true
    }

    if (reloadDocument) {
      if (!href || (!publicHref && !hrefIsUrl)) {
        const location = this.buildLocation({ to, ...rest } as any)
        href = href ?? location.url.href
        publicHref = publicHref ?? location.url.href
      }

      const reloadHref = !hrefIsUrl && publicHref ? publicHref : href

      // Check blockers for external URLs unless ignoreBlocker is true
      if (!rest.ignoreBlocker) {
        // Cast to access internal getBlockers method
        const historyWithBlockers = this.history as any
        const blockers = historyWithBlockers.getBlockers?.() ?? []
        for (const blocker of blockers) {
          if (blocker?.blockerFn) {
            const shouldBlock = await blocker.blockerFn({
              currentLocation: this.latestLocation,
              nextLocation: this.latestLocation, // External URLs don't have a next location in our router
              action: 'PUSH',
            })
            if (shouldBlock) {
              return Promise.resolve()
            }
          }
        }
      }

      if (rest.replace) {
        window.location.replace(reloadHref)
      } else {
        window.location.href = reloadHref
      }
      return Promise.resolve()
    }

    return this.buildAndCommitLocation({
      ...rest,
      href,
      to: to as string,
      _isNavigate: true,
    })
  }

  latestLoadPromise: undefined | Promise<void>

  beforeLoad = () => {
    // Cancel any pending matches
    this.cancelMatches()
    this.updateLatestLocation()

    if (this.isServer) {
      // for SPAs on the initial load, this is handled by the Transitioner
      const nextLocation = this.buildLocation({
        to: this.latestLocation.pathname,
        search: true,
        params: true,
        hash: true,
        state: true,
        _includeValidateSearch: true,
      })

      if (
        this.latestLocation.publicHref !== nextLocation.publicHref ||
        nextLocation.url.origin !== this.origin
      ) {
        const href = this.getParsedLocationHref(nextLocation)

        throw redirect({ href })
      }
    }

    // Match the routes
    const pendingMatches = this.matchRoutes(this.latestLocation)

    // Ingest the new matches
    this.__store.setState((s) => ({
      ...s,
      status: 'pending',
      statusCode: 200,
      isLoading: true,
      location: this.latestLocation,
      pendingMatches,
      // If a cached moved to pendingMatches, remove it from cachedMatches
      cachedMatches: s.cachedMatches.filter(
        (d) => !pendingMatches.some((e) => e.id === d.id),
      ),
    }))
  }

  load: LoadFn = async (opts?: { sync?: boolean }): Promise<void> => {
    let redirect: AnyRedirect | undefined
    let notFound: NotFoundError | undefined
    let loadPromise: Promise<void>

    // eslint-disable-next-line prefer-const
    loadPromise = new Promise<void>((resolve) => {
      this.startTransition(async () => {
        try {
          this.beforeLoad()
          const next = this.latestLocation
          const prevLocation = this.state.resolvedLocation

          if (!this.state.redirect) {
            this.emit({
              type: 'onBeforeNavigate',
              ...getLocationChangeInfo({
                resolvedLocation: prevLocation,
                location: next,
              }),
            })
          }

          this.emit({
            type: 'onBeforeLoad',
            ...getLocationChangeInfo({
              resolvedLocation: prevLocation,
              location: next,
            }),
          })

          await loadMatches({
            router: this,
            sync: opts?.sync,
            matches: this.state.pendingMatches as Array<AnyRouteMatch>,
            location: next,
            updateMatch: this.updateMatch,
            // eslint-disable-next-line @typescript-eslint/require-await
            onReady: async () => {
              // Wrap batch in framework-specific transition wrapper (e.g., Solid's startTransition)
              this.startTransition(() => {
                this.startViewTransition(() => {
                  // this.viewTransitionPromise = createControlledPromise<true>()

                  // Commit the pending matches. If a previous match was
                  // removed, place it in the cachedMatches
                  let exitingMatches: Array<AnyRouteMatch> = []
                  let enteringMatches: Array<AnyRouteMatch> = []
                  let stayingMatches: Array<AnyRouteMatch> = []

                  batch(() => {
                    this.__store.setState((s) => {
                      const previousMatches = s.matches
                      const newMatches = s.pendingMatches || s.matches

                      exitingMatches = previousMatches.filter(
                        (match) => !newMatches.some((d) => d.id === match.id),
                      )
                      enteringMatches = newMatches.filter(
                        (match) =>
                          !previousMatches.some((d) => d.id === match.id),
                      )
                      stayingMatches = newMatches.filter((match) =>
                        previousMatches.some((d) => d.id === match.id),
                      )

                      return {
                        ...s,
                        isLoading: false,
                        loadedAt: Date.now(),
                        matches: newMatches,
                        pendingMatches: undefined,
                        /**
                         * When committing new matches, cache any exiting matches that are still usable.
                         * Routes that resolved with `status: 'error'` or `status: 'notFound'` are
                         * deliberately excluded from `cachedMatches` so that subsequent invalidations
                         * or reloads re-run their loaders instead of reusing the failed/not-found data.
                         */
                        cachedMatches: [
                          ...s.cachedMatches,
                          ...exitingMatches.filter(
                            (d) =>
                              d.status !== 'error' && d.status !== 'notFound',
                          ),
                        ],
                      }
                    })
                    this.clearExpiredCache()
                  })

                  //
                  ;(
                    [
                      [exitingMatches, 'onLeave'],
                      [enteringMatches, 'onEnter'],
                      [stayingMatches, 'onStay'],
                    ] as const
                  ).forEach(([matches, hook]) => {
                    matches.forEach((match) => {
                      this.looseRoutesById[match.routeId]!.options[hook]?.(
                        match,
                      )
                    })
                  })
                })
              })
            },
          })
        } catch (err) {
          if (isRedirect(err)) {
            redirect = err
            if (!this.isServer) {
              this.navigate({
                ...redirect.options,
                replace: true,
                ignoreBlocker: true,
              })
            }
          } else if (isNotFound(err)) {
            notFound = err
          }

          this.__store.setState((s) => ({
            ...s,
            statusCode: redirect
              ? redirect.status
              : notFound
                ? 404
                : s.matches.some((d) => d.status === 'error')
                  ? 500
                  : 200,
            redirect,
          }))
        }

        if (this.latestLoadPromise === loadPromise) {
          this.commitLocationPromise?.resolve()
          this.latestLoadPromise = undefined
          this.commitLocationPromise = undefined
        }

        resolve()
      })
    })

    this.latestLoadPromise = loadPromise

    await loadPromise

    while (
      (this.latestLoadPromise as any) &&
      loadPromise !== this.latestLoadPromise
    ) {
      await this.latestLoadPromise
    }

    let newStatusCode: number | undefined = undefined
    if (this.hasNotFoundMatch()) {
      newStatusCode = 404
    } else if (this.__store.state.matches.some((d) => d.status === 'error')) {
      newStatusCode = 500
    }
    if (newStatusCode !== undefined) {
      this.__store.setState((s) => ({
        ...s,
        statusCode: newStatusCode,
      }))
    }
  }

  startViewTransition = (fn: () => Promise<void>) => {
    // Determine if we should start a view transition from the navigation
    // or from the router default
    const shouldViewTransition =
      this.shouldViewTransition ?? this.options.defaultViewTransition

    // Reset the view transition flag
    delete this.shouldViewTransition
    // Attempt to start a view transition (or just apply the changes if we can't)
    if (
      shouldViewTransition &&
      typeof document !== 'undefined' &&
      'startViewTransition' in document &&
      typeof document.startViewTransition === 'function'
    ) {
      // lib.dom.ts doesn't support viewTransition types variant yet.
      // TODO: Fix this when dom types are updated
      let startViewTransitionParams: any

      if (
        typeof shouldViewTransition === 'object' &&
        this.isViewTransitionTypesSupported
      ) {
        const next = this.latestLocation
        const prevLocation = this.state.resolvedLocation

        const resolvedViewTransitionTypes =
          typeof shouldViewTransition.types === 'function'
            ? shouldViewTransition.types(
                getLocationChangeInfo({
                  resolvedLocation: prevLocation,
                  location: next,
                }),
              )
            : shouldViewTransition.types

        if (resolvedViewTransitionTypes === false) {
          fn()
          return
        }

        startViewTransitionParams = {
          update: fn,
          types: resolvedViewTransitionTypes,
        }
      } else {
        startViewTransitionParams = fn
      }

      document.startViewTransition(startViewTransitionParams)
    } else {
      fn()
    }
  }

  updateMatch: UpdateMatchFn = (id, updater) => {
    this.startTransition(() => {
      const matchesKey = this.state.pendingMatches?.some((d) => d.id === id)
        ? 'pendingMatches'
        : this.state.matches.some((d) => d.id === id)
          ? 'matches'
          : this.state.cachedMatches.some((d) => d.id === id)
            ? 'cachedMatches'
            : ''

      if (matchesKey) {
        this.__store.setState((s) => ({
          ...s,
          [matchesKey]: s[matchesKey]?.map((d) =>
            d.id === id ? updater(d) : d,
          ),
        }))
      }
    })
  }

  getMatch: GetMatchFn = (matchId: string): AnyRouteMatch | undefined => {
    const findFn = (d: { id: string }) => d.id === matchId
    return (
      this.state.cachedMatches.find(findFn) ??
      this.state.pendingMatches?.find(findFn) ??
      this.state.matches.find(findFn)
    )
  }

  /**
   * Invalidate the current matches and optionally force them back into a pending state.
   *
   * - Marks all matches that pass the optional `filter` as `invalid: true`.
   * - If `forcePending` is true, or a match is currently in `'error'` or `'notFound'` status,
   *   its status is reset to `'pending'` and its `error` cleared so that the loader is re-run
   *   on the next `load()` call (eg. after HMR or a manual invalidation).
   */
  invalidate: InvalidateFn<
    RouterCore<
      TRouteTree,
      TTrailingSlashOption,
      TDefaultStructuralSharingOption,
      TRouterHistory,
      TDehydrated
    >
  > = (opts) => {
    const invalidate = (d: MakeRouteMatch<TRouteTree>) => {
      if (opts?.filter?.(d as MakeRouteMatchUnion<this>) ?? true) {
        return {
          ...d,
          invalid: true,
          ...(opts?.forcePending ||
          d.status === 'error' ||
          d.status === 'notFound'
            ? ({ status: 'pending', error: undefined } as const)
            : undefined),
        }
      }
      return d
    }

    this.__store.setState((s) => ({
      ...s,
      matches: s.matches.map(invalidate),
      cachedMatches: s.cachedMatches.map(invalidate),
      pendingMatches: s.pendingMatches?.map(invalidate),
    }))

    this.shouldViewTransition = false
    return this.load({ sync: opts?.sync })
  }

  getParsedLocationHref = (location: ParsedLocation) => {
    let href = location.url.href
    if (this.origin && location.url.origin === this.origin) {
      href = href.replace(this.origin, '') || '/'
    }
    return href
  }

  resolveRedirect = (redirect: AnyRedirect): AnyRedirect => {
    if (!redirect.options.href) {
      const location = this.buildLocation(redirect.options)
      const href = this.getParsedLocationHref(location)
      redirect.options.href = location.href
      redirect.headers.set('Location', href)
    }
    if (!redirect.headers.get('Location')) {
      redirect.headers.set('Location', redirect.options.href)
    }
    return redirect
  }

  clearCache: ClearCacheFn<this> = (opts) => {
    const filter = opts?.filter
    if (filter !== undefined) {
      this.__store.setState((s) => {
        return {
          ...s,
          cachedMatches: s.cachedMatches.filter(
            (m) => !filter(m as MakeRouteMatchUnion<this>),
          ),
        }
      })
    } else {
      this.__store.setState((s) => {
        return {
          ...s,
          cachedMatches: [],
        }
      })
    }
  }

  clearExpiredCache = () => {
    // This is where all of the garbage collection magic happens
    const filter = (d: MakeRouteMatch<TRouteTree>) => {
      const route = this.looseRoutesById[d.routeId]!

      if (!route.options.loader) {
        return true
      }

      // If the route was preloaded, use the preloadGcTime
      // otherwise, use the gcTime
      const gcTime =
        (d.preload
          ? (route.options.preloadGcTime ?? this.options.defaultPreloadGcTime)
          : (route.options.gcTime ?? this.options.defaultGcTime)) ??
        5 * 60 * 1000

      const isError = d.status === 'error'
      if (isError) return true

      const gcEligible = Date.now() - d.updatedAt >= gcTime
      return gcEligible
    }
    this.clearCache({ filter })
  }

  loadRouteChunk = loadRouteChunk

  preloadRoute: PreloadRouteFn<
    TRouteTree,
    TTrailingSlashOption,
    TDefaultStructuralSharingOption,
    TRouterHistory
  > = async (opts) => {
    const next = this.buildLocation(opts as any)

    let matches = this.matchRoutes(next, {
      throwOnError: true,
      preload: true,
      dest: opts,
    })

    const activeMatchIds = new Set(
      [...this.state.matches, ...(this.state.pendingMatches ?? [])].map(
        (d) => d.id,
      ),
    )

    const loadedMatchIds = new Set([
      ...activeMatchIds,
      ...this.state.cachedMatches.map((d) => d.id),
    ])

    // If the matches are already loaded, we need to add them to the cachedMatches
    batch(() => {
      matches.forEach((match) => {
        if (!loadedMatchIds.has(match.id)) {
          this.__store.setState((s) => ({
            ...s,
            cachedMatches: [...(s.cachedMatches as any), match],
          }))
        }
      })
    })

    try {
      matches = await loadMatches({
        router: this,
        matches,
        location: next,
        preload: true,
        updateMatch: (id, updater) => {
          // Don't update the match if it's currently loaded
          if (activeMatchIds.has(id)) {
            matches = matches.map((d) => (d.id === id ? updater(d) : d))
          } else {
            this.updateMatch(id, updater)
          }
        },
      })

      return matches
    } catch (err) {
      if (isRedirect(err)) {
        if (err.options.reloadDocument) {
          return undefined
        }

        return await this.preloadRoute({
          ...err.options,
          _fromLocation: next,
        })
      }
      if (!isNotFound(err)) {
        // Preload errors are not fatal, but we should still log them
        console.error(err)
      }
      return undefined
    }
  }

  matchRoute: MatchRouteFn<
    TRouteTree,
    TTrailingSlashOption,
    TDefaultStructuralSharingOption,
    TRouterHistory
  > = (location, opts) => {
    const matchLocation = {
      ...location,
      to: location.to
        ? this.resolvePathWithBase(
            (location.from || '') as string,
            location.to as string,
          )
        : undefined,
      params: location.params || {},
      leaveParams: true,
    }
    const next = this.buildLocation(matchLocation as any)

    if (opts?.pending && this.state.status !== 'pending') {
      return false
    }

    const pending =
      opts?.pending === undefined ? !this.state.isLoading : opts.pending

    const baseLocation = pending
      ? this.latestLocation
      : this.state.resolvedLocation || this.state.location

    const match = findSingleMatch(
      next.pathname,
      opts?.caseSensitive ?? false,
      opts?.fuzzy ?? false,
      baseLocation.pathname,
      this.processedTree,
    )

    if (!match) {
      return false
    }

    if (location.params) {
      if (!deepEqual(match.params, location.params, { partial: true })) {
        return false
      }
    }

    if (opts?.includeSearch ?? true) {
      return deepEqual(baseLocation.search, next.search, { partial: true })
        ? match.params
        : false
    }

    return match.params
  }

  ssr?: {
    manifest: Manifest | undefined
  }

  serverSsr?: ServerSsr

  hasNotFoundMatch = () => {
    return this.__store.state.matches.some(
      (d) => d.status === 'notFound' || d.globalNotFound,
    )
  }
}

/** Error thrown when search parameter validation fails. */
export class SearchParamError extends Error {}

/** Error thrown when path parameter parsing/validation fails. */
export class PathParamError extends Error {}

const normalize = (str: string) =>
  str.endsWith('/') && str.length > 1 ? str.slice(0, -1) : str
function comparePaths(a: string, b: string) {
  return normalize(a) === normalize(b)
}

/**
 * Lazily import a module function and forward arguments to it, retaining
 * parameter and return types for the selected export key.
 */
export function lazyFn<
  T extends Record<string, (...args: Array<any>) => any>,
  TKey extends keyof T = 'default',
>(fn: () => Promise<T>, key?: TKey) {
  return async (
    ...args: Parameters<T[TKey]>
  ): Promise<Awaited<ReturnType<T[TKey]>>> => {
    const imported = await fn()
    return imported[key || 'default'](...args)
  }
}

/** Create an initial RouterState from a parsed location. */
export function getInitialRouterState(
  location: ParsedLocation,
): RouterState<any> {
  return {
    loadedAt: 0,
    isLoading: false,
    isTransitioning: false,
    status: 'idle',
    resolvedLocation: undefined,
    location,
    matches: [],
    pendingMatches: [],
    cachedMatches: [],
    statusCode: 200,
  }
}

function validateSearch(validateSearch: AnyValidator, input: unknown): unknown {
  if (validateSearch == null) return {}

  if ('~standard' in validateSearch) {
    const result = validateSearch['~standard'].validate(input)

    if (result instanceof Promise)
      throw new SearchParamError('Async validation not supported')

    if (result.issues)
      throw new SearchParamError(JSON.stringify(result.issues, undefined, 2), {
        cause: result,
      })

    return result.value
  }

  if ('parse' in validateSearch) {
    return validateSearch.parse(input)
  }

  if (typeof validateSearch === 'function') {
    return validateSearch(input)
  }

  return {}
}

/**
 * Build the matched route chain and extract params for a pathname.
 * Falls back to the root route if no specific route is found.
 */
export function getMatchedRoutes<TRouteLike extends RouteLike>({
  pathname,
  routesById,
  processedTree,
}: {
  pathname: string
  routesById: Record<string, TRouteLike>
  processedTree: ProcessedTree<any, any, any>
}) {
  const routeParams: Record<string, string> = {}
  const trimmedPath = trimPathRight(pathname)

  let foundRoute: TRouteLike | undefined = undefined
  const match = findRouteMatch<TRouteLike>(trimmedPath, processedTree, true)
  if (match) {
    foundRoute = match.route
    Object.assign(routeParams, match.params) // Copy params, because they're cached
  }

  const matchedRoutes = match?.branch || [routesById[rootRouteId]!]

  return { matchedRoutes, routeParams, foundRoute }
}

function applySearchMiddleware({
  search,
  dest,
  destRoutes,
  _includeValidateSearch,
}: {
  search: any
  dest: BuildNextOptions
  destRoutes: Array<AnyRoute>
  _includeValidateSearch: boolean | undefined
}) {
  const allMiddlewares =
    destRoutes.reduce(
      (acc, route) => {
        const middlewares: Array<SearchMiddleware<any>> = []

        if ('search' in route.options) {
          if (route.options.search?.middlewares) {
            middlewares.push(...route.options.search.middlewares)
          }
        }
        // TODO remove preSearchFilters and postSearchFilters in v2
        else if (
          route.options.preSearchFilters ||
          route.options.postSearchFilters
        ) {
          const legacyMiddleware: SearchMiddleware<any> = ({
            search,
            next,
          }) => {
            let nextSearch = search

            if (
              'preSearchFilters' in route.options &&
              route.options.preSearchFilters
            ) {
              nextSearch = route.options.preSearchFilters.reduce(
                (prev, next) => next(prev),
                search,
              )
            }

            const result = next(nextSearch)

            if (
              'postSearchFilters' in route.options &&
              route.options.postSearchFilters
            ) {
              return route.options.postSearchFilters.reduce(
                (prev, next) => next(prev),
                result,
              )
            }

            return result
          }
          middlewares.push(legacyMiddleware)
        }

        if (_includeValidateSearch && route.options.validateSearch) {
          const validate: SearchMiddleware<any> = ({ search, next }) => {
            const result = next(search)
            try {
              const validatedSearch = {
                ...result,
                ...(validateSearch(route.options.validateSearch, result) ??
                  undefined),
              }
              return validatedSearch
            } catch {
              // ignore errors here because they are already handled in matchRoutes
              return result
            }
          }

          middlewares.push(validate)
        }

        return acc.concat(middlewares)
      },
      [] as Array<SearchMiddleware<any>>,
    ) ?? []

  // the chain ends here since `next` is not called
  const final: SearchMiddleware<any> = ({ search }) => {
    if (!dest.search) {
      return {}
    }
    if (dest.search === true) {
      return search
    }
    return functionalUpdate(dest.search, search)
  }

  allMiddlewares.push(final)

  const applyNext = (index: number, currentSearch: any): any => {
    // no more middlewares left, return the current search
    if (index >= allMiddlewares.length) {
      return currentSearch
    }

    const middleware = allMiddlewares[index]!

    const next = (newSearch: any): any => {
      return applyNext(index + 1, newSearch)
    }

    return middleware({ search: currentSearch, next })
  }

  // Start applying middlewares
  return applyNext(0, search)
}<|MERGE_RESOLUTION|>--- conflicted
+++ resolved
@@ -902,11 +902,7 @@
    * or invalidation starts before the re-run executes, a new promise is assigned.
    * The old re-run checks if it's still the latest before executing.
    */
-<<<<<<< HEAD
-  _loadGeneration = 0
-=======
   latestHeadRerunPromise?: Promise<void>
->>>>>>> 94cc154d
 
   // Must build in constructor
   __store!: Store<RouterState<TRouteTree>>
