import { Store, batch } from '@tanstack/store'
import {
  createBrowserHistory,
  createMemoryHistory,
  parseHref,
} from '@tanstack/history'
import invariant from 'tiny-invariant'
import {
  createControlledPromise,
  deepEqual,
  functionalUpdate,
  isPromise,
  last,
  pick,
  replaceEqualDeep,
} from './utils'
import {
  SEGMENT_TYPE_OPTIONAL_PARAM,
  SEGMENT_TYPE_PARAM,
  SEGMENT_TYPE_PATHNAME,
  SEGMENT_TYPE_WILDCARD,
  cleanPath,
  interpolatePath,
  joinPaths,
  matchPathname,
  parsePathname,
  resolvePath,
  trimPath,
  trimPathLeft,
  trimPathRight,
} from './path'
import { isNotFound } from './not-found'
import { setupScrollRestoration } from './scroll-restoration'
import { defaultParseSearch, defaultStringifySearch } from './searchParams'
import { rootRouteId } from './root'
import { isRedirect, redirect } from './redirect'
import { createLRUCache } from './lru-cache'
import type { ParsePathnameCache, Segment } from './path'
import type { SearchParser, SearchSerializer } from './searchParams'
import type { AnyRedirect, ResolvedRedirect } from './redirect'
import type {
  HistoryLocation,
  HistoryState,
  ParsedHistoryState,
  RouterHistory,
} from '@tanstack/history'
import type {
  Awaitable,
  ControlledPromise,
  NoInfer,
  NonNullableUpdater,
  PickAsRequired,
  Updater,
} from './utils'
import type { ParsedLocation } from './location'
import type {
  AnyContext,
  AnyRoute,
  AnyRouteWithContext,
  BeforeLoadContextOptions,
  LoaderFnContext,
  MakeRemountDepsOptionsUnion,
  RouteContextOptions,
  RouteMask,
  SearchMiddleware,
  SsrContextOptions,
} from './route'
import type {
  FullSearchSchema,
  RouteById,
  RoutePaths,
  RoutesById,
  RoutesByPath,
} from './routeInfo'
import type {
  AnyRouteMatch,
  MakeRouteMatch,
  MakeRouteMatchUnion,
  MatchRouteOptions,
} from './Matches'
import type {
  BuildLocationFn,
  CommitLocationOptions,
  NavigateFn,
} from './RouterProvider'
import type { Manifest } from './manifest'
import type { AnySchema, AnyValidator } from './validators'
import type { NavigateOptions, ResolveRelativePath, ToOptions } from './link'
import type { NotFoundError } from './not-found'

export type ControllablePromise<T = any> = Promise<T> & {
  resolve: (value: T) => void
  reject: (value?: any) => void
}

export type InjectedHtmlEntry = Promise<string>

export interface DefaultRegister {
  router: AnyRouter
}

export interface Register extends DefaultRegister {
  // router: Router
}

export type RegisteredRouter = Register['router']

export type DefaultRemountDepsFn<TRouteTree extends AnyRoute> = (
  opts: MakeRemountDepsOptionsUnion<TRouteTree>,
) => any

export interface DefaultRouterOptionsExtensions {}

export interface RouterOptionsExtensions
  extends DefaultRouterOptionsExtensions {}

export interface RouterOptions<
  TRouteTree extends AnyRoute,
  TTrailingSlashOption extends TrailingSlashOption,
  TDefaultStructuralSharingOption extends boolean = false,
  TRouterHistory extends RouterHistory = RouterHistory,
  TDehydrated extends Record<string, any> = Record<string, any>,
> extends RouterOptionsExtensions {
  /**
   * The history object that will be used to manage the browser history.
   *
   * If not provided, a new createBrowserHistory instance will be created and used.
   *
   * @link [API Docs](https://tanstack.com/router/latest/docs/framework/react/api/router/RouterOptionsType#history-property)
   * @link [Guide](https://tanstack.com/router/latest/docs/framework/react/guide/history-types)
   */
  history?: TRouterHistory
  /**
   * A function that will be used to stringify search params when generating links.
   *
   * @default defaultStringifySearch
   * @link [API Docs](https://tanstack.com/router/latest/docs/framework/react/api/router/RouterOptionsType#stringifysearch-method)
   * @link [Guide](https://tanstack.com/router/latest/docs/framework/react/guide/custom-search-param-serialization)
   */
  stringifySearch?: SearchSerializer
  /**
   * A function that will be used to parse search params when parsing the current location.
   *
   * @default defaultParseSearch
   * @link [API Docs](https://tanstack.com/router/latest/docs/framework/react/api/router/RouterOptionsType#parsesearch-method)
   * @link [Guide](https://tanstack.com/router/latest/docs/framework/react/guide/custom-search-param-serialization)
   */
  parseSearch?: SearchParser
  /**
   * If `false`, routes will not be preloaded by default in any way.
   *
   * If `'intent'`, routes will be preloaded by default when the user hovers over a link or a `touchstart` event is detected on a `<Link>`.
   *
   * If `'viewport'`, routes will be preloaded by default when they are within the viewport.
   *
   * @default false
   * @link [API Docs](https://tanstack.com/router/latest/docs/framework/react/api/router/RouterOptionsType#defaultpreload-property)
   * @link [Guide](https://tanstack.com/router/latest/docs/framework/react/guide/preloading)
   */
  defaultPreload?: false | 'intent' | 'viewport' | 'render'
  /**
   * The delay in milliseconds that a route must be hovered over or touched before it is preloaded.
   *
   * @default 50
   * @link [API Docs](https://tanstack.com/router/latest/docs/framework/react/api/router/RouterOptionsType#defaultpreloaddelay-property)
   * @link [Guide](https://tanstack.com/router/latest/docs/framework/react/guide/preloading#preload-delay)
   */
  defaultPreloadDelay?: number
  /**
   * The default `preloadIntentProximity` a route should use if no preloadIntentProximity is provided.
   *
   * @default 0
   * @link [API Docs](https://tanstack.com/router/latest/docs/framework/react/api/router/RouterOptionsType#defaultpreloadintentproximity-property)
   * @link [Guide](https://tanstack.com/router/latest/docs/framework/react/guide/preloading#preload-intent-proximity)
   */
  defaultPreloadIntentProximity?: number
  /**
   * The default `pendingMs` a route should use if no pendingMs is provided.
   *
   * @default 1000
   * @link [API Docs](https://tanstack.com/router/latest/docs/framework/react/api/router/RouterOptionsType#defaultpendingms-property)
   * @link [Guide](https://tanstack.com/router/latest/docs/framework/react/guide/data-loading#avoiding-pending-component-flash)
   */
  defaultPendingMs?: number
  /**
   * The default `pendingMinMs` a route should use if no pendingMinMs is provided.
   *
   * @default 500
   * @link [API Docs](https://tanstack.com/router/latest/docs/framework/react/api/router/RouterOptionsType#defaultpendingminms-property)
   * @link [Guide](https://tanstack.com/router/latest/docs/framework/react/guide/data-loading#avoiding-pending-component-flash)
   */
  defaultPendingMinMs?: number
  /**
   * The default `staleTime` a route should use if no staleTime is provided. This is the time in milliseconds that a route will be considered fresh.
   *
   * @default 0
   * @link [API Docs](https://tanstack.com/router/latest/docs/framework/react/api/router/RouterOptionsType#defaultstaletime-property)
   * @link [Guide](https://tanstack.com/router/latest/docs/framework/react/guide/data-loading#key-options)
   */
  defaultStaleTime?: number
  /**
   * The default `preloadStaleTime` a route should use if no preloadStaleTime is provided.
   *
   * @default 30_000 `(30 seconds)`
   * @link [API Docs](https://tanstack.com/router/latest/docs/framework/react/api/router/RouterOptionsType#defaultpreloadstaletime-property)
   * @link [Guide](https://tanstack.com/router/latest/docs/framework/react/guide/preloading)
   */
  defaultPreloadStaleTime?: number
  /**
   * The default `defaultPreloadGcTime` a route should use if no preloadGcTime is provided.
   *
   * @default 1_800_000 `(30 minutes)`
   * @link [API Docs](https://tanstack.com/router/latest/docs/framework/react/api/router/RouterOptionsType#defaultpreloadgctime-property)
   * @link [Guide](https://tanstack.com/router/latest/docs/framework/react/guide/preloading)
   */
  defaultPreloadGcTime?: number
  /**
   * If `true`, route navigations will called using `document.startViewTransition()`.
   *
   * If the browser does not support this api, this option will be ignored.
   *
   * See [MDN](https://developer.mozilla.org/en-US/docs/Web/API/Document/startViewTransition) for more information on how this function works.
   *
   * @link [API Docs](https://tanstack.com/router/latest/docs/framework/react/api/router/RouterOptionsType#defaultviewtransition-property)
   */
  defaultViewTransition?: boolean | ViewTransitionOptions
  /**
   * The default `hashScrollIntoView` a route should use if no hashScrollIntoView is provided while navigating
   *
   * See [MDN](https://developer.mozilla.org/en-US/docs/Web/API/Element/scrollIntoView) for more information on `ScrollIntoViewOptions`.
   *
   * @link [API Docs](https://tanstack.com/router/latest/docs/framework/react/api/router/RouterOptionsType#defaulthashscrollintoview-property)
   */
  defaultHashScrollIntoView?: boolean | ScrollIntoViewOptions
  /**
   * @default 'fuzzy'
   * @link [API Docs](https://tanstack.com/router/latest/docs/framework/react/api/router/RouterOptionsType#notfoundmode-property)
   * @link [Guide](https://tanstack.com/router/latest/docs/framework/react/guide/not-found-errors#the-notfoundmode-option)
   */
  notFoundMode?: 'root' | 'fuzzy'
  /**
   * The default `gcTime` a route should use if no gcTime is provided.
   *
   * @default 1_800_000 `(30 minutes)`
   * @link [API Docs](https://tanstack.com/router/latest/docs/framework/react/api/router/RouterOptionsType#defaultgctime-property)
   * @link [Guide](https://tanstack.com/router/latest/docs/framework/react/guide/data-loading#key-options)
   */
  defaultGcTime?: number
  /**
   * If `true`, all routes will be matched as case-sensitive.
   *
   * @default false
   * @link [API Docs](https://tanstack.com/router/latest/docs/framework/react/api/router/RouterOptionsType#casesensitive-property)
   */
  caseSensitive?: boolean
  /**
   *
   * The route tree that will be used to configure the router instance.
   *
   * @link [API Docs](https://tanstack.com/router/latest/docs/framework/react/api/router/RouterOptionsType#routetree-property)
   * @link [Guide](https://tanstack.com/router/latest/docs/framework/react/routing/route-trees)
   */
  routeTree?: TRouteTree
  /**
   * The basepath for then entire router. This is useful for mounting a router instance at a subpath.
   *
   * @default '/'
   * @link [API Docs](https://tanstack.com/router/latest/docs/framework/react/api/router/RouterOptionsType#basepath-property)
   */
  basepath?: string
  /**
   * The root context that will be provided to all routes in the route tree.
   *
   * This can be used to provide a context to all routes in the tree without having to provide it to each route individually.
   *
   * Optional or required if the root route was created with [`createRootRouteWithContext()`](https://tanstack.com/router/latest/docs/framework/react/api/router/createRootRouteWithContextFunction).
   *
   * @link [API Docs](https://tanstack.com/router/latest/docs/framework/react/api/router/RouterOptionsType#context-property)
   * @link [Guide](https://tanstack.com/router/latest/docs/framework/react/guide/router-context)
   */
  context?: InferRouterContext<TRouteTree>
  /**
   * A function that will be called when the router is dehydrated.
   *
   * The return value of this function will be serialized and stored in the router's dehydrated state.
   *
   * @link [API Docs](https://tanstack.com/router/latest/docs/framework/react/api/router/RouterOptionsType#dehydrate-method)
   * @link [Guide](https://tanstack.com/router/latest/docs/framework/react/guide/external-data-loading#critical-dehydrationhydration)
   */
  dehydrate?: () => Awaitable<TDehydrated>
  /**
   * A function that will be called when the router is hydrated.
   *
   * @link [API Docs](https://tanstack.com/router/latest/docs/framework/react/api/router/RouterOptionsType#hydrate-method)
   * @link [Guide](https://tanstack.com/router/latest/docs/framework/react/guide/external-data-loading#critical-dehydrationhydration)
   */
  hydrate?: (dehydrated: TDehydrated) => Awaitable<void>
  /**
   * An array of route masks that will be used to mask routes in the route tree.
   *
   * Route masking is when you display a route at a different path than the one it is configured to match, like a modal popup that when shared will unmask to the modal's content instead of the modal's context.
   *
   * @link [API Docs](https://tanstack.com/router/latest/docs/framework/react/api/router/RouterOptionsType#routemasks-property)
   * @link [Guide](https://tanstack.com/router/latest/docs/framework/react/guide/route-masking)
   */
  routeMasks?: Array<RouteMask<TRouteTree>>
  /**
   * If `true`, route masks will, by default, be removed when the page is reloaded.
   *
   * This can be overridden on a per-mask basis by setting the `unmaskOnReload` option on the mask, or on a per-navigation basis by setting the `unmaskOnReload` option in the `Navigate` options.
   *
   * @default false
   * @link [API Docs](https://tanstack.com/router/latest/docs/framework/react/api/router/RouterOptionsType#unmaskonreload-property)
   * @link [Guide](https://tanstack.com/router/latest/docs/framework/react/guide/route-masking#unmasking-on-page-reload)
   */
  unmaskOnReload?: boolean

  /**
   * Use `notFoundComponent` instead.
   *
   * @deprecated
   * See https://tanstack.com/router/v1/docs/guide/not-found-errors#migrating-from-notfoundroute for more info.
   * @link [API Docs](https://tanstack.com/router/latest/docs/framework/react/api/router/RouterOptionsType#notfoundroute-property)
   */
  notFoundRoute?: AnyRoute
  /**
   * Configures how trailing slashes are treated.
   *
   * - `'always'` will add a trailing slash if not present
   * - `'never'` will remove the trailing slash if present
   * - `'preserve'` will not modify the trailing slash.
   *
   * @default 'never'
   * @link [API Docs](https://tanstack.com/router/latest/docs/framework/react/api/router/RouterOptionsType#trailingslash-property)
   */
  trailingSlash?: TTrailingSlashOption
  /**
   * While usually automatic, sometimes it can be useful to force the router into a server-side state, e.g. when using the router in a non-browser environment that has access to a global.document object.
   *
   * @default typeof document !== 'undefined'
   * @link [API Docs](https://tanstack.com/router/latest/docs/framework/react/api/router/RouterOptionsType#isserver-property)
   */
  isServer?: boolean

  /**
   * @default false
   */
  isShell?: boolean

  /**
   * @default false
   */
  isPrerendering?: boolean

  /**
   * The default `ssr` a route should use if no `ssr` is provided.
   *
   * @default true
   */
  defaultSsr?: boolean | 'data-only'

  search?: {
    /**
     * Configures how unknown search params (= not returned by any `validateSearch`) are treated.
     *
     * @default false
     * @link [API Docs](https://tanstack.com/router/latest/docs/framework/react/api/router/RouterOptionsType#search.strict-property)
     */
    strict?: boolean
  }

  /**
   * Configures whether structural sharing is enabled by default for fine-grained selectors.
   *
   * @link [API Docs](https://tanstack.com/router/latest/docs/framework/react/api/router/RouterOptionsType#defaultstructuralsharing-property)
   */
  defaultStructuralSharing?: TDefaultStructuralSharingOption

  /**
   * Configures which URI characters are allowed in path params that would ordinarily be escaped by encodeURIComponent.
   *
   * @link [API Docs](https://tanstack.com/router/latest/docs/framework/react/api/router/RouterOptionsType#pathparamsallowedcharacters-property)
   * @link [Guide](https://tanstack.com/router/latest/docs/framework/react/guide/path-params#allowed-characters)
   */
  pathParamsAllowedCharacters?: Array<
    ';' | ':' | '@' | '&' | '=' | '+' | '$' | ','
  >

  defaultRemountDeps?: DefaultRemountDepsFn<TRouteTree>

  /**
   * If `true`, scroll restoration will be enabled
   *
   * @default false
   */
  scrollRestoration?: boolean

  /**
   * A function that will be called to get the key for the scroll restoration cache.
   *
   * @default (location) => location.href
   */
  getScrollRestorationKey?: (location: ParsedLocation) => string
  /**
   * The default behavior for scroll restoration.
   *
   * @default 'auto'
   */
  scrollRestorationBehavior?: ScrollBehavior
  /**
   * An array of selectors that will be used to scroll to the top of the page in addition to `window`
   *
   * @default ['window']
   */
  scrollToTopSelectors?: Array<string | (() => Element | null | undefined)>

  /**
   * When `true`, disables the global catch boundary that normally wraps all route matches.
   * This allows unhandled errors to bubble up to top-level error handlers in the browser.
   *
   * Useful for testing tools (like Storybook Test Runner), error reporting services,
   * and debugging scenarios where you want errors to reach the browser's global error handlers.
   *
   * @default false
   */
  disableGlobalCatchBoundary?: boolean
}

export interface RouterState<
  in out TRouteTree extends AnyRoute = AnyRoute,
  in out TRouteMatch = MakeRouteMatchUnion,
> {
  status: 'pending' | 'idle'
  loadedAt: number
  isLoading: boolean
  isTransitioning: boolean
  matches: Array<TRouteMatch>
  pendingMatches?: Array<TRouteMatch>
  cachedMatches: Array<TRouteMatch>
  location: ParsedLocation<FullSearchSchema<TRouteTree>>
  resolvedLocation?: ParsedLocation<FullSearchSchema<TRouteTree>>
  statusCode: number
  redirect?: AnyRedirect
}

export interface BuildNextOptions {
  to?: string | number | null
  params?: true | Updater<unknown>
  search?: true | Updater<unknown>
  hash?: true | Updater<string>
  state?: true | NonNullableUpdater<ParsedHistoryState, HistoryState>
  mask?: {
    to?: string | number | null
    params?: true | Updater<unknown>
    search?: true | Updater<unknown>
    hash?: true | Updater<string>
    state?: true | NonNullableUpdater<ParsedHistoryState, HistoryState>
    unmaskOnReload?: boolean
  }
  from?: string
  href?: string
  _fromLocation?: ParsedLocation
  unsafeRelative?: 'path'
  _isNavigate?: boolean
}

type NavigationEventInfo = {
  fromLocation?: ParsedLocation
  toLocation: ParsedLocation
  pathChanged: boolean
  hrefChanged: boolean
  hashChanged: boolean
}

export interface RouterEvents {
  onBeforeNavigate: {
    type: 'onBeforeNavigate'
  } & NavigationEventInfo
  onBeforeLoad: {
    type: 'onBeforeLoad'
  } & NavigationEventInfo
  onLoad: {
    type: 'onLoad'
  } & NavigationEventInfo
  onResolved: {
    type: 'onResolved'
  } & NavigationEventInfo
  onBeforeRouteMount: {
    type: 'onBeforeRouteMount'
  } & NavigationEventInfo
  onRendered: {
    type: 'onRendered'
  } & NavigationEventInfo
}

export type RouterEvent = RouterEvents[keyof RouterEvents]

export type ListenerFn<TEvent extends RouterEvent> = (event: TEvent) => void

export type RouterListener<TRouterEvent extends RouterEvent> = {
  eventType: TRouterEvent['type']
  fn: ListenerFn<TRouterEvent>
}

export type SubscribeFn = <TType extends keyof RouterEvents>(
  eventType: TType,
  fn: ListenerFn<RouterEvents[TType]>,
) => () => void

export interface MatchRoutesOpts {
  preload?: boolean
  throwOnError?: boolean
  _buildLocation?: boolean
  dest?: BuildNextOptions
}

export type InferRouterContext<TRouteTree extends AnyRoute> =
  TRouteTree['types']['routerContext']

export type RouterContextOptions<TRouteTree extends AnyRoute> =
  AnyContext extends InferRouterContext<TRouteTree>
    ? {
        context?: InferRouterContext<TRouteTree>
      }
    : {
        context: InferRouterContext<TRouteTree>
      }

export type RouterConstructorOptions<
  TRouteTree extends AnyRoute,
  TTrailingSlashOption extends TrailingSlashOption,
  TDefaultStructuralSharingOption extends boolean,
  TRouterHistory extends RouterHistory,
  TDehydrated extends Record<string, any>,
> = Omit<
  RouterOptions<
    TRouteTree,
    TTrailingSlashOption,
    TDefaultStructuralSharingOption,
    TRouterHistory,
    TDehydrated
  >,
  'context'
> &
  RouterContextOptions<TRouteTree>

export type PreloadRouteFn<
  TRouteTree extends AnyRoute,
  TTrailingSlashOption extends TrailingSlashOption,
  TDefaultStructuralSharingOption extends boolean,
  TRouterHistory extends RouterHistory,
> = <
  TFrom extends RoutePaths<TRouteTree> | string = string,
  TTo extends string | undefined = undefined,
  TMaskFrom extends RoutePaths<TRouteTree> | string = TFrom,
  TMaskTo extends string = '',
>(
  opts: NavigateOptions<
    RouterCore<
      TRouteTree,
      TTrailingSlashOption,
      TDefaultStructuralSharingOption,
      TRouterHistory
    >,
    TFrom,
    TTo,
    TMaskFrom,
    TMaskTo
  >,
) => Promise<Array<AnyRouteMatch> | undefined>

export type MatchRouteFn<
  TRouteTree extends AnyRoute,
  TTrailingSlashOption extends TrailingSlashOption,
  TDefaultStructuralSharingOption extends boolean,
  TRouterHistory extends RouterHistory,
> = <
  TFrom extends RoutePaths<TRouteTree> = '/',
  TTo extends string | undefined = undefined,
  TResolved = ResolveRelativePath<TFrom, NoInfer<TTo>>,
>(
  location: ToOptions<
    RouterCore<
      TRouteTree,
      TTrailingSlashOption,
      TDefaultStructuralSharingOption,
      TRouterHistory
    >,
    TFrom,
    TTo
  >,
  opts?: MatchRouteOptions,
) => false | RouteById<TRouteTree, TResolved>['types']['allParams']

export type UpdateFn<
  TRouteTree extends AnyRoute,
  TTrailingSlashOption extends TrailingSlashOption,
  TDefaultStructuralSharingOption extends boolean,
  TRouterHistory extends RouterHistory,
  TDehydrated extends Record<string, any>,
> = (
  newOptions: RouterConstructorOptions<
    TRouteTree,
    TTrailingSlashOption,
    TDefaultStructuralSharingOption,
    TRouterHistory,
    TDehydrated
  >,
) => void

export type InvalidateFn<TRouter extends AnyRouter> = (opts?: {
  filter?: (d: MakeRouteMatchUnion<TRouter>) => boolean
  sync?: boolean
  forcePending?: boolean
}) => Promise<void>

export type ParseLocationFn<TRouteTree extends AnyRoute> = (
  locationToParse: HistoryLocation,
  previousLocation?: ParsedLocation<FullSearchSchema<TRouteTree>>,
) => ParsedLocation<FullSearchSchema<TRouteTree>>

export type GetMatchRoutesFn = (
  pathname: string,
  routePathname: string | undefined,
) => {
  matchedRoutes: Array<AnyRoute>
  routeParams: Record<string, string>
  foundRoute: AnyRoute | undefined
}

export type EmitFn = (routerEvent: RouterEvent) => void

export type LoadFn = (opts?: { sync?: boolean }) => Promise<void>

export type CommitLocationFn = ({
  viewTransition,
  ignoreBlocker,
  ...next
}: ParsedLocation & CommitLocationOptions) => Promise<void>

export type StartTransitionFn = (fn: () => void) => void

export interface MatchRoutesFn {
  (
    pathname: string,
    locationSearch?: AnySchema,
    opts?: MatchRoutesOpts,
  ): Array<MakeRouteMatchUnion>
  /**
   * @deprecated use the following signature instead
   */
  (next: ParsedLocation, opts?: MatchRoutesOpts): Array<AnyRouteMatch>
  (
    pathnameOrNext: string | ParsedLocation,
    locationSearchOrOpts?: AnySchema | MatchRoutesOpts,
    opts?: MatchRoutesOpts,
  ): Array<AnyRouteMatch>
}

export type GetMatchFn = (matchId: string) => AnyRouteMatch | undefined

export type UpdateMatchFn = (
  id: string,
  updater: (match: AnyRouteMatch) => AnyRouteMatch,
) => void

export type LoadRouteChunkFn = (route: AnyRoute) => Promise<Array<void>>

export type ResolveRedirect = (err: AnyRedirect) => ResolvedRedirect

export type ClearCacheFn<TRouter extends AnyRouter> = (opts?: {
  filter?: (d: MakeRouteMatchUnion<TRouter>) => boolean
}) => void

export interface ServerSsr {
  injectedHtml: Array<InjectedHtmlEntry>
  injectHtml: (getHtml: () => string | Promise<string>) => Promise<void>
  injectScript: (
    getScript: () => string | Promise<string>,
    opts?: { logScript?: boolean },
  ) => Promise<void>
  isDehydrated: () => boolean
  onRenderFinished: (listener: () => void) => void
  dehydrate: () => Promise<void>
}

export type AnyRouterWithContext<TContext> = RouterCore<
  AnyRouteWithContext<TContext>,
  any,
  any,
  any,
  any
>

export type AnyRouter = RouterCore<any, any, any, any, any>

export interface ViewTransitionOptions {
  types:
    | Array<string>
    | ((locationChangeInfo: {
        fromLocation?: ParsedLocation
        toLocation: ParsedLocation
        pathChanged: boolean
        hrefChanged: boolean
        hashChanged: boolean
      }) => Array<string>)
}

export function defaultSerializeError(err: unknown) {
  if (err instanceof Error) {
    const obj = {
      name: err.name,
      message: err.message,
    }

    if (process.env.NODE_ENV === 'development') {
      ;(obj as any).stack = err.stack
    }

    return obj
  }

  return {
    data: err,
  }
}

export type TrailingSlashOption = 'always' | 'never' | 'preserve'

export function getLocationChangeInfo(routerState: {
  resolvedLocation?: ParsedLocation
  location: ParsedLocation
}) {
  const fromLocation = routerState.resolvedLocation
  const toLocation = routerState.location
  const pathChanged = fromLocation?.pathname !== toLocation.pathname
  const hrefChanged = fromLocation?.href !== toLocation.href
  const hashChanged = fromLocation?.hash !== toLocation.hash
  return { fromLocation, toLocation, pathChanged, hrefChanged, hashChanged }
}

export type CreateRouterFn = <
  TRouteTree extends AnyRoute,
  TTrailingSlashOption extends TrailingSlashOption = 'never',
  TDefaultStructuralSharingOption extends boolean = false,
  TRouterHistory extends RouterHistory = RouterHistory,
  TDehydrated extends Record<string, any> = Record<string, any>,
>(
  options: undefined extends number
    ? 'strictNullChecks must be enabled in tsconfig.json'
    : RouterConstructorOptions<
        TRouteTree,
        TTrailingSlashOption,
        TDefaultStructuralSharingOption,
        TRouterHistory,
        TDehydrated
      >,
) => RouterCore<
  TRouteTree,
  TTrailingSlashOption,
  TDefaultStructuralSharingOption,
  TRouterHistory,
  TDehydrated
>

type InnerLoadContext = {
  location: ParsedLocation
  firstBadMatchIndex?: number
  rendered?: boolean
  updateMatch: UpdateMatchFn
  matches: Array<AnyRouteMatch>
  preload?: boolean
  onReady?: () => Promise<void>
  sync?: boolean
  matchPromises: Array<Promise<AnyRouteMatch>>
}

export class RouterCore<
  in out TRouteTree extends AnyRoute,
  in out TTrailingSlashOption extends TrailingSlashOption,
  in out TDefaultStructuralSharingOption extends boolean,
  in out TRouterHistory extends RouterHistory = RouterHistory,
  in out TDehydrated extends Record<string, any> = Record<string, any>,
> {
  // Option-independent properties
  tempLocationKey: string | undefined = `${Math.round(
    Math.random() * 10000000,
  )}`
  resetNextScroll = true
  shouldViewTransition?: boolean | ViewTransitionOptions = undefined
  isViewTransitionTypesSupported?: boolean = undefined
  subscribers = new Set<RouterListener<RouterEvent>>()
  viewTransitionPromise?: ControlledPromise<true>
  isScrollRestoring = false
  isScrollRestorationSetup = false

  // Must build in constructor
  __store!: Store<RouterState<TRouteTree>>
  options!: PickAsRequired<
    RouterOptions<
      TRouteTree,
      TTrailingSlashOption,
      TDefaultStructuralSharingOption,
      TRouterHistory,
      TDehydrated
    >,
    'stringifySearch' | 'parseSearch' | 'context'
  >
  history!: TRouterHistory
  latestLocation!: ParsedLocation<FullSearchSchema<TRouteTree>>
  basepath!: string
  routeTree!: TRouteTree
  routesById!: RoutesById<TRouteTree>
  routesByPath!: RoutesByPath<TRouteTree>
  flatRoutes!: Array<AnyRoute>
  isServer!: boolean
  pathParamsDecodeCharMap?: Map<string, string>

  /**
   * @deprecated Use the `createRouter` function instead
   */
  constructor(
    options: RouterConstructorOptions<
      TRouteTree,
      TTrailingSlashOption,
      TDefaultStructuralSharingOption,
      TRouterHistory,
      TDehydrated
    >,
  ) {
    this.update({
      defaultPreloadDelay: 50,
      defaultPendingMs: 1000,
      defaultPendingMinMs: 500,
      context: undefined!,
      ...options,
      caseSensitive: options.caseSensitive ?? false,
      notFoundMode: options.notFoundMode ?? 'fuzzy',
      stringifySearch: options.stringifySearch ?? defaultStringifySearch,
      parseSearch: options.parseSearch ?? defaultParseSearch,
    })

    if (typeof document !== 'undefined') {
      self.__TSR_ROUTER__ = this
    }
  }

  // These are default implementations that can optionally be overridden
  // by the router provider once rendered. We provide these so that the
  // router can be used in a non-react environment if necessary
  startTransition: StartTransitionFn = (fn) => fn()

  isShell() {
    return !!this.options.isShell
  }

  isPrerendering() {
    return !!this.options.isPrerendering
  }

  update: UpdateFn<
    TRouteTree,
    TTrailingSlashOption,
    TDefaultStructuralSharingOption,
    TRouterHistory,
    TDehydrated
  > = (newOptions) => {
    if (newOptions.notFoundRoute) {
      console.warn(
        'The notFoundRoute API is deprecated and will be removed in the next major version. See https://tanstack.com/router/v1/docs/framework/react/guide/not-found-errors#migrating-from-notfoundroute for more info.',
      )
    }

    const previousOptions = this.options
    this.options = {
      ...this.options,
      ...newOptions,
    }

    this.isServer = this.options.isServer ?? typeof document === 'undefined'

    this.pathParamsDecodeCharMap = this.options.pathParamsAllowedCharacters
      ? new Map(
          this.options.pathParamsAllowedCharacters.map((char) => [
            encodeURIComponent(char),
            char,
          ]),
        )
      : undefined

    if (
      !this.basepath ||
      (newOptions.basepath && newOptions.basepath !== previousOptions.basepath)
    ) {
      if (
        newOptions.basepath === undefined ||
        newOptions.basepath === '' ||
        newOptions.basepath === '/'
      ) {
        this.basepath = '/'
      } else {
        this.basepath = `/${trimPath(newOptions.basepath)}`
      }
    }

    if (
      !this.history ||
      (this.options.history && this.options.history !== this.history)
    ) {
      this.history =
        this.options.history ??
        ((this.isServer
          ? createMemoryHistory({
              initialEntries: [this.basepath || '/'],
            })
          : createBrowserHistory()) as TRouterHistory)
      this.updateLatestLocation()
    }

    if (this.options.routeTree !== this.routeTree) {
      this.routeTree = this.options.routeTree as TRouteTree
      this.buildRouteTree()
    }

    if (!this.__store) {
      this.__store = new Store(getInitialRouterState(this.latestLocation), {
        onUpdate: () => {
          this.__store.state = {
            ...this.state,
            cachedMatches: this.state.cachedMatches.filter(
              (d) => !['redirected'].includes(d.status),
            ),
          }
        },
      })

      setupScrollRestoration(this)
    }

    if (
      typeof window !== 'undefined' &&
      'CSS' in window &&
      typeof window.CSS?.supports === 'function'
    ) {
      this.isViewTransitionTypesSupported = window.CSS.supports(
        'selector(:active-view-transition-type(a)',
      )
    }
  }

  get state() {
    return this.__store.state
  }

  updateLatestLocation = () => {
    this.latestLocation = this.parseLocation(
      this.history.location,
      this.latestLocation,
    )
  }

  buildRouteTree = () => {
    const { routesById, routesByPath, flatRoutes } = processRouteTree({
      routeTree: this.routeTree,
      initRoute: (route, i) => {
        route.init({
          originalIndex: i,
        })
      },
    })

    this.routesById = routesById as RoutesById<TRouteTree>
    this.routesByPath = routesByPath as RoutesByPath<TRouteTree>
    this.flatRoutes = flatRoutes as Array<AnyRoute>

    const notFoundRoute = this.options.notFoundRoute

    if (notFoundRoute) {
      notFoundRoute.init({
        originalIndex: 99999999999,
      })
      this.routesById[notFoundRoute.id] = notFoundRoute
    }
  }

  subscribe: SubscribeFn = (eventType, fn) => {
    const listener: RouterListener<any> = {
      eventType,
      fn,
    }

    this.subscribers.add(listener)

    return () => {
      this.subscribers.delete(listener)
    }
  }

  emit: EmitFn = (routerEvent) => {
    this.subscribers.forEach((listener) => {
      if (listener.eventType === routerEvent.type) {
        listener.fn(routerEvent)
      }
    })
  }

  parseLocation: ParseLocationFn<TRouteTree> = (
    locationToParse,
    previousLocation,
  ) => {
    const parse = ({
      pathname,
      search,
      hash,
      state,
    }: HistoryLocation): ParsedLocation<FullSearchSchema<TRouteTree>> => {
      const parsedSearch = this.options.parseSearch(search)
      const searchStr = this.options.stringifySearch(parsedSearch)

      return {
        pathname,
        searchStr,
        search: replaceEqualDeep(previousLocation?.search, parsedSearch) as any,
        hash: hash.split('#').reverse()[0] ?? '',
        href: `${pathname}${searchStr}${hash}`,
        state: replaceEqualDeep(previousLocation?.state, state),
      }
    }

    const location = parse(locationToParse)

    const { __tempLocation, __tempKey } = location.state

    if (__tempLocation && (!__tempKey || __tempKey === this.tempLocationKey)) {
      // Sync up the location keys
      const parsedTempLocation = parse(__tempLocation) as any
      parsedTempLocation.state.key = location.state.key // TODO: Remove in v2 - use __TSR_key instead
      parsedTempLocation.state.__TSR_key = location.state.__TSR_key

      delete parsedTempLocation.state.__tempLocation

      return {
        ...parsedTempLocation,
        maskedLocation: location,
      }
    }

    return location
  }

  resolvePathWithBase = (from: string, path: string) => {
    const resolvedPath = resolvePath({
      basepath: this.basepath,
      base: from,
      to: cleanPath(path),
      trailingSlash: this.options.trailingSlash,
      caseSensitive: this.options.caseSensitive,
      parseCache: this.parsePathnameCache,
    })
    return resolvedPath
  }

  get looseRoutesById() {
    return this.routesById as Record<string, AnyRoute>
  }

  matchRoutes: MatchRoutesFn = (
    pathnameOrNext: string | ParsedLocation,
    locationSearchOrOpts?: AnySchema | MatchRoutesOpts,
    opts?: MatchRoutesOpts,
  ) => {
    if (typeof pathnameOrNext === 'string') {
      return this.matchRoutesInternal(
        {
          pathname: pathnameOrNext,
          search: locationSearchOrOpts,
        } as ParsedLocation,
        opts,
      )
    }

    return this.matchRoutesInternal(pathnameOrNext, locationSearchOrOpts)
  }

  private matchRoutesInternal(
    next: ParsedLocation,
    opts?: MatchRoutesOpts,
  ): Array<AnyRouteMatch> {
    const { foundRoute, matchedRoutes, routeParams } = this.getMatchedRoutes(
      next.pathname,
      opts?.dest?.to as string,
    )
    let isGlobalNotFound = false

    // Check to see if the route needs a 404 entry
    if (
      // If we found a route, and it's not an index route and we have left over path
      foundRoute
        ? foundRoute.path !== '/' && routeParams['**']
        : // Or if we didn't find a route and we have left over path
          trimPathRight(next.pathname)
    ) {
      // If the user has defined an (old) 404 route, use it
      if (this.options.notFoundRoute) {
        matchedRoutes.push(this.options.notFoundRoute)
      } else {
        // If there is no routes found during path matching
        isGlobalNotFound = true
      }
    }

    const globalNotFoundRouteId = (() => {
      if (!isGlobalNotFound) {
        return undefined
      }

      if (this.options.notFoundMode !== 'root') {
        for (let i = matchedRoutes.length - 1; i >= 0; i--) {
          const route = matchedRoutes[i]!
          if (route.children) {
            return route.id
          }
        }
      }

      return rootRouteId
    })()

    const parseErrors = matchedRoutes.map((route) => {
      let parsedParamsError

      const parseParams =
        route.options.params?.parse ?? route.options.parseParams

      if (parseParams) {
        try {
          const parsedParams = parseParams(routeParams)
          // Add the parsed params to the accumulated params bag
          Object.assign(routeParams, parsedParams)
        } catch (err: any) {
          parsedParamsError = new PathParamError(err.message, {
            cause: err,
          })

          if (opts?.throwOnError) {
            throw parsedParamsError
          }

          return parsedParamsError
        }
      }

      return
    })

    const matches: Array<AnyRouteMatch> = []

    const getParentContext = (parentMatch?: AnyRouteMatch) => {
      const parentMatchId = parentMatch?.id

      const parentContext = !parentMatchId
        ? ((this.options.context as any) ?? undefined)
        : (parentMatch.context ?? this.options.context ?? undefined)

      return parentContext
    }

    matchedRoutes.forEach((route, index) => {
      // Take each matched route and resolve + validate its search params
      // This has to happen serially because each route's search params
      // can depend on the parent route's search params
      // It must also happen before we create the match so that we can
      // pass the search params to the route's potential key function
      // which is used to uniquely identify the route match in state

      const parentMatch = matches[index - 1]

      const [preMatchSearch, strictMatchSearch, searchError]: [
        Record<string, any>,
        Record<string, any>,
        any,
      ] = (() => {
        // Validate the search params and stabilize them
        const parentSearch = parentMatch?.search ?? next.search
        const parentStrictSearch = parentMatch?._strictSearch ?? undefined

        try {
          const strictSearch =
            validateSearch(route.options.validateSearch, { ...parentSearch }) ??
            undefined

          return [
            {
              ...parentSearch,
              ...strictSearch,
            },
            { ...parentStrictSearch, ...strictSearch },
            undefined,
          ]
        } catch (err: any) {
          let searchParamError = err
          if (!(err instanceof SearchParamError)) {
            searchParamError = new SearchParamError(err.message, {
              cause: err,
            })
          }

          if (opts?.throwOnError) {
            throw searchParamError
          }

          return [parentSearch, {}, searchParamError]
        }
      })()

      // This is where we need to call route.options.loaderDeps() to get any additional
      // deps that the route's loader function might need to run. We need to do this
      // before we create the match so that we can pass the deps to the route's
      // potential key function which is used to uniquely identify the route match in state

      const loaderDeps =
        route.options.loaderDeps?.({
          search: preMatchSearch,
        }) ?? ''

      const loaderDepsHash = loaderDeps ? JSON.stringify(loaderDeps) : ''

      const { usedParams, interpolatedPath } = interpolatePath({
        path: route.fullPath,
        params: routeParams,
        decodeCharMap: this.pathParamsDecodeCharMap,
      })

      const matchId =
        interpolatePath({
          path: route.id,
          params: routeParams,
          leaveWildcards: true,
          decodeCharMap: this.pathParamsDecodeCharMap,
          parseCache: this.parsePathnameCache,
        }).interpolatedPath + loaderDepsHash

      // Waste not, want not. If we already have a match for this route,
      // reuse it. This is important for layout routes, which might stick
      // around between navigation actions that only change leaf routes.

      // Existing matches are matches that are already loaded along with
      // pending matches that are still loading
      const existingMatch = this.getMatch(matchId)

      const previousMatch = this.state.matches.find(
        (d) => d.routeId === route.id,
      )

      const cause = previousMatch ? 'stay' : 'enter'

      let match: AnyRouteMatch

      if (existingMatch) {
        match = {
          ...existingMatch,
          cause,
          params: previousMatch
            ? replaceEqualDeep(previousMatch.params, routeParams)
            : routeParams,
          _strictParams: usedParams,
          search: previousMatch
            ? replaceEqualDeep(previousMatch.search, preMatchSearch)
            : replaceEqualDeep(existingMatch.search, preMatchSearch),
          _strictSearch: strictMatchSearch,
        }
      } else {
        const status =
          route.options.loader ||
          route.options.beforeLoad ||
          route.lazyFn ||
          routeNeedsPreload(route)
            ? 'pending'
            : 'success'

        match = {
          id: matchId,
          index,
          routeId: route.id,
          params: previousMatch
            ? replaceEqualDeep(previousMatch.params, routeParams)
            : routeParams,
          _strictParams: usedParams,
          pathname: joinPaths([this.basepath, interpolatedPath]),
          updatedAt: Date.now(),
          search: previousMatch
            ? replaceEqualDeep(previousMatch.search, preMatchSearch)
            : preMatchSearch,
          _strictSearch: strictMatchSearch,
          searchError: undefined,
          status,
          isFetching: false,
          error: undefined,
          paramsError: parseErrors[index],
          __routeContext: undefined,
          _nonReactive: {
            loadPromise: createControlledPromise(),
          },
          __beforeLoadContext: undefined,
          context: {},
          abortController: new AbortController(),
          fetchCount: 0,
          cause,
          loaderDeps: previousMatch
            ? replaceEqualDeep(previousMatch.loaderDeps, loaderDeps)
            : loaderDeps,
          invalid: false,
          preload: false,
          links: undefined,
          scripts: undefined,
          headScripts: undefined,
          meta: undefined,
          staticData: route.options.staticData || {},
          fullPath: route.fullPath,
        }
      }

      if (!opts?.preload) {
        // If we have a global not found, mark the right match as global not found
        match.globalNotFound = globalNotFoundRouteId === route.id
      }

      // update the searchError if there is one
      match.searchError = searchError

      const parentContext = getParentContext(parentMatch)

      match.context = {
        ...parentContext,
        ...match.__routeContext,
        ...match.__beforeLoadContext,
      }

      matches.push(match)
    })

    matches.forEach((match, index) => {
      const route = this.looseRoutesById[match.routeId]!
      const existingMatch = this.getMatch(match.id)

      // only execute `context` if we are not calling from router.buildLocation

      if (!existingMatch && opts?._buildLocation !== true) {
        const parentMatch = matches[index - 1]
        const parentContext = getParentContext(parentMatch)

        // Update the match's context

        if (route.options.context) {
          const contextFnContext: RouteContextOptions<any, any, any, any> = {
            deps: match.loaderDeps,
            params: match.params,
            context: parentContext ?? {},
            location: next,
            navigate: (opts: any) =>
              this.navigate({ ...opts, _fromLocation: next }),
            buildLocation: this.buildLocation,
            cause: match.cause,
            abortController: match.abortController,
            preload: !!match.preload,
            matches,
          }
          // Get the route context
          match.__routeContext =
            route.options.context(contextFnContext) ?? undefined
        }

        match.context = {
          ...parentContext,
          ...match.__routeContext,
          ...match.__beforeLoadContext,
        }
      }
    })

    return matches
  }

  /** a cache for `parsePathname` */
  private parsePathnameCache: ParsePathnameCache = createLRUCache(1000)

  getMatchedRoutes: GetMatchRoutesFn = (
    pathname: string,
    routePathname: string | undefined,
  ) => {
    return getMatchedRoutes({
      pathname,
      routePathname,
      basepath: this.basepath,
      caseSensitive: this.options.caseSensitive,
      routesByPath: this.routesByPath,
      routesById: this.routesById,
      flatRoutes: this.flatRoutes,
      parseCache: this.parsePathnameCache,
    })
  }

  cancelMatch = (id: string) => {
    const match = this.getMatch(id)

    if (!match) return

    match.abortController.abort()
    clearTimeout(match._nonReactive.pendingTimeout)
    match._nonReactive.pendingTimeout = undefined
  }

  cancelMatches = () => {
    this.state.pendingMatches?.forEach((match) => {
      this.cancelMatch(match.id)
    })
  }

  buildLocation: BuildLocationFn = (opts) => {
    const build = (
      dest: BuildNextOptions & {
        unmaskOnReload?: boolean
      } = {},
    ): ParsedLocation => {
      // We allow the caller to override the current location
      const currentLocation = dest._fromLocation || this.latestLocation

      const allCurrentLocationMatches = this.matchRoutes(currentLocation, {
        _buildLocation: true,
      })

      const lastMatch = last(allCurrentLocationMatches)!

      // First let's find the starting pathname
      // By default, start with the current location
      let fromPath = this.resolvePathWithBase(lastMatch.fullPath, '.')
      const toPath = dest.to
        ? this.resolvePathWithBase(fromPath, `${dest.to}`)
        : this.resolvePathWithBase(fromPath, '.')

      const routeIsChanging =
        !!dest.to &&
        !comparePaths(dest.to.toString(), fromPath) &&
        !comparePaths(toPath, fromPath)

      // If the route is changing we need to find the relative fromPath
      if (dest.unsafeRelative === 'path') {
        fromPath = currentLocation.pathname
      } else if (routeIsChanging && dest.from) {
        fromPath = dest.from

        // do this check only on navigations during test or development
        if (process.env.NODE_ENV !== 'production' && dest._isNavigate) {
          const allFromMatches = this.getMatchedRoutes(
            dest.from,
            undefined,
          ).matchedRoutes

          const matchedFrom = [...allCurrentLocationMatches]
            .reverse()
            .find((d) => {
              return comparePaths(d.fullPath, fromPath)
            })

          const matchedCurrent = [...allFromMatches].reverse().find((d) => {
            return comparePaths(d.fullPath, currentLocation.pathname)
          })

          // for from to be invalid it shouldn't just be unmatched to currentLocation
          // but the currentLocation should also be unmatched to from
          if (!matchedFrom && !matchedCurrent) {
            console.warn(`Could not find match for from: ${fromPath}`)
          }
        }
      }

      fromPath = this.resolvePathWithBase(fromPath, '.')

      // From search should always use the current location
      const fromSearch = lastMatch.search
      // Same with params. It can't hurt to provide as many as possible
      const fromParams = { ...lastMatch.params }

      // Resolve the next to
      const nextTo = dest.to
        ? this.resolvePathWithBase(fromPath, `${dest.to}`)
        : this.resolvePathWithBase(fromPath, '.')

      // Resolve the next params
      let nextParams =
        dest.params === false || dest.params === null
          ? {}
          : (dest.params ?? true) === true
            ? fromParams
            : {
                ...fromParams,
                ...functionalUpdate(dest.params as any, fromParams),
              }

      // Interpolate the path first to get the actual resolved path, then match against that
      const interpolatedNextTo = interpolatePath({
        path: nextTo,
        params: nextParams ?? {},
        parseCache: this.parsePathnameCache,
      }).interpolatedPath

      const destRoutes = this.matchRoutes(interpolatedNextTo, undefined, {
        _buildLocation: true,
      }).map((d) => this.looseRoutesById[d.routeId]!)

      // If there are any params, we need to stringify them
      if (Object.keys(nextParams).length > 0) {
        destRoutes
          .map((route) => {
            return (
              route.options.params?.stringify ?? route.options.stringifyParams
            )
          })
          .filter(Boolean)
          .forEach((fn) => {
            nextParams = { ...nextParams!, ...fn!(nextParams) }
          })
      }

      const nextPathname = interpolatePath({
        // Use the original template path for interpolation
        // This preserves the original parameter syntax including optional parameters
        path: nextTo,
        params: nextParams ?? {},
        leaveWildcards: false,
        leaveParams: opts.leaveParams,
        decodeCharMap: this.pathParamsDecodeCharMap,
        parseCache: this.parsePathnameCache,
      }).interpolatedPath

      // Resolve the next search
      let nextSearch = fromSearch
      if (opts._includeValidateSearch && this.options.search?.strict) {
        let validatedSearch = {}
        destRoutes.forEach((route) => {
          try {
            if (route.options.validateSearch) {
              validatedSearch = {
                ...validatedSearch,
                ...(validateSearch(route.options.validateSearch, {
                  ...validatedSearch,
                  ...nextSearch,
                }) ?? {}),
              }
            }
          } catch {
            // ignore errors here because they are already handled in matchRoutes
          }
        })
        nextSearch = validatedSearch
      }

      nextSearch = applySearchMiddleware({
        search: nextSearch,
        dest,
        destRoutes,
        _includeValidateSearch: opts._includeValidateSearch,
      })

      // Replace the equal deep
      nextSearch = replaceEqualDeep(fromSearch, nextSearch)

      // Stringify the next search
      const searchStr = this.options.stringifySearch(nextSearch)

      // Resolve the next hash
      const hash =
        dest.hash === true
          ? currentLocation.hash
          : dest.hash
            ? functionalUpdate(dest.hash, currentLocation.hash)
            : undefined

      // Resolve the next hash string
      const hashStr = hash ? `#${hash}` : ''

      // Resolve the next state
      let nextState =
        dest.state === true
          ? currentLocation.state
          : dest.state
            ? functionalUpdate(dest.state, currentLocation.state)
            : {}

      // Replace the equal deep
      nextState = replaceEqualDeep(currentLocation.state, nextState)

      // Return the next location
      return {
        pathname: nextPathname,
        search: nextSearch,
        searchStr,
        state: nextState as any,
        hash: hash ?? '',
        href: `${nextPathname}${searchStr}${hashStr}`,
        unmaskOnReload: dest.unmaskOnReload,
      }
    }

    const buildWithMatches = (
      dest: BuildNextOptions = {},
      maskedDest?: BuildNextOptions,
    ) => {
      const next = build(dest)

      let maskedNext = maskedDest ? build(maskedDest) : undefined

      if (!maskedNext) {
        let params = {}

        const foundMask = this.options.routeMasks?.find((d) => {
          const match = matchPathname(
            this.basepath,
            next.pathname,
            {
              to: d.from,
              caseSensitive: false,
              fuzzy: false,
            },
            this.parsePathnameCache,
          )

          if (match) {
            params = match
            return true
          }

          return false
        })

        if (foundMask) {
          const { from: _from, ...maskProps } = foundMask
          maskedDest = {
            ...pick(opts, ['from']),
            ...maskProps,
            params,
          }
          maskedNext = build(maskedDest)
        }
      }

      if (maskedNext) {
        const maskedFinal = build(maskedDest)
        next.maskedLocation = maskedFinal
      }

      return next
    }

    if (opts.mask) {
      return buildWithMatches(opts, {
        ...pick(opts, ['from']),
        ...opts.mask,
      })
    }

    return buildWithMatches(opts)
  }

  commitLocationPromise: undefined | ControlledPromise<void>

  commitLocation: CommitLocationFn = ({
    viewTransition,
    ignoreBlocker,
    ...next
  }) => {
    const isSameState = () => {
      // the following props are ignored but may still be provided when navigating,
      // temporarily add the previous values to the next state so they don't affect
      // the comparison
      const ignoredProps = [
        'key', // TODO: Remove in v2 - use __TSR_key instead
        '__TSR_key',
        '__TSR_index',
        '__hashScrollIntoViewOptions',
      ] as const
      ignoredProps.forEach((prop) => {
        ;(next.state as any)[prop] = this.latestLocation.state[prop]
      })
      const isEqual = deepEqual(next.state, this.latestLocation.state)
      ignoredProps.forEach((prop) => {
        delete next.state[prop]
      })
      return isEqual
    }

    const isSameUrl = this.latestLocation.href === next.href

    const previousCommitPromise = this.commitLocationPromise
    this.commitLocationPromise = createControlledPromise<void>(() => {
      previousCommitPromise?.resolve()
    })

    // Don't commit to history if nothing changed
    if (isSameUrl && isSameState()) {
      this.load()
    } else {
      // eslint-disable-next-line prefer-const
      let { maskedLocation, hashScrollIntoView, ...nextHistory } = next

      if (maskedLocation) {
        nextHistory = {
          ...maskedLocation,
          state: {
            ...maskedLocation.state,
            __tempKey: undefined,
            __tempLocation: {
              ...nextHistory,
              search: nextHistory.searchStr,
              state: {
                ...nextHistory.state,
                __tempKey: undefined!,
                __tempLocation: undefined!,
                __TSR_key: undefined!,
                key: undefined!, // TODO: Remove in v2 - use __TSR_key instead
              },
            },
          },
        }

        if (
          nextHistory.unmaskOnReload ??
          this.options.unmaskOnReload ??
          false
        ) {
          nextHistory.state.__tempKey = this.tempLocationKey
        }
      }

      nextHistory.state.__hashScrollIntoViewOptions =
        hashScrollIntoView ?? this.options.defaultHashScrollIntoView ?? true

      this.shouldViewTransition = viewTransition

      this.history[next.replace ? 'replace' : 'push'](
        nextHistory.href,
        nextHistory.state,
        { ignoreBlocker },
      )
    }

    this.resetNextScroll = next.resetScroll ?? true

    if (!this.history.subscribers.size) {
      this.load()
    }

    return this.commitLocationPromise
  }

  buildAndCommitLocation = ({
    replace,
    resetScroll,
    hashScrollIntoView,
    viewTransition,
    ignoreBlocker,
    href,
    ...rest
  }: BuildNextOptions & CommitLocationOptions = {}) => {
    if (href) {
      const currentIndex = this.history.location.state.__TSR_index

      const parsed = parseHref(href, {
        __TSR_index: replace ? currentIndex : currentIndex + 1,
      })
      rest.to = parsed.pathname
      rest.search = this.options.parseSearch(parsed.search)
      // remove the leading `#` from the hash
      rest.hash = parsed.hash.slice(1)
    }

    const location = this.buildLocation({
      ...(rest as any),
      _includeValidateSearch: true,
    })

    return this.commitLocation({
      ...location,
      viewTransition,
      replace,
      resetScroll,
      hashScrollIntoView,
      ignoreBlocker,
    })
  }

  navigate: NavigateFn = ({ to, reloadDocument, href, ...rest }) => {
    if (!reloadDocument && href) {
      try {
        new URL(`${href}`)
        reloadDocument = true
      } catch {}
    }

    if (reloadDocument) {
      if (!href) {
        const location = this.buildLocation({ to, ...rest } as any)
        href = this.history.createHref(location.href)
      }
      if (rest.replace) {
        window.location.replace(href)
      } else {
        window.location.href = href
      }
      return Promise.resolve()
    }

    return this.buildAndCommitLocation({
      ...rest,
      href,
      to: to as string,
      _isNavigate: true,
    })
  }

  latestLoadPromise: undefined | Promise<void>

  beforeLoad = () => {
    // Cancel any pending matches
    this.cancelMatches()
    this.updateLatestLocation()

    if (this.isServer) {
      // for SPAs on the initial load, this is handled by the Transitioner
      const nextLocation = this.buildLocation({
        to: this.latestLocation.pathname,
        search: true,
        params: true,
        hash: true,
        state: true,
        _includeValidateSearch: true,
      })

      // Normalize URLs for comparison to handle encoding differences
      // Browser history always stores encoded URLs while buildLocation may produce decoded URLs
      const normalizeUrl = (url: string) => {
        try {
          return encodeURI(decodeURI(url))
        } catch {
          return url
        }
      }

      if (
        trimPath(normalizeUrl(this.latestLocation.href)) !==
        trimPath(normalizeUrl(nextLocation.href))
      ) {
        throw redirect({ href: nextLocation.href })
      }
    }
    // Match the routes
    const pendingMatches = this.matchRoutes(this.latestLocation)

    // Ingest the new matches
    this.__store.setState((s) => ({
      ...s,
      status: 'pending',
      statusCode: 200,
      isLoading: true,
      location: this.latestLocation,
      pendingMatches,
      // If a cached moved to pendingMatches, remove it from cachedMatches
      cachedMatches: s.cachedMatches.filter(
        (d) => !pendingMatches.some((e) => e.id === d.id),
      ),
    }))
  }

  load: LoadFn = async (opts?: { sync?: boolean }): Promise<void> => {
    let redirect: AnyRedirect | undefined
    let notFound: NotFoundError | undefined
    let loadPromise: Promise<void>

    // eslint-disable-next-line prefer-const
    loadPromise = new Promise<void>((resolve) => {
      this.startTransition(async () => {
        try {
          this.beforeLoad()
          const next = this.latestLocation
          const prevLocation = this.state.resolvedLocation

          if (!this.state.redirect) {
            this.emit({
              type: 'onBeforeNavigate',
              ...getLocationChangeInfo({
                resolvedLocation: prevLocation,
                location: next,
              }),
            })
          }

          this.emit({
            type: 'onBeforeLoad',
            ...getLocationChangeInfo({
              resolvedLocation: prevLocation,
              location: next,
            }),
          })

          await this.loadMatches({
            sync: opts?.sync,
            matches: this.state.pendingMatches as Array<AnyRouteMatch>,
            location: next,
            // eslint-disable-next-line @typescript-eslint/require-await
            onReady: async () => {
              // eslint-disable-next-line @typescript-eslint/require-await
              this.startViewTransition(async () => {
                // this.viewTransitionPromise = createControlledPromise<true>()

                // Commit the pending matches. If a previous match was
                // removed, place it in the cachedMatches
                let exitingMatches!: Array<AnyRouteMatch>
                let enteringMatches!: Array<AnyRouteMatch>
                let stayingMatches!: Array<AnyRouteMatch>

                batch(() => {
                  this.__store.setState((s) => {
                    const previousMatches = s.matches
                    const newMatches = s.pendingMatches || s.matches

                    exitingMatches = previousMatches.filter(
                      (match) => !newMatches.some((d) => d.id === match.id),
                    )
                    enteringMatches = newMatches.filter(
                      (match) =>
                        !previousMatches.some((d) => d.id === match.id),
                    )
                    stayingMatches = previousMatches.filter((match) =>
                      newMatches.some((d) => d.id === match.id),
                    )

                    return {
                      ...s,
                      isLoading: false,
                      loadedAt: Date.now(),
                      matches: newMatches,
                      pendingMatches: undefined,
                      cachedMatches: [
                        ...s.cachedMatches,
                        ...exitingMatches.filter((d) => d.status !== 'error'),
                      ],
                    }
                  })
                  this.clearExpiredCache()
                })

                //
                ;(
                  [
                    [exitingMatches, 'onLeave'],
                    [enteringMatches, 'onEnter'],
                    [stayingMatches, 'onStay'],
                  ] as const
                ).forEach(([matches, hook]) => {
                  matches.forEach((match) => {
                    this.looseRoutesById[match.routeId]!.options[hook]?.(match)
                  })
                })
              })
            },
          })
        } catch (err) {
          if (isRedirect(err)) {
            redirect = err
            if (!this.isServer) {
              this.navigate({
                ...redirect.options,
                replace: true,
                ignoreBlocker: true,
              })
            }
          } else if (isNotFound(err)) {
            notFound = err
          }

          this.__store.setState((s) => ({
            ...s,
            statusCode: redirect
              ? redirect.status
              : notFound
                ? 404
                : s.matches.some((d) => d.status === 'error')
                  ? 500
                  : 200,
            redirect,
          }))
        }

        if (this.latestLoadPromise === loadPromise) {
          this.commitLocationPromise?.resolve()
          this.latestLoadPromise = undefined
          this.commitLocationPromise = undefined
        }
        resolve()
      })
    })

    this.latestLoadPromise = loadPromise

    await loadPromise

    while (
      (this.latestLoadPromise as any) &&
      loadPromise !== this.latestLoadPromise
    ) {
      await this.latestLoadPromise
    }

    if (this.hasNotFoundMatch()) {
      this.__store.setState((s) => ({
        ...s,
        statusCode: 404,
      }))
    }
  }

  startViewTransition = (fn: () => Promise<void>) => {
    // Determine if we should start a view transition from the navigation
    // or from the router default
    const shouldViewTransition =
      this.shouldViewTransition ?? this.options.defaultViewTransition

    // Reset the view transition flag
    delete this.shouldViewTransition
    // Attempt to start a view transition (or just apply the changes if we can't)
    if (
      shouldViewTransition &&
      typeof document !== 'undefined' &&
      'startViewTransition' in document &&
      typeof document.startViewTransition === 'function'
    ) {
      // lib.dom.ts doesn't support viewTransition types variant yet.
      // TODO: Fix this when dom types are updated
      let startViewTransitionParams: any

      if (
        typeof shouldViewTransition === 'object' &&
        this.isViewTransitionTypesSupported
      ) {
        const next = this.latestLocation
        const prevLocation = this.state.resolvedLocation

        const resolvedViewTransitionTypes =
          typeof shouldViewTransition.types === 'function'
            ? shouldViewTransition.types(
                getLocationChangeInfo({
                  resolvedLocation: prevLocation,
                  location: next,
                }),
              )
            : shouldViewTransition.types

        startViewTransitionParams = {
          update: fn,
          types: resolvedViewTransitionTypes,
        }
      } else {
        startViewTransitionParams = fn
      }

      document.startViewTransition(startViewTransitionParams)
    } else {
      fn()
    }
  }

  updateMatch: UpdateMatchFn = (id, updater) => {
    const matchesKey = this.state.pendingMatches?.some((d) => d.id === id)
      ? 'pendingMatches'
      : this.state.matches.some((d) => d.id === id)
        ? 'matches'
        : this.state.cachedMatches.some((d) => d.id === id)
          ? 'cachedMatches'
          : ''

    if (matchesKey) {
      this.__store.setState((s) => ({
        ...s,
        [matchesKey]: s[matchesKey]?.map((d) => (d.id === id ? updater(d) : d)),
      }))
    }
  }

  getMatch: GetMatchFn = (matchId: string) => {
    const findFn = (d: { id: string }) => d.id === matchId
    return (
      this.state.cachedMatches.find(findFn) ??
      this.state.pendingMatches?.find(findFn) ??
      this.state.matches.find(findFn)
    )
  }

  private triggerOnReady = (
    innerLoadContext: InnerLoadContext,
  ): void | Promise<void> => {
    if (!innerLoadContext.rendered) {
      innerLoadContext.rendered = true
      return innerLoadContext.onReady?.()
    }
  }

  private resolvePreload = (
    innerLoadContext: InnerLoadContext,
    matchId: string,
  ): boolean => {
    return !!(
      innerLoadContext.preload &&
      !this.state.matches.some((d) => d.id === matchId)
    )
  }

  private handleRedirectAndNotFound = (
    innerLoadContext: InnerLoadContext,
    match: AnyRouteMatch | undefined,
    err: unknown,
  ): void => {
    if (!isRedirect(err) && !isNotFound(err)) return

    if (isRedirect(err) && err.redirectHandled && !err.options.reloadDocument) {
      throw err
    }

    // in case of a redirecting match during preload, the match does not exist
    if (match) {
      match._nonReactive.beforeLoadPromise?.resolve()
      match._nonReactive.loaderPromise?.resolve()
      match._nonReactive.beforeLoadPromise = undefined
      match._nonReactive.loaderPromise = undefined

      const status = isRedirect(err) ? 'redirected' : 'notFound'

      innerLoadContext.updateMatch(match.id, (prev) => ({
        ...prev,
        status,
        isFetching: false,
        error: err,
      }))

      if (isNotFound(err) && !err.routeId) {
        err.routeId = match.routeId
      }

      match._nonReactive.loadPromise?.resolve()
    }

    if (isRedirect(err)) {
      innerLoadContext.rendered = true
      err.options._fromLocation = innerLoadContext.location
      err.redirectHandled = true
      err = this.resolveRedirect(err)
      throw err
    } else {
      this._handleNotFound(innerLoadContext, err)
      throw err
    }
  }

  private shouldSkipLoader = (matchId: string): boolean => {
    const match = this.getMatch(matchId)!
    // upon hydration, we skip the loader if the match has been dehydrated on the server
    if (!this.isServer && match._nonReactive.dehydrated) {
      return true
    }

    if (this.isServer) {
      if (match.ssr === false) {
        return true
      }
    }
    return false
  }

  private handleSerialError = (
    innerLoadContext: InnerLoadContext,
    index: number,
    err: any,
    routerCode: string,
  ): void => {
    const { id: matchId, routeId } = innerLoadContext.matches[index]!
    const route = this.looseRoutesById[routeId]!

    // Much like suspense, we use a promise here to know if
    // we've been outdated by a new loadMatches call and
    // should abort the current async operation
    if (err instanceof Promise) {
      throw err
    }

    err.routerCode = routerCode
    innerLoadContext.firstBadMatchIndex ??= index
    this.handleRedirectAndNotFound(
      innerLoadContext,
      this.getMatch(matchId),
      err,
    )

    try {
      route.options.onError?.(err)
    } catch (errorHandlerErr) {
      err = errorHandlerErr
      this.handleRedirectAndNotFound(
        innerLoadContext,
        this.getMatch(matchId),
        err,
      )
    }

    innerLoadContext.updateMatch(matchId, (prev) => {
      prev._nonReactive.beforeLoadPromise?.resolve()
      prev._nonReactive.beforeLoadPromise = undefined
      prev._nonReactive.loadPromise?.resolve()

      return {
        ...prev,
        error: err,
        status: 'error',
        isFetching: false,
        updatedAt: Date.now(),
        abortController: new AbortController(),
      }
    })
  }

  private isBeforeLoadSsr = (
    innerLoadContext: InnerLoadContext,
    matchId: string,
    index: number,
    route: AnyRoute,
  ): void | Promise<void> => {
    const existingMatch = this.getMatch(matchId)!
    const parentMatchId = innerLoadContext.matches[index - 1]?.id
    const parentMatch = parentMatchId
      ? this.getMatch(parentMatchId)!
      : undefined

    // in SPA mode, only SSR the root route
    if (this.isShell()) {
      existingMatch.ssr = matchId === rootRouteId
      return
    }

    if (parentMatch?.ssr === false) {
      existingMatch.ssr = false
      return
    }

    const parentOverride = (tempSsr: boolean | 'data-only') => {
      if (tempSsr === true && parentMatch?.ssr === 'data-only') {
        return 'data-only'
      }
      return tempSsr
    }

    const defaultSsr = this.options.defaultSsr ?? true

    if (route.options.ssr === undefined) {
      existingMatch.ssr = parentOverride(defaultSsr)
      return
    }

    if (typeof route.options.ssr !== 'function') {
      existingMatch.ssr = parentOverride(route.options.ssr)
      return
    }
    const { search, params } = this.getMatch(matchId)!

    const ssrFnContext: SsrContextOptions<any, any, any> = {
      search: makeMaybe(search, existingMatch.searchError),
      params: makeMaybe(params, existingMatch.paramsError),
      location: innerLoadContext.location,
      matches: innerLoadContext.matches.map((match) => ({
        index: match.index,
        pathname: match.pathname,
        fullPath: match.fullPath,
        staticData: match.staticData,
        id: match.id,
        routeId: match.routeId,
        search: makeMaybe(match.search, match.searchError),
        params: makeMaybe(match.params, match.paramsError),
        ssr: match.ssr,
      })),
    }

    const tempSsr = route.options.ssr(ssrFnContext)
    if (isPromise(tempSsr)) {
      return tempSsr.then((ssr) => {
        existingMatch.ssr = parentOverride(ssr ?? defaultSsr)
      })
    }

    existingMatch.ssr = parentOverride(tempSsr ?? defaultSsr)
    return
  }

  private setupPendingTimeout = (
    innerLoadContext: InnerLoadContext,
    matchId: string,
    route: AnyRoute,
  ): void => {
    const pendingMs = route.options.pendingMs ?? this.options.defaultPendingMs
    const shouldPending = !!(
      innerLoadContext.onReady &&
      !this.isServer &&
      !this.resolvePreload(innerLoadContext, matchId) &&
      (route.options.loader ||
        route.options.beforeLoad ||
        routeNeedsPreload(route)) &&
      typeof pendingMs === 'number' &&
      pendingMs !== Infinity &&
      (route.options.pendingComponent ??
        (this.options as any)?.defaultPendingComponent)
    )
    const match = this.getMatch(matchId)!
    if (shouldPending && match._nonReactive.pendingTimeout === undefined) {
      const pendingTimeout = setTimeout(() => {
        try {
          // Update the match and prematurely resolve the loadMatches promise so that
          // the pending component can start rendering
          this.triggerOnReady(innerLoadContext)
        } catch {}
      }, pendingMs)
      match._nonReactive.pendingTimeout = pendingTimeout
    }
  }

  private shouldExecuteBeforeLoad = (
    innerLoadContext: InnerLoadContext,
    matchId: string,
    route: AnyRoute,
  ): boolean | Promise<boolean> => {
    const existingMatch = this.getMatch(matchId)!

    // If we are in the middle of a load, either of these will be present
    // (not to be confused with `loadPromise`, which is always defined)
    if (
      !existingMatch._nonReactive.beforeLoadPromise &&
      !existingMatch._nonReactive.loaderPromise
    )
      return true

    this.setupPendingTimeout(innerLoadContext, matchId, route)

    const then = () => {
      let shouldExecuteBeforeLoad = true
      const match = this.getMatch(matchId)!
      if (match.status === 'error') {
        shouldExecuteBeforeLoad = true
      } else if (
        match.preload &&
        (match.status === 'redirected' || match.status === 'notFound')
      ) {
        this.handleRedirectAndNotFound(innerLoadContext, match, match.error)
      }
      return shouldExecuteBeforeLoad
    }

    // Wait for the beforeLoad to resolve before we continue
    return existingMatch._nonReactive.beforeLoadPromise
      ? existingMatch._nonReactive.beforeLoadPromise.then(then)
      : then()
  }

  private executeBeforeLoad = (
    innerLoadContext: InnerLoadContext,
    matchId: string,
    index: number,
    route: AnyRoute,
  ): void | Promise<void> => {
    const resolve = () => {
      innerLoadContext.updateMatch(matchId, (prev) => {
        prev._nonReactive.beforeLoadPromise?.resolve()
        prev._nonReactive.beforeLoadPromise = undefined

        return {
          ...prev,
          isFetching: false,
        }
      })
    }

    try {
      const match = this.getMatch(matchId)!
      match._nonReactive.beforeLoadPromise = createControlledPromise<void>()
      // explicitly capture the previous loadPromise
      const prevLoadPromise = match._nonReactive.loadPromise
      match._nonReactive.loadPromise = createControlledPromise<void>(() => {
        prevLoadPromise?.resolve()
      })

      const { paramsError, searchError } = this.getMatch(matchId)!

      if (paramsError) {
        this.handleSerialError(
          innerLoadContext,
          index,
          paramsError,
          'PARSE_PARAMS',
        )
      }

      if (searchError) {
        this.handleSerialError(
          innerLoadContext,
          index,
          searchError,
          'VALIDATE_SEARCH',
        )
      }

      this.setupPendingTimeout(innerLoadContext, matchId, route)

      const abortController = new AbortController()

      const parentMatchId = innerLoadContext.matches[index - 1]?.id
      const parentMatch = parentMatchId
        ? this.getMatch(parentMatchId)!
        : undefined
      const parentMatchContext =
        parentMatch?.context ?? this.options.context ?? undefined

      innerLoadContext.updateMatch(matchId, (prev) => ({
        ...prev,
        isFetching: 'beforeLoad',
        fetchCount: prev.fetchCount + 1,
        abortController,
        context: {
          ...parentMatchContext,
          ...prev.__routeContext,
        },
      }))

      const { search, params, context, cause } = this.getMatch(matchId)!

      const preload = this.resolvePreload(innerLoadContext, matchId)

      const beforeLoadFnContext: BeforeLoadContextOptions<
        any,
        any,
        any,
        any,
        any
      > = {
        search,
        abortController,
        params,
        preload,
        context,
        location: innerLoadContext.location,
        navigate: (opts: any) =>
          this.navigate({ ...opts, _fromLocation: innerLoadContext.location }),
        buildLocation: this.buildLocation,
        cause: preload ? 'preload' : cause,
        matches: innerLoadContext.matches,
      }

      const updateContext = (beforeLoadContext: any) => {
        if (isRedirect(beforeLoadContext) || isNotFound(beforeLoadContext)) {
          this.handleSerialError(
            innerLoadContext,
            index,
            beforeLoadContext,
            'BEFORE_LOAD',
          )
        }

        innerLoadContext.updateMatch(matchId, (prev) => ({
          ...prev,
          __beforeLoadContext: beforeLoadContext,
          context: {
            ...parentMatchContext,
            ...prev.__routeContext,
            ...beforeLoadContext,
          },
          abortController,
        }))
      }

      const beforeLoadContext = route.options.beforeLoad?.(beforeLoadFnContext)
      if (isPromise(beforeLoadContext)) {
        return beforeLoadContext
          .then(updateContext)
          .catch((err) => {
            this.handleSerialError(innerLoadContext, index, err, 'BEFORE_LOAD')
          })
          .then(resolve)
      } else {
        updateContext(beforeLoadContext)
      }
    } catch (err) {
      this.handleSerialError(innerLoadContext, index, err, 'BEFORE_LOAD')
    }

    resolve()
    return
  }

  private handleBeforeLoad = (
    innerLoadContext: InnerLoadContext,
    index: number,
  ): void | Promise<void> => {
    const { id: matchId, routeId } = innerLoadContext.matches[index]!
    const route = this.looseRoutesById[routeId]!

    const serverSsr = () => {
      // on the server, determine whether SSR the current match or not
      if (this.isServer) {
        const maybePromise = this.isBeforeLoadSsr(
          innerLoadContext,
          matchId,
          index,
          route,
        )
        if (isPromise(maybePromise)) return maybePromise.then(queueExecution)
      }
      return queueExecution()
    }

    const queueExecution = () => {
      if (this.shouldSkipLoader(matchId)) return
      const shouldExecuteBeforeLoadResult = this.shouldExecuteBeforeLoad(
        innerLoadContext,
        matchId,
        route,
      )
      return isPromise(shouldExecuteBeforeLoadResult)
        ? shouldExecuteBeforeLoadResult.then(execute)
        : execute(shouldExecuteBeforeLoadResult)
    }

    const execute = (shouldExecuteBeforeLoad: boolean) => {
      if (shouldExecuteBeforeLoad) {
        // If we are not in the middle of a load OR the previous load failed, start it
        return this.executeBeforeLoad(innerLoadContext, matchId, index, route)
      }
      return
    }

    return serverSsr()
  }

  private executeHead = (
    innerLoadContext: InnerLoadContext,
    matchId: string,
    route: AnyRoute,
  ): void | Promise<
    Pick<
      AnyRouteMatch,
      'meta' | 'links' | 'headScripts' | 'headers' | 'scripts' | 'styles'
    >
  > => {
    const match = this.getMatch(matchId)
    // in case of a redirecting match during preload, the match does not exist
    if (!match) {
      return
    }
    if (
      !route.options.head &&
      !route.options.scripts &&
      !route.options.headers
    ) {
      return
    }
    const assetContext = {
      matches: innerLoadContext.matches,
      match,
      params: match.params,
      loaderData: match.loaderData,
    }

    return Promise.all([
      route.options.head?.(assetContext),
      route.options.scripts?.(assetContext),
      route.options.headers?.(assetContext),
    ]).then(([headFnContent, scripts, headers]) => {
      const meta = headFnContent?.meta
      const links = headFnContent?.links
      const headScripts = headFnContent?.scripts
      const styles = headFnContent?.styles

      return {
        meta,
        links,
        headScripts,
        headers,
        scripts,
        styles,
      }
    })
  }

  private potentialPendingMinPromise = (
    matchId: string,
  ): void | ControlledPromise<void> => {
    const latestMatch = this.getMatch(matchId)!
    return latestMatch._nonReactive.minPendingPromise
  }

  private getLoaderContext = (
    innerLoadContext: InnerLoadContext,
    matchId: string,
    index: number,
    route: AnyRoute,
  ): LoaderFnContext => {
    const parentMatchPromise = innerLoadContext.matchPromises[index - 1] as any
    const { params, loaderDeps, abortController, context, cause } =
      this.getMatch(matchId)!

    const preload = this.resolvePreload(innerLoadContext, matchId)

    return {
      params,
      deps: loaderDeps,
      preload: !!preload,
      parentMatchPromise,
      abortController: abortController,
      context,
      location: innerLoadContext.location,
      navigate: (opts) =>
        this.navigate({ ...opts, _fromLocation: innerLoadContext.location }),
      cause: preload ? 'preload' : cause,
      route,
    }
  }

  private runLoader = async (
    innerLoadContext: InnerLoadContext,
    matchId: string,
    index: number,
    route: AnyRoute,
  ): Promise<void> => {
    try {
      // If the Matches component rendered
      // the pending component and needs to show it for
      // a minimum duration, we''ll wait for it to resolve
      // before committing to the match and resolving
      // the loadPromise

      // Actually run the loader and handle the result
      try {
        if (!this.isServer || this.getMatch(matchId)!.ssr === true) {
          this.loadRouteChunk(route)
        }

        // Kick off the loader!
        const loaderResult = route.options.loader?.(
          this.getLoaderContext(innerLoadContext, matchId, index, route),
        )
        const loaderResultIsPromise =
          route.options.loader && isPromise(loaderResult)

        const willLoadSomething = !!(
          loaderResultIsPromise ||
          route._lazyPromise ||
          route._componentsPromise ||
          route.options.head ||
          route.options.scripts ||
          route.options.headers ||
          this.getMatch(matchId)!._nonReactive.minPendingPromise
        )

        if (willLoadSomething) {
          innerLoadContext.updateMatch(matchId, (prev) => ({
            ...prev,
            isFetching: 'loader',
          }))
        }

        if (route.options.loader) {
          const loaderData = loaderResultIsPromise
            ? await loaderResult
            : loaderResult

          this.handleRedirectAndNotFound(
            innerLoadContext,
            this.getMatch(matchId),
            loaderData,
          )
          innerLoadContext.updateMatch(matchId, (prev) => ({
            ...prev,
            loaderData,
          }))
        }

        // Lazy option can modify the route options,
        // so we need to wait for it to resolve before
        // we can use the options
        if (route._lazyPromise) await route._lazyPromise
        const headResult = this.executeHead(innerLoadContext, matchId, route)
        const head = headResult ? await headResult : undefined
        const pendingPromise = this.potentialPendingMinPromise(matchId)
        if (pendingPromise) await pendingPromise

        // Last but not least, wait for the the components
        // to be preloaded before we resolve the match
        if (route._componentsPromise) await route._componentsPromise
        innerLoadContext.updateMatch(matchId, (prev) => ({
          ...prev,
          error: undefined,
          status: 'success',
          isFetching: false,
          updatedAt: Date.now(),
          ...head,
        }))
      } catch (e) {
        let error = e

<<<<<<< HEAD
              const handleSearchAndParamSerialErrors = (
                index: number,
                matchId: string,
              ) => {
                const { paramsError, searchError } = this.getMatch(matchId)!
                if (paramsError) {
                  handleSerialError(index, paramsError, 'PARSE_PARAMS')
                }

                if (searchError) {
                  handleSerialError(index, searchError, 'VALIDATE_SEARCH')
                }
              }

              const shouldPending = !!(
                onReady &&
                !this.isServer &&
                !resolvePreload(matchId) &&
                (route.options.loader ||
                  route.options.beforeLoad ||
                  routeNeedsPreload(route)) &&
                typeof pendingMs === 'number' &&
                pendingMs !== Infinity &&
                (route.options.pendingComponent ??
                  (this.options as any)?.defaultPendingComponent)
              )

              const setupPendingTimeout = () => {
                const match = this.getMatch(matchId)!
                if (
                  shouldPending &&
                  match._nonReactive.pendingTimeout === undefined
                ) {
                  const pendingTimeout = setTimeout(() => {
                    try {
                      // Update the match and prematurely resolve the loadMatches promise so that
                      // the pending component can start rendering
                      triggerOnReady()
                    } catch {}
                  }, pendingMs)
                  match._nonReactive.pendingTimeout = pendingTimeout
                }
              }

              // If we are in the middle of a load, either of these will be present
              // (not to be confused with `loadPromise`, which is always defined)
              const hasBeforeLoadOrLoaderPromise =
                existingMatch._nonReactive.beforeLoadPromise ||
                existingMatch._nonReactive.loaderPromise

              if (hasBeforeLoadOrLoaderPromise) {
                setupPendingTimeout()
              }
              // we can bail out early if there is no `beforeLoad`
              if (!route.options.beforeLoad) {
                handleSearchAndParamSerialErrors(index, matchId)
                const parentMatchContext =
                  parentMatch?.context ?? this.options.context ?? {}
                updateMatch(matchId, (prev) => ({
                  ...prev,
                  context: {
                    ...parentMatchContext,
                    ...prev.__routeContext,
                  },
                }))
                continue
              }

              let executeBeforeLoad = true
              if (hasBeforeLoadOrLoaderPromise) {
                // Wait for the beforeLoad to resolve before we continue
                await existingMatch._nonReactive.beforeLoadPromise
                const match = this.getMatch(matchId)!
                if (match.status === 'error') {
                  executeBeforeLoad = true
                } else if (
                  match.preload &&
                  (match.status === 'redirected' || match.status === 'notFound')
                ) {
                  handleRedirectAndNotFound(match, match.error)
                }
              }

              let beforeLoadContext =
                this.getMatch(matchId)!.__beforeLoadContext
              const context = {}
              if (executeBeforeLoad) {
                // If we are not in the middle of a load OR the previous load failed, start it
                try {
                  const match = this.getMatch(matchId)!
                  match._nonReactive.beforeLoadPromise =
                    createControlledPromise<void>()
                  // explicitly capture the previous loadPromise
                  const prevLoadPromise = match._nonReactive.loadPromise
                  match._nonReactive.loadPromise =
                    createControlledPromise<void>(() => {
                      prevLoadPromise?.resolve()
                    })

                  handleSearchAndParamSerialErrors(index, matchId)

                  setupPendingTimeout()

                  const abortController = new AbortController()

                  const parentMatchContext =
                    parentMatch?.context ?? this.options.context ?? undefined

                  const { search, params, __routeContext, cause } =
                    this.getMatch(matchId)!

                  Object.assign(context, parentMatchContext, __routeContext)

                  const preload = resolvePreload(matchId)

                  const beforeLoadFnContext: BeforeLoadContextOptions<
                    any,
                    any,
                    any,
                    any,
                    any
                  > = {
                    search,
                    abortController,
                    params,
                    preload,
                    context,
                    location,
                    navigate: (opts: any) =>
                      this.navigate({ ...opts, _fromLocation: location }),
                    buildLocation: this.buildLocation,
                    cause: preload ? 'preload' : cause,
                    matches,
                  }

                  const beforeLoadResult =
                    route.options.beforeLoad!(beforeLoadFnContext)
                  const beforeLoadIsAsync = isPromise(beforeLoadResult)

                  if (beforeLoadIsAsync) {
                    updateMatch(matchId, (prev) => ({
                      ...prev,
                      isFetching: 'beforeLoad',
                      fetchCount: prev.fetchCount + 1,
                      abortController,
                      context,
                    }))
                  }

                  beforeLoadContext = beforeLoadIsAsync
                    ? await beforeLoadResult
                    : beforeLoadResult

                  if (
                    isRedirect(beforeLoadContext) ||
                    isNotFound(beforeLoadContext)
                  ) {
                    handleSerialError(index, beforeLoadContext, 'BEFORE_LOAD')
                  }
                } catch (err) {
                  updateMatch(matchId, (prev) => ({
                    ...prev,
                    __beforeLoadContext: beforeLoadContext,
                    context: {
                      ...prev.context,
                      context,
                      ...beforeLoadContext,
                    },
                  }))
                  handleSerialError(index, err, 'BEFORE_LOAD')
                }

                updateMatch(matchId, (prev) => {
                  prev._nonReactive.beforeLoadPromise?.resolve()
                  prev._nonReactive.beforeLoadPromise = undefined

                  return {
                    ...prev,
                    __beforeLoadContext: beforeLoadContext,
                    isFetching: false,
                    context: {
                      ...prev.context,
                      ...context,
                      ...beforeLoadContext,
                    },
                  }
                })
              }
=======
        await this.potentialPendingMinPromise(matchId)

        this.handleRedirectAndNotFound(
          innerLoadContext,
          this.getMatch(matchId),
          e,
        )

        try {
          route.options.onError?.(e)
        } catch (onErrorError) {
          error = onErrorError
          this.handleRedirectAndNotFound(
            innerLoadContext,
            this.getMatch(matchId),
            onErrorError,
          )
        }
        const headResult = this.executeHead(innerLoadContext, matchId, route)
        const head = headResult ? await headResult : undefined
        innerLoadContext.updateMatch(matchId, (prev) => ({
          ...prev,
          error,
          status: 'error',
          isFetching: false,
          ...head,
        }))
      }
    } catch (err) {
      const match = this.getMatch(matchId)
      // in case of a redirecting match during preload, the match does not exist
      if (match) {
        const headResult = this.executeHead(innerLoadContext, matchId, route)
        if (headResult) {
          const head = await headResult
          innerLoadContext.updateMatch(matchId, (prev) => ({
            ...prev,
            ...head,
          }))
        }
        match._nonReactive.loaderPromise = undefined
      }
      this.handleRedirectAndNotFound(innerLoadContext, match, err)
    }
  }

  private loadRouteMatch = async (
    innerLoadContext: InnerLoadContext,
    index: number,
  ): Promise<AnyRouteMatch> => {
    const { id: matchId, routeId } = innerLoadContext.matches[index]!
    let loaderShouldRunAsync = false
    let loaderIsRunningAsync = false
    const route = this.looseRoutesById[routeId]!

    const prevMatch = this.getMatch(matchId)!
    if (this.shouldSkipLoader(matchId)) {
      if (this.isServer) {
        const headResult = this.executeHead(innerLoadContext, matchId, route)
        if (headResult) {
          const head = await headResult
          innerLoadContext.updateMatch(matchId, (prev) => ({
            ...prev,
            ...head,
          }))
        }
        return this.getMatch(matchId)!
      }
    }
    // there is a loaderPromise, so we are in the middle of a load
    else if (prevMatch._nonReactive.loaderPromise) {
      // do not block if we already have stale data we can show
      // but only if the ongoing load is not a preload since error handling is different for preloads
      // and we don't want to swallow errors
      if (
        prevMatch.status === 'success' &&
        !innerLoadContext.sync &&
        !prevMatch.preload
      ) {
        return this.getMatch(matchId)!
      }
      await prevMatch._nonReactive.loaderPromise
      const match = this.getMatch(matchId)!
      if (match.error) {
        this.handleRedirectAndNotFound(innerLoadContext, match, match.error)
      }
    } else {
      // This is where all of the stale-while-revalidate magic happens
      const age = Date.now() - this.getMatch(matchId)!.updatedAt

      const preload = this.resolvePreload(innerLoadContext, matchId)

      const staleAge = preload
        ? (route.options.preloadStaleTime ??
          this.options.defaultPreloadStaleTime ??
          30_000) // 30 seconds for preloads by default
        : (route.options.staleTime ?? this.options.defaultStaleTime ?? 0)

      const shouldReloadOption = route.options.shouldReload

      // Default to reloading the route all the time
      // Allow shouldReload to get the last say,
      // if provided.
      const shouldReload =
        typeof shouldReloadOption === 'function'
          ? shouldReloadOption(
              this.getLoaderContext(innerLoadContext, matchId, index, route),
            )
          : shouldReloadOption

      innerLoadContext.updateMatch(matchId, (prev) => {
        prev._nonReactive.loaderPromise = createControlledPromise<void>()
        return {
          ...prev,
          preload:
            !!preload && !this.state.matches.some((d) => d.id === matchId),
        }
      })

      // If the route is successful and still fresh, just resolve
      const { status, invalid } = this.getMatch(matchId)!
      loaderShouldRunAsync =
        status === 'success' && (invalid || (shouldReload ?? age > staleAge))
      if (preload && route.options.preload === false) {
        // Do nothing
      } else if (loaderShouldRunAsync && !innerLoadContext.sync) {
        loaderIsRunningAsync = true
        ;(async () => {
          try {
            await this.runLoader(innerLoadContext, matchId, index, route)
            const match = this.getMatch(matchId)!
            match._nonReactive.loaderPromise?.resolve()
            match._nonReactive.loadPromise?.resolve()
            match._nonReactive.loaderPromise = undefined
          } catch (err) {
            if (isRedirect(err)) {
              await this.navigate(err.options)
>>>>>>> 4dd0cbeb
            }
          }
        })()
      } else if (
        status !== 'success' ||
        (loaderShouldRunAsync && innerLoadContext.sync)
      ) {
        await this.runLoader(innerLoadContext, matchId, index, route)
      } else {
        // if the loader did not run, still update head.
        // reason: parent's beforeLoad may have changed the route context
        // and only now do we know the route context (and that the loader would not run)
        const headResult = this.executeHead(innerLoadContext, matchId, route)
        if (headResult) {
          const head = await headResult
          innerLoadContext.updateMatch(matchId, (prev) => ({
            ...prev,
            ...head,
          }))
        }
      }
    }
    if (!loaderIsRunningAsync) {
      const match = this.getMatch(matchId)!
      match._nonReactive.loaderPromise?.resolve()
      match._nonReactive.loadPromise?.resolve()
    }

    innerLoadContext.updateMatch(matchId, (prev) => {
      clearTimeout(prev._nonReactive.pendingTimeout)
      prev._nonReactive.pendingTimeout = undefined
      if (!loaderIsRunningAsync) prev._nonReactive.loaderPromise = undefined
      prev._nonReactive.dehydrated = undefined
      return {
        ...prev,
        isFetching: loaderIsRunningAsync ? prev.isFetching : false,
        invalid: false,
      }
    })
    return this.getMatch(matchId)!
  }

  loadMatches = async (baseContext: {
    location: ParsedLocation
    matches: Array<AnyRouteMatch>
    preload?: boolean
    onReady?: () => Promise<void>
    updateMatch?: UpdateMatchFn
    sync?: boolean
  }): Promise<Array<MakeRouteMatch>> => {
    const innerLoadContext = baseContext as InnerLoadContext
    innerLoadContext.updateMatch ??= this.updateMatch
    innerLoadContext.matchPromises = []

    // make sure the pending component is immediately rendered when hydrating a match that is not SSRed
    // the pending component was already rendered on the server and we want to keep it shown on the client until minPendingMs is reached
    if (!this.isServer && this.state.matches.some((d) => d._forcePending)) {
      this.triggerOnReady(innerLoadContext)
    }

    try {
      await new Promise<void>((resolveAll, rejectAll) => {
        ;(async () => {
          try {
            // Execute all beforeLoads one by one
            for (let i = 0; i < innerLoadContext.matches.length; i++) {
              const beforeLoad = this.handleBeforeLoad(innerLoadContext, i)
              if (isPromise(beforeLoad)) await beforeLoad
            }

            // Execute all loaders in parallel
            const max =
              innerLoadContext.firstBadMatchIndex ??
              innerLoadContext.matches.length
            for (let i = 0; i < max; i++) {
              innerLoadContext.matchPromises.push(
                this.loadRouteMatch(innerLoadContext, i),
              )
            }

            await Promise.all(innerLoadContext.matchPromises)

            resolveAll()
          } catch (err) {
            rejectAll(err)
          }
        })()
      })
      const readyPromise = this.triggerOnReady(innerLoadContext)
      if (isPromise(readyPromise)) await readyPromise
    } catch (err) {
      if (isNotFound(err) && !innerLoadContext.preload) {
        const readyPromise = this.triggerOnReady(innerLoadContext)
        if (isPromise(readyPromise)) await readyPromise
        throw err
      }
      if (isRedirect(err)) {
        throw err
      }
    }

    return innerLoadContext.matches
  }

  invalidate: InvalidateFn<
    RouterCore<
      TRouteTree,
      TTrailingSlashOption,
      TDefaultStructuralSharingOption,
      TRouterHistory,
      TDehydrated
    >
  > = (opts) => {
    const invalidate = (d: MakeRouteMatch<TRouteTree>) => {
      if (opts?.filter?.(d as MakeRouteMatchUnion<this>) ?? true) {
        return {
          ...d,
          invalid: true,
          ...(opts?.forcePending || d.status === 'error'
            ? ({ status: 'pending', error: undefined } as const)
            : undefined),
        }
      }
      return d
    }

    this.__store.setState((s) => ({
      ...s,
      matches: s.matches.map(invalidate),
      cachedMatches: s.cachedMatches.map(invalidate),
      pendingMatches: s.pendingMatches?.map(invalidate),
    }))

    this.shouldViewTransition = false
    return this.load({ sync: opts?.sync })
  }

  resolveRedirect = (redirect: AnyRedirect): AnyRedirect => {
    if (!redirect.options.href) {
      redirect.options.href = this.buildLocation(redirect.options).href
      redirect.headers.set('Location', redirect.options.href)
    }

    if (!redirect.headers.get('Location')) {
      redirect.headers.set('Location', redirect.options.href)
    }

    return redirect
  }

  clearCache: ClearCacheFn<this> = (opts) => {
    const filter = opts?.filter
    if (filter !== undefined) {
      this.__store.setState((s) => {
        return {
          ...s,
          cachedMatches: s.cachedMatches.filter(
            (m) => !filter(m as MakeRouteMatchUnion<this>),
          ),
        }
      })
    } else {
      this.__store.setState((s) => {
        return {
          ...s,
          cachedMatches: [],
        }
      })
    }
  }

  clearExpiredCache = () => {
    // This is where all of the garbage collection magic happens
    const filter = (d: MakeRouteMatch<TRouteTree>) => {
      const route = this.looseRoutesById[d.routeId]!

      if (!route.options.loader) {
        return true
      }

      // If the route was preloaded, use the preloadGcTime
      // otherwise, use the gcTime
      const gcTime =
        (d.preload
          ? (route.options.preloadGcTime ?? this.options.defaultPreloadGcTime)
          : (route.options.gcTime ?? this.options.defaultGcTime)) ??
        5 * 60 * 1000

      const isError = d.status === 'error'
      if (isError) return true

      const gcEligible = Date.now() - d.updatedAt >= gcTime
      return gcEligible
    }
    this.clearCache({ filter })
  }

  loadRouteChunk = (route: AnyRoute) => {
    if (!route._lazyLoaded && route._lazyPromise === undefined) {
      if (route.lazyFn) {
        route._lazyPromise = route.lazyFn().then((lazyRoute) => {
          // explicitly don't copy over the lazy route's id
          const { id: _id, ...options } = lazyRoute.options
          Object.assign(route.options, options)
          route._lazyLoaded = true
          route._lazyPromise = undefined // gc promise, we won't need it anymore
        })
      } else {
        route._lazyLoaded = true
      }
    }

    // If for some reason lazy resolves more lazy components...
    // We'll wait for that before we attempt to preload the
    // components themselves.
    if (!route._componentsLoaded && route._componentsPromise === undefined) {
      const loadComponents = () => {
        const preloads = []
        for (const type of componentTypes) {
          const preload = (route.options[type] as any)?.preload
          if (preload) preloads.push(preload())
        }
        if (preloads.length)
          return Promise.all(preloads).then(() => {
            route._componentsLoaded = true
            route._componentsPromise = undefined // gc promise, we won't need it anymore
          })
        route._componentsLoaded = true
        route._componentsPromise = undefined // gc promise, we won't need it anymore
        return
      }
      route._componentsPromise = route._lazyPromise
        ? route._lazyPromise.then(loadComponents)
        : loadComponents()
    }

    return route._componentsPromise
  }

  preloadRoute: PreloadRouteFn<
    TRouteTree,
    TTrailingSlashOption,
    TDefaultStructuralSharingOption,
    TRouterHistory
  > = async (opts) => {
    const next = this.buildLocation(opts as any)

    let matches = this.matchRoutes(next, {
      throwOnError: true,
      preload: true,
      dest: opts,
    })

    const activeMatchIds = new Set(
      [...this.state.matches, ...(this.state.pendingMatches ?? [])].map(
        (d) => d.id,
      ),
    )

    const loadedMatchIds = new Set([
      ...activeMatchIds,
      ...this.state.cachedMatches.map((d) => d.id),
    ])

    // If the matches are already loaded, we need to add them to the cachedMatches
    batch(() => {
      matches.forEach((match) => {
        if (!loadedMatchIds.has(match.id)) {
          this.__store.setState((s) => ({
            ...s,
            cachedMatches: [...(s.cachedMatches as any), match],
          }))
        }
      })
    })

    try {
      matches = await this.loadMatches({
        matches,
        location: next,
        preload: true,
        updateMatch: (id, updater) => {
          // Don't update the match if it's currently loaded
          if (activeMatchIds.has(id)) {
            matches = matches.map((d) => (d.id === id ? updater(d) : d))
          } else {
            this.updateMatch(id, updater)
          }
        },
      })

      return matches
    } catch (err) {
      if (isRedirect(err)) {
        if (err.options.reloadDocument) {
          return undefined
        }

        return await this.preloadRoute({
          ...err.options,
          _fromLocation: next,
        })
      }
      if (!isNotFound(err)) {
        // Preload errors are not fatal, but we should still log them
        console.error(err)
      }
      return undefined
    }
  }

  matchRoute: MatchRouteFn<
    TRouteTree,
    TTrailingSlashOption,
    TDefaultStructuralSharingOption,
    TRouterHistory
  > = (location, opts) => {
    const matchLocation = {
      ...location,
      to: location.to
        ? this.resolvePathWithBase(
            (location.from || '') as string,
            location.to as string,
          )
        : undefined,
      params: location.params || {},
      leaveParams: true,
    }
    const next = this.buildLocation(matchLocation as any)

    if (opts?.pending && this.state.status !== 'pending') {
      return false
    }

    const pending =
      opts?.pending === undefined ? !this.state.isLoading : opts.pending

    const baseLocation = pending
      ? this.latestLocation
      : this.state.resolvedLocation || this.state.location

    const match = matchPathname(
      this.basepath,
      baseLocation.pathname,
      {
        ...opts,
        to: next.pathname,
      },
      this.parsePathnameCache,
    ) as any

    if (!match) {
      return false
    }
    if (location.params) {
      if (!deepEqual(match, location.params, { partial: true })) {
        return false
      }
    }

    if (match && (opts?.includeSearch ?? true)) {
      return deepEqual(baseLocation.search, next.search, { partial: true })
        ? match
        : false
    }

    return match
  }

  ssr?: {
    manifest: Manifest | undefined
  }

  serverSsr?: ServerSsr

  private _handleNotFound = (
    innerLoadContext: InnerLoadContext,
    err: NotFoundError,
  ) => {
    // Find the route that should handle the not found error
    // First check if a specific route is requested to show the error
    const routeCursor = this.routesById[err.routeId ?? ''] ?? this.routeTree
    const matchesByRouteId: Record<string, AnyRouteMatch> = {}

    // Setup routesByRouteId object for quick access
    for (const match of innerLoadContext.matches) {
      matchesByRouteId[match.routeId] = match
    }

    // Ensure a NotFoundComponent exists on the route
    if (
      !routeCursor.options.notFoundComponent &&
      (this.options as any)?.defaultNotFoundComponent
    ) {
      routeCursor.options.notFoundComponent = (
        this.options as any
      ).defaultNotFoundComponent
    }

    // Ensure we have a notFoundComponent
    invariant(
      routeCursor.options.notFoundComponent,
      'No notFoundComponent found. Please set a notFoundComponent on your route or provide a defaultNotFoundComponent to the router.',
    )

    // Find the match for this route
    const matchForRoute = matchesByRouteId[routeCursor.id]

    invariant(
      matchForRoute,
      'Could not find match for route: ' + routeCursor.id,
    )

    // Assign the error to the match - using non-null assertion since we've checked with invariant
    innerLoadContext.updateMatch(matchForRoute.id, (prev) => ({
      ...prev,
      status: 'notFound',
      error: err,
      isFetching: false,
    }))

    if ((err as any).routerCode === 'BEFORE_LOAD' && routeCursor.parentRoute) {
      err.routeId = routeCursor.parentRoute.id
      this._handleNotFound(innerLoadContext, err)
    }
  }

  hasNotFoundMatch = () => {
    return this.__store.state.matches.some(
      (d) => d.status === 'notFound' || d.globalNotFound,
    )
  }
}

export class SearchParamError extends Error {}

export class PathParamError extends Error {}

function makeMaybe<TValue, TError>(
  value: TValue,
  error: TError,
): { status: 'success'; value: TValue } | { status: 'error'; error: TError } {
  if (error) {
    return { status: 'error' as const, error }
  }
  return { status: 'success' as const, value }
}

const normalize = (str: string) =>
  str.endsWith('/') && str.length > 1 ? str.slice(0, -1) : str
function comparePaths(a: string, b: string) {
  return normalize(a) === normalize(b)
}

// A function that takes an import() argument which is a function and returns a new function that will
// proxy arguments from the caller to the imported function, retaining all type
// information along the way
export function lazyFn<
  T extends Record<string, (...args: Array<any>) => any>,
  TKey extends keyof T = 'default',
>(fn: () => Promise<T>, key?: TKey) {
  return async (
    ...args: Parameters<T[TKey]>
  ): Promise<Awaited<ReturnType<T[TKey]>>> => {
    const imported = await fn()
    return imported[key || 'default'](...args)
  }
}

export function getInitialRouterState(
  location: ParsedLocation,
): RouterState<any> {
  return {
    loadedAt: 0,
    isLoading: false,
    isTransitioning: false,
    status: 'idle',
    resolvedLocation: undefined,
    location,
    matches: [],
    pendingMatches: [],
    cachedMatches: [],
    statusCode: 200,
  }
}

function validateSearch(validateSearch: AnyValidator, input: unknown): unknown {
  if (validateSearch == null) return {}

  if ('~standard' in validateSearch) {
    const result = validateSearch['~standard'].validate(input)

    if (result instanceof Promise)
      throw new SearchParamError('Async validation not supported')

    if (result.issues)
      throw new SearchParamError(JSON.stringify(result.issues, undefined, 2), {
        cause: result,
      })

    return result.value
  }

  if ('parse' in validateSearch) {
    return validateSearch.parse(input)
  }

  if (typeof validateSearch === 'function') {
    return validateSearch(input)
  }

  return {}
}

export const componentTypes = [
  'component',
  'errorComponent',
  'pendingComponent',
  'notFoundComponent',
] as const

function routeNeedsPreload(route: AnyRoute) {
  for (const componentType of componentTypes) {
    if ((route.options[componentType] as any)?.preload) {
      return true
    }
  }
  return false
}

interface RouteLike {
  id: string
  isRoot?: boolean
  path?: string
  fullPath: string
  rank?: number
  parentRoute?: RouteLike
  children?: Array<RouteLike>
  options?: {
    caseSensitive?: boolean
  }
}

export type ProcessRouteTreeResult<TRouteLike extends RouteLike> = {
  routesById: Record<string, TRouteLike>
  routesByPath: Record<string, TRouteLike>
  flatRoutes: Array<TRouteLike>
}

const REQUIRED_PARAM_BASE_SCORE = 0.5
const OPTIONAL_PARAM_BASE_SCORE = 0.4
const WILDCARD_PARAM_BASE_SCORE = 0.25
const BOTH_PRESENCE_BASE_SCORE = 0.05
const PREFIX_PRESENCE_BASE_SCORE = 0.02
const SUFFIX_PRESENCE_BASE_SCORE = 0.01
const PREFIX_LENGTH_SCORE_MULTIPLIER = 0.0002
const SUFFIX_LENGTH_SCORE_MULTIPLIER = 0.0001

function handleParam(segment: Segment, baseScore: number) {
  if (segment.prefixSegment && segment.suffixSegment) {
    return (
      baseScore +
      BOTH_PRESENCE_BASE_SCORE +
      PREFIX_LENGTH_SCORE_MULTIPLIER * segment.prefixSegment.length +
      SUFFIX_LENGTH_SCORE_MULTIPLIER * segment.suffixSegment.length
    )
  }

  if (segment.prefixSegment) {
    return (
      baseScore +
      PREFIX_PRESENCE_BASE_SCORE +
      PREFIX_LENGTH_SCORE_MULTIPLIER * segment.prefixSegment.length
    )
  }

  if (segment.suffixSegment) {
    return (
      baseScore +
      SUFFIX_PRESENCE_BASE_SCORE +
      SUFFIX_LENGTH_SCORE_MULTIPLIER * segment.suffixSegment.length
    )
  }

  return baseScore
}

export function processRouteTree<TRouteLike extends RouteLike>({
  routeTree,
  initRoute,
}: {
  routeTree: TRouteLike
  initRoute?: (route: TRouteLike, index: number) => void
}): ProcessRouteTreeResult<TRouteLike> {
  const routesById = {} as Record<string, TRouteLike>
  const routesByPath = {} as Record<string, TRouteLike>

  const recurseRoutes = (childRoutes: Array<TRouteLike>) => {
    childRoutes.forEach((childRoute, i) => {
      initRoute?.(childRoute, i)

      const existingRoute = routesById[childRoute.id]

      invariant(
        !existingRoute,
        `Duplicate routes found with id: ${String(childRoute.id)}`,
      )

      routesById[childRoute.id] = childRoute

      if (!childRoute.isRoot && childRoute.path) {
        const trimmedFullPath = trimPathRight(childRoute.fullPath)
        if (
          !routesByPath[trimmedFullPath] ||
          childRoute.fullPath.endsWith('/')
        ) {
          routesByPath[trimmedFullPath] = childRoute
        }
      }

      const children = childRoute.children as Array<TRouteLike>

      if (children?.length) {
        recurseRoutes(children)
      }
    })
  }

  recurseRoutes([routeTree])

  const scoredRoutes: Array<{
    child: TRouteLike
    trimmed: string
    parsed: ReadonlyArray<Segment>
    index: number
    scores: Array<number>
    hasStaticAfter: boolean
    optionalParamCount: number
  }> = []

  const routes: Array<TRouteLike> = Object.values(routesById)

  routes.forEach((d, i) => {
    if (d.isRoot || !d.path) {
      return
    }

    const trimmed = trimPathLeft(d.fullPath)
    let parsed = parsePathname(trimmed)

    // Removes the leading slash if it is not the only remaining segment
    let skip = 0
    while (parsed.length > skip + 1 && parsed[skip]?.value === '/') {
      skip++
    }
    if (skip > 0) parsed = parsed.slice(skip)

    let optionalParamCount = 0
    let hasStaticAfter = false
    const scores = parsed.map((segment, index) => {
      if (segment.value === '/') {
        return 0.75
      }

      let baseScore: number | undefined = undefined
      if (segment.type === SEGMENT_TYPE_PARAM) {
        baseScore = REQUIRED_PARAM_BASE_SCORE
      } else if (segment.type === SEGMENT_TYPE_OPTIONAL_PARAM) {
        baseScore = OPTIONAL_PARAM_BASE_SCORE
        optionalParamCount++
      } else if (segment.type === SEGMENT_TYPE_WILDCARD) {
        baseScore = WILDCARD_PARAM_BASE_SCORE
      }

      if (baseScore) {
        // if there is any static segment (that is not an index) after a required / optional param,
        // we will boost this param so it ranks higher than a required/optional param without a static segment after it
        // JUST FOR SORTING, NOT FOR MATCHING
        for (let i = index + 1; i < parsed.length; i++) {
          const nextSegment = parsed[i]!
          if (
            nextSegment.type === SEGMENT_TYPE_PATHNAME &&
            nextSegment.value !== '/'
          ) {
            hasStaticAfter = true
            return handleParam(segment, baseScore + 0.2)
          }
        }

        return handleParam(segment, baseScore)
      }

      return 1
    })

    scoredRoutes.push({
      child: d,
      trimmed,
      parsed,
      index: i,
      scores,
      optionalParamCount,
      hasStaticAfter,
    })
  })

  const flatRoutes = scoredRoutes
    .sort((a, b) => {
      const minLength = Math.min(a.scores.length, b.scores.length)

      // Sort by segment-by-segment score comparison ONLY for the common prefix
      for (let i = 0; i < minLength; i++) {
        if (a.scores[i] !== b.scores[i]) {
          return b.scores[i]! - a.scores[i]!
        }
      }

      // If all common segments have equal scores, then consider length and specificity
      if (a.scores.length !== b.scores.length) {
        // If different number of optional parameters, fewer optional parameters wins (more specific)
        // only if both or none of the routes has static segments after the params
        if (a.optionalParamCount !== b.optionalParamCount) {
          if (a.hasStaticAfter === b.hasStaticAfter) {
            return a.optionalParamCount - b.optionalParamCount
          } else if (a.hasStaticAfter && !b.hasStaticAfter) {
            return -1
          } else if (!a.hasStaticAfter && b.hasStaticAfter) {
            return 1
          }
        }

        // If same number of optional parameters, longer path wins (for static segments)
        return b.scores.length - a.scores.length
      }

      // Sort by min available parsed value for alphabetical ordering
      for (let i = 0; i < minLength; i++) {
        if (a.parsed[i]!.value !== b.parsed[i]!.value) {
          return a.parsed[i]!.value > b.parsed[i]!.value ? 1 : -1
        }
      }

      // Sort by original index
      return a.index - b.index
    })
    .map((d, i) => {
      d.child.rank = i
      return d.child
    })

  return { routesById, routesByPath, flatRoutes }
}

export function getMatchedRoutes<TRouteLike extends RouteLike>({
  pathname,
  routePathname,
  basepath,
  caseSensitive,
  routesByPath,
  routesById,
  flatRoutes,
  parseCache,
}: {
  pathname: string
  routePathname?: string
  basepath: string
  caseSensitive?: boolean
  routesByPath: Record<string, TRouteLike>
  routesById: Record<string, TRouteLike>
  flatRoutes: Array<TRouteLike>
  parseCache?: ParsePathnameCache
}) {
  let routeParams: Record<string, string> = {}
  const trimmedPath = trimPathRight(pathname)
  const getMatchedParams = (route: TRouteLike) => {
    const result = matchPathname(
      basepath,
      trimmedPath,
      {
        to: route.fullPath,
        caseSensitive: route.options?.caseSensitive ?? caseSensitive,
        // we need fuzzy matching for `notFoundMode: 'fuzzy'`
        fuzzy: true,
      },
      parseCache,
    )
    return result
  }

  let foundRoute: TRouteLike | undefined =
    routePathname !== undefined ? routesByPath[routePathname] : undefined
  if (foundRoute) {
    routeParams = getMatchedParams(foundRoute)!
  } else {
    // iterate over flatRoutes to find the best match
    // if we find a fuzzy matching route, keep looking for a perfect fit
    let fuzzyMatch:
      | { foundRoute: TRouteLike; routeParams: Record<string, string> }
      | undefined = undefined
    for (const route of flatRoutes) {
      const matchedParams = getMatchedParams(route)

      if (matchedParams) {
        if (
          route.path !== '/' &&
          (matchedParams as Record<string, string>)['**']
        ) {
          if (!fuzzyMatch) {
            fuzzyMatch = { foundRoute: route, routeParams: matchedParams }
          }
        } else {
          foundRoute = route
          routeParams = matchedParams
          break
        }
      }
    }
    // did not find a perfect fit, so take the fuzzy matching route if it exists
    if (!foundRoute && fuzzyMatch) {
      foundRoute = fuzzyMatch.foundRoute
      routeParams = fuzzyMatch.routeParams
    }
  }

  let routeCursor: TRouteLike = foundRoute || routesById[rootRouteId]!

  const matchedRoutes: Array<TRouteLike> = [routeCursor]

  while (routeCursor.parentRoute) {
    routeCursor = routeCursor.parentRoute as TRouteLike
    matchedRoutes.push(routeCursor)
  }
  matchedRoutes.reverse()

  return { matchedRoutes, routeParams, foundRoute }
}

function applySearchMiddleware({
  search,
  dest,
  destRoutes,
  _includeValidateSearch,
}: {
  search: any
  dest: BuildNextOptions
  destRoutes: Array<AnyRoute>
  _includeValidateSearch: boolean | undefined
}) {
  const allMiddlewares =
    destRoutes.reduce(
      (acc, route) => {
        const middlewares: Array<SearchMiddleware<any>> = []

        if ('search' in route.options) {
          if (route.options.search?.middlewares) {
            middlewares.push(...route.options.search.middlewares)
          }
        }
        // TODO remove preSearchFilters and postSearchFilters in v2
        else if (
          route.options.preSearchFilters ||
          route.options.postSearchFilters
        ) {
          const legacyMiddleware: SearchMiddleware<any> = ({
            search,
            next,
          }) => {
            let nextSearch = search

            if (
              'preSearchFilters' in route.options &&
              route.options.preSearchFilters
            ) {
              nextSearch = route.options.preSearchFilters.reduce(
                (prev, next) => next(prev),
                search,
              )
            }

            const result = next(nextSearch)

            if (
              'postSearchFilters' in route.options &&
              route.options.postSearchFilters
            ) {
              return route.options.postSearchFilters.reduce(
                (prev, next) => next(prev),
                result,
              )
            }

            return result
          }
          middlewares.push(legacyMiddleware)
        }

        if (_includeValidateSearch && route.options.validateSearch) {
          const validate: SearchMiddleware<any> = ({ search, next }) => {
            const result = next(search)
            try {
              const validatedSearch = {
                ...result,
                ...(validateSearch(route.options.validateSearch, result) ??
                  undefined),
              }
              return validatedSearch
            } catch {
              // ignore errors here because they are already handled in matchRoutes
              return result
            }
          }

          middlewares.push(validate)
        }

        return acc.concat(middlewares)
      },
      [] as Array<SearchMiddleware<any>>,
    ) ?? []

  // the chain ends here since `next` is not called
  const final: SearchMiddleware<any> = ({ search }) => {
    if (!dest.search) {
      return {}
    }
    if (dest.search === true) {
      return search
    }
    return functionalUpdate(dest.search, search)
  }

  allMiddlewares.push(final)

  const applyNext = (index: number, currentSearch: any): any => {
    // no more middlewares left, return the current search
    if (index >= allMiddlewares.length) {
      return currentSearch
    }

    const middleware = allMiddlewares[index]!

    const next = (newSearch: any): any => {
      return applyNext(index + 1, newSearch)
    }

    return middleware({ search: currentSearch, next })
  }

  // Start applying middlewares
  return applyNext(0, search)
}<|MERGE_RESOLUTION|>--- conflicted
+++ resolved
@@ -2709,196 +2709,6 @@
       } catch (e) {
         let error = e
 
-<<<<<<< HEAD
-              const handleSearchAndParamSerialErrors = (
-                index: number,
-                matchId: string,
-              ) => {
-                const { paramsError, searchError } = this.getMatch(matchId)!
-                if (paramsError) {
-                  handleSerialError(index, paramsError, 'PARSE_PARAMS')
-                }
-
-                if (searchError) {
-                  handleSerialError(index, searchError, 'VALIDATE_SEARCH')
-                }
-              }
-
-              const shouldPending = !!(
-                onReady &&
-                !this.isServer &&
-                !resolvePreload(matchId) &&
-                (route.options.loader ||
-                  route.options.beforeLoad ||
-                  routeNeedsPreload(route)) &&
-                typeof pendingMs === 'number' &&
-                pendingMs !== Infinity &&
-                (route.options.pendingComponent ??
-                  (this.options as any)?.defaultPendingComponent)
-              )
-
-              const setupPendingTimeout = () => {
-                const match = this.getMatch(matchId)!
-                if (
-                  shouldPending &&
-                  match._nonReactive.pendingTimeout === undefined
-                ) {
-                  const pendingTimeout = setTimeout(() => {
-                    try {
-                      // Update the match and prematurely resolve the loadMatches promise so that
-                      // the pending component can start rendering
-                      triggerOnReady()
-                    } catch {}
-                  }, pendingMs)
-                  match._nonReactive.pendingTimeout = pendingTimeout
-                }
-              }
-
-              // If we are in the middle of a load, either of these will be present
-              // (not to be confused with `loadPromise`, which is always defined)
-              const hasBeforeLoadOrLoaderPromise =
-                existingMatch._nonReactive.beforeLoadPromise ||
-                existingMatch._nonReactive.loaderPromise
-
-              if (hasBeforeLoadOrLoaderPromise) {
-                setupPendingTimeout()
-              }
-              // we can bail out early if there is no `beforeLoad`
-              if (!route.options.beforeLoad) {
-                handleSearchAndParamSerialErrors(index, matchId)
-                const parentMatchContext =
-                  parentMatch?.context ?? this.options.context ?? {}
-                updateMatch(matchId, (prev) => ({
-                  ...prev,
-                  context: {
-                    ...parentMatchContext,
-                    ...prev.__routeContext,
-                  },
-                }))
-                continue
-              }
-
-              let executeBeforeLoad = true
-              if (hasBeforeLoadOrLoaderPromise) {
-                // Wait for the beforeLoad to resolve before we continue
-                await existingMatch._nonReactive.beforeLoadPromise
-                const match = this.getMatch(matchId)!
-                if (match.status === 'error') {
-                  executeBeforeLoad = true
-                } else if (
-                  match.preload &&
-                  (match.status === 'redirected' || match.status === 'notFound')
-                ) {
-                  handleRedirectAndNotFound(match, match.error)
-                }
-              }
-
-              let beforeLoadContext =
-                this.getMatch(matchId)!.__beforeLoadContext
-              const context = {}
-              if (executeBeforeLoad) {
-                // If we are not in the middle of a load OR the previous load failed, start it
-                try {
-                  const match = this.getMatch(matchId)!
-                  match._nonReactive.beforeLoadPromise =
-                    createControlledPromise<void>()
-                  // explicitly capture the previous loadPromise
-                  const prevLoadPromise = match._nonReactive.loadPromise
-                  match._nonReactive.loadPromise =
-                    createControlledPromise<void>(() => {
-                      prevLoadPromise?.resolve()
-                    })
-
-                  handleSearchAndParamSerialErrors(index, matchId)
-
-                  setupPendingTimeout()
-
-                  const abortController = new AbortController()
-
-                  const parentMatchContext =
-                    parentMatch?.context ?? this.options.context ?? undefined
-
-                  const { search, params, __routeContext, cause } =
-                    this.getMatch(matchId)!
-
-                  Object.assign(context, parentMatchContext, __routeContext)
-
-                  const preload = resolvePreload(matchId)
-
-                  const beforeLoadFnContext: BeforeLoadContextOptions<
-                    any,
-                    any,
-                    any,
-                    any,
-                    any
-                  > = {
-                    search,
-                    abortController,
-                    params,
-                    preload,
-                    context,
-                    location,
-                    navigate: (opts: any) =>
-                      this.navigate({ ...opts, _fromLocation: location }),
-                    buildLocation: this.buildLocation,
-                    cause: preload ? 'preload' : cause,
-                    matches,
-                  }
-
-                  const beforeLoadResult =
-                    route.options.beforeLoad!(beforeLoadFnContext)
-                  const beforeLoadIsAsync = isPromise(beforeLoadResult)
-
-                  if (beforeLoadIsAsync) {
-                    updateMatch(matchId, (prev) => ({
-                      ...prev,
-                      isFetching: 'beforeLoad',
-                      fetchCount: prev.fetchCount + 1,
-                      abortController,
-                      context,
-                    }))
-                  }
-
-                  beforeLoadContext = beforeLoadIsAsync
-                    ? await beforeLoadResult
-                    : beforeLoadResult
-
-                  if (
-                    isRedirect(beforeLoadContext) ||
-                    isNotFound(beforeLoadContext)
-                  ) {
-                    handleSerialError(index, beforeLoadContext, 'BEFORE_LOAD')
-                  }
-                } catch (err) {
-                  updateMatch(matchId, (prev) => ({
-                    ...prev,
-                    __beforeLoadContext: beforeLoadContext,
-                    context: {
-                      ...prev.context,
-                      context,
-                      ...beforeLoadContext,
-                    },
-                  }))
-                  handleSerialError(index, err, 'BEFORE_LOAD')
-                }
-
-                updateMatch(matchId, (prev) => {
-                  prev._nonReactive.beforeLoadPromise?.resolve()
-                  prev._nonReactive.beforeLoadPromise = undefined
-
-                  return {
-                    ...prev,
-                    __beforeLoadContext: beforeLoadContext,
-                    isFetching: false,
-                    context: {
-                      ...prev.context,
-                      ...context,
-                      ...beforeLoadContext,
-                    },
-                  }
-                })
-              }
-=======
         await this.potentialPendingMinPromise(matchId)
 
         this.handleRedirectAndNotFound(
@@ -3036,7 +2846,6 @@
           } catch (err) {
             if (isRedirect(err)) {
               await this.navigate(err.options)
->>>>>>> 4dd0cbeb
             }
           }
         })()
