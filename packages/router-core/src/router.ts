--- conflicted
+++ resolved
@@ -1181,12 +1181,8 @@
     replace,
     params,
     resetScroll,
-<<<<<<< HEAD
     state,
-  }: NavigateOptions<TRouteTree, TFrom, TTo>) => {
-=======
   }: NavigateOptions<TRouteTree, TFrom, TTo, TMaskFrom, TMaskTo>) => {
->>>>>>> ce42d7ca
     // If this link simply reloads the current route,
     // make sure it has a new key so it will trigger a data refresh
 
