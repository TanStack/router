--- conflicted
+++ resolved
@@ -195,11 +195,8 @@
   RouteAddChildrenFn,
   RouteAddFileChildrenFn,
   RouteAddFileTypesFn,
-<<<<<<< HEAD
-=======
   ResolveOptionalParams,
   ResolveRequiredParams,
->>>>>>> 19200176
   RootRoute,
 } from './route'
 
