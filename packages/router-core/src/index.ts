--- conflicted
+++ resolved
@@ -195,12 +195,9 @@
   RouteAddChildrenFn,
   RouteAddFileChildrenFn,
   RouteAddFileTypesFn,
-<<<<<<< HEAD
   ResolveOptionalParams,
   ResolveRequiredParams,
-=======
   RootRoute,
->>>>>>> 790016d1
 } from './route'
 
 export {
