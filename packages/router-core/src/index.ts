export * from './global'

export { TSR_DEFERRED_PROMISE, defer } from './defer'
export type { DeferredPromiseState, DeferredPromise } from './defer'
export { preloadWarning } from './link'
export type {
  IsRequiredParams,
  AddTrailingSlash,
  RemoveTrailingSlashes,
  AddLeadingSlash,
  RemoveLeadingSlashes,
  ActiveOptions,
  LinkOptionsProps,
  ResolveCurrentPath,
  ResolveParentPath,
  ResolveRelativePath,
  LinkCurrentTargetElement,
  FindDescendantToPaths,
  InferDescendantToPaths,
  RelativeToPath,
  RelativeToParentPath,
  RelativeToCurrentPath,
  AbsoluteToPath,
  RelativeToPathAutoComplete,
  NavigateOptions,
  ToOptions,
  ToMaskOptions,
  ToSubOptions,
  ResolveRoute,
  SearchParamOptions,
  PathParamOptions,
  ToPathOption,
  LinkOptions,
  MakeOptionalPathParams,
  FromPathOption,
  MakeOptionalSearchParams,
  MaskOptions,
  ToSubOptionsProps,
  RequiredToOptions,
} from './link'

export { componentTypes } from './load-matches'

export type {
  RouteToPath,
  TrailingSlashOptionByRouter,
  ParseRoute,
  CodeRouteToPath,
  RouteIds,
  FullSearchSchema,
  FullSearchSchemaInput,
  AllParams,
  RouteById,
  AllContext,
  RoutePaths,
  RoutesById,
  RoutesByPath,
  AllLoaderData,
  RouteByPath,
} from './routeInfo'

export type {
  InferFileRouteTypes,
  FileRouteTypes,
  FileRoutesByPath,
  CreateFileRoute,
  LazyRoute,
  LazyRouteOptions,
  CreateLazyFileRoute,
} from './fileRoute'

export type { ParsedLocation } from './location'
export type { Manifest, RouterManagedTag } from './manifest'
export { isMatch } from './Matches'
export type {
  AnyMatchAndValue,
  FindValueByIndex,
  FindValueByKey,
  CreateMatchAndValue,
  NextMatchAndValue,
  IsMatchKeyOf,
  IsMatchPath,
  IsMatchResult,
  IsMatchParse,
  IsMatch,
  RouteMatch,
  RouteMatchExtensions,
  MakeRouteMatchUnion,
  MakeRouteMatch,
  AnyRouteMatch,
  MakeRouteMatchFromRoute,
  MatchRouteOptions,
} from './Matches'
export {
  joinPaths,
  cleanPath,
  trimPathLeft,
  trimPathRight,
  trimPath,
  removeTrailingSlash,
  exactPathTest,
  resolvePath,
  parsePathname,
  interpolatePath,
  matchPathname,
  matchByPath,
} from './path'
export type { Segment } from './path'
export { encode, decode } from './qss'
export { rootRouteId } from './root'
export type { RootRouteId } from './root'

export { BaseRoute, BaseRouteApi, BaseRootRoute } from './route'
export type {
  AnyPathParams,
  SearchSchemaInput,
  StateSchemaInput,
  AnyContext,
  RouteContext,
  PreloadableObj,
  RoutePathOptions,
  StaticDataRouteOption,
  RoutePathOptionsIntersection,
  SearchFilter,
  SearchMiddlewareContext,
  SearchMiddleware,
  ResolveId,
  InferFullSearchSchema,
  InferFullSearchSchemaInput,
  InferAllParams,
  InferAllContext,
  MetaDescriptor,
  RouteLinkEntry,
  SearchValidator,
  AnySearchValidator,
  DefaultSearchValidator,
  ErrorRouteProps,
  ErrorComponentProps,
  NotFoundRouteProps,
  ResolveParams,
  ParseParamsFn,
  StringifyParamsFn,
  ParamsOptions,
  UpdatableStaticRouteOption,
  ContextReturnType,
  ContextAsyncReturnType,
  ResolveRouteContext,
  ResolveLoaderData,
  RoutePrefix,
  TrimPath,
  TrimPathLeft,
  TrimPathRight,
  ResolveSearchSchemaFnInput,
  ResolveSearchSchemaInput,
  ResolveSearchSchemaFn,
  ResolveSearchSchema,
  ResolveFullSearchSchema,
  ResolveFullSearchSchemaInput,
  ResolveAllContext,
  BeforeLoadContextParameter,
  RouteContextParameter,
  ResolveAllParamsFromParent,
  AnyRoute,
  Route,
  RouteTypes,
  FullSearchSchemaOption,
  RemountDepsOptions,
  MakeRemountDepsOptionsUnion,
  ResolveFullPath,
  AnyRouteWithContext,
  RouteOptions,
  FileBaseRouteOptions,
  BaseRouteOptions,
  UpdatableRouteOptions,
  RouteLoaderFn,
  LoaderFnContext,
  RouteContextFn,
  ContextOptions,
  RouteContextOptions,
  BeforeLoadContextOptions,
  RootRouteOptions,
  RootRouteOptionsExtensions,
  UpdatableRouteOptionsExtensions,
  RouteConstraints,
  RouteTypesById,
  RouteMask,
  RouteExtensions,
  RouteLazyFn,
  RouteAddChildrenFn,
  RouteAddFileChildrenFn,
  RouteAddFileTypesFn,
  ResolveOptionalParams,
  ResolveRequiredParams,
  RootRoute,
  FilebaseRouteOptionsInterface,
} from './route'
export { processRouteTree } from './process-route-tree'
export type { ProcessRouteTreeResult } from './process-route-tree'
export {
  defaultSerializeError,
  getLocationChangeInfo,
  RouterCore,
  lazyFn,
  SearchParamError,
  PathParamError,
  getInitialRouterState,
  getMatchedRoutes,
} from './router'
export type {
  ViewTransitionOptions,
  TrailingSlashOption,
  Register,
  AnyRouter,
  AnyRouterWithContext,
  RegisteredRouter,
  RouterState,
  BuildNextOptions,
  RouterListener,
  RouterEvent,
  ListenerFn,
  RouterEvents,
  MatchRoutesOpts,
  RouterOptionsExtensions,
  DefaultRemountDepsFn,
  PreloadRouteFn,
  MatchRouteFn,
  RouterContextOptions,
  RouterOptions,
  RouterConstructorOptions,
  UpdateFn,
  ParseLocationFn,
  InvalidateFn,
  ControllablePromise,
  InjectedHtmlEntry,
  EmitFn,
  LoadFn,
  GetMatchFn,
  SubscribeFn,
  UpdateMatchFn,
  CommitLocationFn,
  GetMatchRoutesFn,
  MatchRoutesFn,
  StartTransitionFn,
  LoadRouteChunkFn,
  ClearCacheFn,
  CreateRouterFn,
  SSROption,
} from './router'

export * from './config'

export type {
  MatchLocation,
  CommitLocationOptions,
  NavigateFn,
  BuildLocationFn,
} from './RouterProvider'

export { retainSearchParams, stripSearchParams } from './searchMiddleware'

export {
  defaultParseSearch,
  defaultStringifySearch,
  parseSearchWith,
  stringifySearchWith,
} from './searchParams'
export type { SearchSerializer, SearchParser } from './searchParams'

export type { OptionalStructuralSharing } from './structuralSharing'

export {
  last,
  functionalUpdate,
  replaceEqualDeep,
  isPlainObject,
  isPlainArray,
  deepEqual,
  createControlledPromise,
  isModuleNotFoundError,
} from './utils'
export type {
  NoInfer,
  IsAny,
  PickAsRequired,
  PickRequired,
  PickOptional,
  WithoutEmpty,
  Expand,
  DeepPartial,
  MakeDifferenceOptional,
  IsUnion,
  IsNonEmptyObject,
  Assign,
  IntersectAssign,
  Timeout,
  Updater,
  NonNullableUpdater,
  StringLiteral,
  ThrowOrOptional,
  ThrowConstraint,
  ControlledPromise,
  ExtractObjects,
  PartialMergeAllObject,
  MergeAllPrimitive,
  ExtractPrimitives,
  PartialMergeAll,
  Constrain,
  ConstrainLiteral,
  UnionToIntersection,
  MergeAllObjects,
  MergeAll,
  ValidateJSON,
  StrictOrFrom,
  LooseReturnType,
  LooseAsyncReturnType,
  Awaitable,
} from './utils'

export type {
  StandardSchemaValidatorProps,
  StandardSchemaValidator,
  AnyStandardSchemaValidator,
  StandardSchemaValidatorTypes,
  AnyStandardSchemaValidateSuccess,
  AnyStandardSchemaValidateFailure,
  AnyStandardSchemaValidateIssue,
  AnyStandardSchemaValidateInput,
  AnyStandardSchemaValidate,
  ValidatorObj,
  AnyValidatorObj,
  ValidatorAdapter,
  AnyValidatorAdapter,
  AnyValidatorFn,
  ValidatorFn,
  Validator,
  AnyValidator,
  AnySchema,
  DefaultValidator,
  ResolveSearchValidatorInputFn,
  ResolveSearchValidatorInput,
  ResolveStateValidatorInputFn,
  ResolveStateValidatorInput,
  ResolveValidatorInputFn,
  ResolveValidatorInput,
  ResolveValidatorOutputFn,
  ResolveValidatorOutput,
} from './validators'

export type {
  UseRouteContextBaseOptions,
  UseRouteContextOptions,
  UseRouteContextResult,
} from './useRouteContext'

export type { UseSearchResult, ResolveUseSearch } from './useSearch'

export type {
  UseHistoryStateResult,
  ResolveUseHistoryState,
} from './useHistoryState'

export type { UseParamsResult, ResolveUseParams } from './useParams'

export type { UseNavigateResult } from './useNavigate'

export type { UseLoaderDepsResult, ResolveUseLoaderDeps } from './useLoaderDeps'

export type { UseLoaderDataResult, ResolveUseLoaderData } from './useLoaderData'

export type {
  Redirect,
  RedirectOptions,
  ResolvedRedirect,
  AnyRedirect,
} from './redirect'

export {
  redirect,
  isRedirect,
  isResolvedRedirect,
  parseRedirect,
} from './redirect'

export type { NotFoundError } from './not-found'
export { isNotFound, notFound } from './not-found'

export {
  defaultGetScrollRestorationKey,
  restoreScroll,
  storageKey,
  getCssSelector,
  scrollRestorationCache,
  setupScrollRestoration,
  handleHashScroll,
} from './scroll-restoration'

export type {
  ScrollRestorationOptions,
  ScrollRestorationEntry,
} from './scroll-restoration'

export type {
  ValidateFromPath,
  ValidateToPath,
  ValidateSearch,
  ValidateParams,
  ValidateHistoryState,
  InferFrom,
  InferTo,
  InferMaskTo,
  InferMaskFrom,
  ValidateNavigateOptions,
  ValidateNavigateOptionsArray,
  ValidateRedirectOptions,
  ValidateRedirectOptionsArray,
  ValidateId,
  InferStrict,
  InferShouldThrow,
  InferSelected,
  ValidateUseSearchResult,
  ValidateUseParamsResult,
<<<<<<< HEAD
  ValidateUseHistoryStateResult,
} from './typePrimitives'
=======
} from './typePrimitives'

export type {
  AnySerializationAdapter,
  SerializationAdapter,
  ValidateSerializableInput,
  ValidateSerializableInputResult,
  SerializerExtensions,
  ValidateSerializable,
  RegisteredSerializableInput,
} from './ssr/serializer/transformer'

export {
  createSerializationAdapter,
  makeSerovalPlugin,
  makeSsrSerovalPlugin,
} from './ssr/serializer/transformer'

export { defaultSerovalPlugins } from './ssr/serializer/seroval-plugins'

export {
  rewriteBasepath,
  composeRewrites,
  executeRewriteInput,
  executeRewriteOutput,
} from './rewrite'
export type { LocationRewrite, LocationRewriteFunction } from './router'
>>>>>>> d50f2dd0
<|MERGE_RESOLUTION|>--- conflicted
+++ resolved
@@ -419,10 +419,7 @@
   InferSelected,
   ValidateUseSearchResult,
   ValidateUseParamsResult,
-<<<<<<< HEAD
   ValidateUseHistoryStateResult,
-} from './typePrimitives'
-=======
 } from './typePrimitives'
 
 export type {
@@ -449,5 +446,4 @@
   executeRewriteInput,
   executeRewriteOutput,
 } from './rewrite'
-export type { LocationRewrite, LocationRewriteFunction } from './router'
->>>>>>> d50f2dd0
+export type { LocationRewrite, LocationRewriteFunction } from './router'