<<<<<<< HEAD
import { decodePathSegment, last } from './utils'
import { parseSegment } from "./new-process-route-tree"
import type { SegmentKind } from "./new-process-route-tree"
=======
import { last } from './utils'
>>>>>>> 54042014
import type { LRUCache } from './lru-cache'
import type { MatchLocation } from './RouterProvider'
import type { AnyPathParams } from './route'

export const SEGMENT_TYPE_PATHNAME = 0
export const SEGMENT_TYPE_PARAM = 1
export const SEGMENT_TYPE_WILDCARD = 2
export const SEGMENT_TYPE_OPTIONAL_PARAM = 3

export interface Segment {
  readonly type:
  | typeof SEGMENT_TYPE_PATHNAME
  | typeof SEGMENT_TYPE_PARAM
  | typeof SEGMENT_TYPE_WILDCARD
  | typeof SEGMENT_TYPE_OPTIONAL_PARAM
  readonly value: string
  readonly prefixSegment?: string
  readonly suffixSegment?: string
  // Indicates if there is a static segment after this required/optional param
  readonly hasStaticAfter?: boolean
}

/** Join path segments, cleaning duplicate slashes between parts. */
/** Join path segments, cleaning duplicate slashes between parts. */
export function joinPaths(paths: Array<string | undefined>) {
  return cleanPath(
    paths
      .filter((val) => {
        return val !== undefined
      })
      .join('/'),
  )
}

/** Remove repeated slashes from a path string. */
/** Remove repeated slashes from a path string. */
export function cleanPath(path: string) {
  // remove double slashes
  return path.replace(/\/{2,}/g, '/')
}

/** Trim leading slashes (except preserving root '/'). */
/** Trim leading slashes (except preserving root '/'). */
export function trimPathLeft(path: string) {
  return path === '/' ? path : path.replace(/^\/{1,}/, '')
}

/** Trim trailing slashes (except preserving root '/'). */
/** Trim trailing slashes (except preserving root '/'). */
export function trimPathRight(path: string) {
  return path === '/' ? path : path.replace(/\/{1,}$/, '')
}

/** Trim both leading and trailing slashes. */
/** Trim both leading and trailing slashes. */
export function trimPath(path: string) {
  return trimPathRight(trimPathLeft(path))
}

/** Remove a trailing slash from value when appropriate for comparisons. */
export function removeTrailingSlash(value: string, basepath: string): string {
  if (value?.endsWith('/') && value !== '/' && value !== `${basepath}/`) {
    return value.slice(0, -1)
  }
  return value
}

// intended to only compare path name
// see the usage in the isActive under useLinkProps
// /sample/path1 = /sample/path1/
// /sample/path1/some <> /sample/path1
/**
 * Compare two pathnames for exact equality after normalizing trailing slashes
 * relative to the provided `basepath`.
 */
/**
 * Compare two pathnames for exact equality after normalizing trailing slashes
 * relative to the provided `basepath`.
 */
export function exactPathTest(
  pathName1: string,
  pathName2: string,
  basepath: string,
): boolean {
  return (
    removeTrailingSlash(pathName1, basepath) ===
    removeTrailingSlash(pathName2, basepath)
  )
}

// When resolving relative paths, we treat all paths as if they are trailing slash
// documents. All trailing slashes are removed after the path is resolved.
// Here are a few examples:
//
// /a/b/c + ./d = /a/b/c/d
// /a/b/c + ../d = /a/b/d
// /a/b/c + ./d/ = /a/b/c/d
// /a/b/c + ../d/ = /a/b/d
// /a/b/c + ./ = /a/b/c
//
// Absolute paths that start with `/` short circuit the resolution process to the root
// path.
//
// Here are some examples:
//
// /a/b/c + /d = /d
// /a/b/c + /d/ = /d
// /a/b/c + / = /
//
// Non-.-prefixed paths are still treated as relative paths, resolved like `./`
//
// Here are some examples:
//
// /a/b/c + d = /a/b/c/d
// /a/b/c + d/ = /a/b/c/d
// /a/b/c + d/e = /a/b/c/d/e
interface ResolvePathOptions {
  base: string
  to: string
  trailingSlash?: 'always' | 'never' | 'preserve'
}

/**
 * Resolve a destination path against a base, honoring trailing-slash policy
 * and supporting relative segments (`.`/`..`) and absolute `to` values.
 */
export function resolvePath({
  base,
  to,
  trailingSlash = 'never',
}: ResolvePathOptions) {
  let baseSegments = base.split('/')
  const toSegments = to.split('/')

  if (baseSegments.length > 1 && last(baseSegments) === '') {
    baseSegments.pop()
  }

  for (let index = 0, length = toSegments.length; index < length; index++) {
    const value = toSegments[index]!
    if (value === '/') {
      if (!index) {
        // Leading slash
        baseSegments = [value]
      } else if (index === length - 1) {
        // Trailing Slash
        baseSegments.push(value)
      } else {
        // ignore inter-slashes
      }
    } else if (value === '..') {
      baseSegments.pop()
    } else if (value === '.') {
      // ignore
    } else {
      baseSegments.push(value)
    }
  }

  if (baseSegments.length > 1) {
    if (last(baseSegments) === '') {
      if (trailingSlash === 'never') {
        baseSegments.pop()
      }
    } else if (trailingSlash === 'always') {
      baseSegments.push('')
    }
  }

  const data = new Uint16Array(6)
  const segmentValues = baseSegments.map((segment) => {
    if (!segment) return ''
    parseSegment(segment, 0, data)
    const kind = data[0] as SegmentKind
    if (kind === SEGMENT_TYPE_PATHNAME) {
      return segment
    }
    const end = data[5]!
    const prefix = segment.substring(0, data[1])
    const suffix = segment.substring(data[4]!, end)
    const value = segment.substring(data[2]!, data[3])
    if (kind === SEGMENT_TYPE_PARAM) {
      return prefix || suffix ? `${prefix}{$${value}}${suffix}` : `$${value}`
    } else if (kind === SEGMENT_TYPE_WILDCARD) {
      return prefix || suffix ? `${prefix}{$}${suffix}` : '$'
    } else { // SEGMENT_TYPE_OPTIONAL_PARAM
      return `${prefix}{-$${value}}${suffix}`
    }
  })
  const joined = joinPaths(segmentValues)
  return joined || '/'
}

export type ParsePathnameCache = LRUCache<string, ReadonlyArray<Segment>>

/**
 * Parse a pathname into an array of typed segments used by the router's
 * matcher. Results are optionally cached via an LRU cache.
 */
/**
 * Parse a pathname into an array of typed segments used by the router's
 * matcher. Results are optionally cached via an LRU cache.
 */
export const parsePathname = (
  pathname?: string,
  cache?: ParsePathnameCache,
): ReadonlyArray<Segment> => {
  if (!pathname) return []
  const cached = cache?.get(pathname)
  if (cached) return cached
  const parsed = baseParsePathname(pathname)
  cache?.set(pathname, parsed)
  return parsed
}

const PARAM_RE = /^\$.{1,}$/ // $paramName
const PARAM_W_CURLY_BRACES_RE = /^(.*?)\{(\$[a-zA-Z_$][a-zA-Z0-9_$]*)\}(.*)$/ // prefix{$paramName}suffix
const OPTIONAL_PARAM_W_CURLY_BRACES_RE =
  /^(.*?)\{-(\$[a-zA-Z_$][a-zA-Z0-9_$]*)\}(.*)$/ // prefix{-$paramName}suffix

const WILDCARD_RE = /^\$$/ // $
const WILDCARD_W_CURLY_BRACES_RE = /^(.*?)\{\$\}(.*)$/ // prefix{$}suffix

/**
 * Required: `/foo/$bar` ✅
 * Prefix and Suffix: `/foo/prefix${bar}suffix` ✅
 * Wildcard: `/foo/$` ✅
 * Wildcard with Prefix and Suffix: `/foo/prefix{$}suffix` ✅
 *
 * Optional param: `/foo/{-$bar}`
 * Optional param with Prefix and Suffix: `/foo/prefix{-$bar}suffix`

 * Future:
 * Optional named segment: `/foo/{bar}`
 * Optional named segment with Prefix and Suffix: `/foo/prefix{-bar}suffix`
 * Escape special characters:
 * - `/foo/[$]` - Static route
 * - `/foo/[$]{$foo} - Dynamic route with a static prefix of `$`
 * - `/foo/{$foo}[$]` - Dynamic route with a static suffix of `$`
 */
function baseParsePathname(pathname: string): ReadonlyArray<Segment> {
  pathname = cleanPath(pathname)

  const segments: Array<Segment> = []

  if (pathname.slice(0, 1) === '/') {
    pathname = pathname.substring(1)
    segments.push({
      type: SEGMENT_TYPE_PATHNAME,
      value: '/',
    })
  }

  if (!pathname) {
    return segments
  }

  // Remove empty segments and '.' segments
  const split = pathname.split('/').filter(Boolean)

  segments.push(
    ...split.map((part): Segment => {
      // Check for wildcard with curly braces: prefix{$}suffix
      const wildcardBracesMatch = part.match(WILDCARD_W_CURLY_BRACES_RE)
      if (wildcardBracesMatch) {
        const prefix = wildcardBracesMatch[1]
        const suffix = wildcardBracesMatch[2]
        return {
          type: SEGMENT_TYPE_WILDCARD,
          value: '$',
          prefixSegment: prefix || undefined,
          suffixSegment: suffix || undefined,
        }
      }

      // Check for optional parameter format: prefix{-$paramName}suffix
      const optionalParamBracesMatch = part.match(
        OPTIONAL_PARAM_W_CURLY_BRACES_RE,
      )
      if (optionalParamBracesMatch) {
        const prefix = optionalParamBracesMatch[1]
        const paramName = optionalParamBracesMatch[2]!
        const suffix = optionalParamBracesMatch[3]
        return {
          type: SEGMENT_TYPE_OPTIONAL_PARAM,
          value: paramName, // Now just $paramName (no prefix)
          prefixSegment: prefix || undefined,
          suffixSegment: suffix || undefined,
        }
      }

      // Check for the new parameter format: prefix{$paramName}suffix
      const paramBracesMatch = part.match(PARAM_W_CURLY_BRACES_RE)
      if (paramBracesMatch) {
        const prefix = paramBracesMatch[1]
        const paramName = paramBracesMatch[2]
        const suffix = paramBracesMatch[3]
        return {
          type: SEGMENT_TYPE_PARAM,
          value: '' + paramName,
          prefixSegment: prefix || undefined,
          suffixSegment: suffix || undefined,
        }
      }

      // Check for bare parameter format: $paramName (without curly braces)
      if (PARAM_RE.test(part)) {
        const paramName = part.substring(1)
        return {
          type: SEGMENT_TYPE_PARAM,
          value: '$' + paramName,
          prefixSegment: undefined,
          suffixSegment: undefined,
        }
      }

      // Check for bare wildcard: $ (without curly braces)
      if (WILDCARD_RE.test(part)) {
        return {
          type: SEGMENT_TYPE_WILDCARD,
          value: '$',
          prefixSegment: undefined,
          suffixSegment: undefined,
        }
      }

      // Handle regular pathname segment
      return {
        type: SEGMENT_TYPE_PATHNAME,
        value: part,
      }
    }),
  )

  if (pathname.slice(-1) === '/') {
    pathname = pathname.substring(1)
    segments.push({
      type: SEGMENT_TYPE_PATHNAME,
      value: '/',
    })
  }

  return segments
}

interface InterpolatePathOptions {
  path?: string
  params: Record<string, unknown>
  leaveParams?: boolean
  // Map of encoded chars to decoded chars (e.g. '%40' -> '@') that should remain decoded in path params
  decodeCharMap?: Map<string, string>
}

type InterPolatePathResult = {
  interpolatedPath: string
  usedParams: Record<string, unknown>
  isMissingParams: boolean // true if any params were not available when being looked up in the params object
}
/**
 * Interpolate params and wildcards into a route path template.
 *
 * - Encodes params safely (configurable allowed characters)
 * - Supports `{-$optional}` segments, `{prefix{$id}suffix}` and `{$}` wildcards
 * - Optionally leaves placeholders or wildcards in place
 */
/**
 * Interpolate params and wildcards into a route path template.
 * Encodes safely and supports optional params and custom decode char maps.
 */
export function interpolatePath({
  path,
  params,
  leaveParams,
  decodeCharMap,
}: InterpolatePathOptions): InterPolatePathResult {
  if (!path) return { interpolatedPath: '/', usedParams: {}, isMissingParams: false }

  function encodeParam(key: string): any {
    const value = params[key]
    const isValueString = typeof value === 'string'

    if (key === '*' || key === '_splat') {
      // the splat/catch-all routes shouldn't have the '/' encoded out
      return isValueString ? encodeURI(value) : value
    } else {
      return isValueString ? encodePathParam(value, decodeCharMap) : value
    }
  }

  // Tracking if any params are missing in the `params` object
  // when interpolating the path
  let isMissingParams = false
  const usedParams: Record<string, unknown> = {}
  let cursor = 0
  const data = new Uint16Array(6)
  const length = path.length
  const interpolatedSegments: Array<string> = []
  while (cursor < length) {
    const start = cursor
    parseSegment(path, start, data)
    const end = data[5]!
    cursor = end + 1
    const kind = data[0] as SegmentKind

    if (kind === SEGMENT_TYPE_PATHNAME) {
      interpolatedSegments.push(path.substring(start, end))
      continue
    }

    if (kind === SEGMENT_TYPE_WILDCARD) {
      usedParams._splat = params._splat

      // TODO: Deprecate *
      usedParams['*'] = params._splat

      const prefix = path.substring(start, data[1])
      const suffix = path.substring(data[4]!, end)

<<<<<<< HEAD
      // Check if _splat parameter is missing. _splat could be missing if undefined or an empty string or some other falsy value.
      if (!params._splat) {
        isMissingParams = true
        // For missing splat parameters, just return the prefix and suffix without the wildcard
        // If there is a prefix or suffix, return them joined, otherwise omit the segment
        if (prefix || suffix) {
          interpolatedSegments.push(`${prefix}${suffix}`)
        }
        continue
=======
        // Check if _splat parameter is missing. _splat could be missing if undefined or an empty string or some other falsy value.
        if (!params._splat) {
          isMissingParams = true
          // For missing splat parameters, just return the prefix and suffix without the wildcard
          // If there is a prefix or suffix, return them joined, otherwise omit the segment
          if (segmentPrefix || segmentSuffix) {
            return `${segmentPrefix}${segmentSuffix}`
          }
          return undefined
        }

        const value = encodeParam('_splat')
        return `${segmentPrefix}${value}${segmentSuffix}`
>>>>>>> 54042014
      }

      const value = encodeParam('_splat')
      interpolatedSegments.push(`${prefix}${value}${suffix}`)
      continue
    }

    if (kind === SEGMENT_TYPE_PARAM) {
      const key = path.substring(data[2]!, data[3])
      if (!isMissingParams && !(key in params)) {
        isMissingParams = true
      }
      usedParams[key] = params[key]

      const prefix = path.substring(start, data[1])
      const suffix = path.substring(data[4]!, end)
      if (leaveParams) {
        const value = encodeParam(key)
        interpolatedSegments.push(`${prefix}$${key}${value ?? ''}${suffix}`)
      } else {
        interpolatedSegments.push(`${prefix}${encodeParam(key) ?? 'undefined'}${suffix}`)
      }
      continue
    }

    if (kind === SEGMENT_TYPE_OPTIONAL_PARAM) {
      const key = path.substring(data[2]!, data[3])

<<<<<<< HEAD
      const prefix = path.substring(start, data[1])
      const suffix = path.substring(data[4]!, end)

      // Check if optional parameter is missing or undefined
      if (!(key in params) || params[key] == null) {
       if (prefix || suffix) {
=======
        // Check if optional parameter is missing or undefined
        if (!(key in params) || params[key] == null) {
>>>>>>> 54042014
          // For optional params with prefix/suffix, keep the prefix/suffix but omit the param
          interpolatedSegments.push(`${prefix}${suffix}`)
        }
        // If no prefix/suffix, omit the entire segment
        continue
      }

      usedParams[key] = params[key]

<<<<<<< HEAD
      const value = encodeParam(key) ?? ''
      if (leaveParams) {
        interpolatedSegments.push(`${prefix}${key}${value}${suffix}`)
      } else {
        interpolatedSegments.push(`${prefix}${value}${suffix}`)
=======
        if (leaveParams) {
          const value = encodeParam(segment.value)
          return `${segmentPrefix}${segment.value}${value ?? ''}${segmentSuffix}`
        }
        return `${segmentPrefix}${encodeParam(key) ?? ''}${segmentSuffix}`
>>>>>>> 54042014
      }
      continue
    }
  }

  const interpolatedPath = joinPaths(interpolatedSegments) || '/'

  return { usedParams, interpolatedPath, isMissingParams }
}

function encodePathParam(value: string, decodeCharMap?: Map<string, string>) {
  let encoded = encodeURIComponent(value)
  if (decodeCharMap) {
    for (const [encodedChar, char] of decodeCharMap) {
      encoded = encoded.replaceAll(encodedChar, char)
    }
  }
  return encoded
}

/**
 * Match a pathname against a route destination and return extracted params
 * or `undefined`. Uses the same parsing as the router for consistency.
 */
/**
 * Match a pathname against a route destination and return extracted params
 * or `undefined`. Uses the same parsing as the router for consistency.
 */
export function matchPathname(
  currentPathname: string,
  matchLocation: Pick<MatchLocation, 'to' | 'fuzzy' | 'caseSensitive'>,
  parseCache?: ParsePathnameCache,
): AnyPathParams | undefined {
  const pathParams = matchByPath(currentPathname, matchLocation, parseCache)
  // const searchMatched = matchBySearch(location.search, matchLocation)

  if (matchLocation.to && !pathParams) {
    return
  }

  return pathParams ?? {}
}

/** Low-level matcher that compares two path strings and extracts params. */
/** Low-level matcher that compares two path strings and extracts params. */
export function matchByPath(
  from: string,
  {
    to,
    fuzzy,
    caseSensitive,
  }: Pick<MatchLocation, 'to' | 'caseSensitive' | 'fuzzy'>,
  parseCache?: ParsePathnameCache,
): Record<string, string> | undefined {
  const stringTo = to as string

  // Parse the from and to
  const baseSegments = parsePathname(
    from.startsWith('/') ? from : `/${from}`,
    parseCache,
  )
  const routeSegments = parsePathname(
    stringTo.startsWith('/') ? stringTo : `/${stringTo}`,
    parseCache,
  )

  const params: Record<string, string> = {}

  const result = isMatch(
    baseSegments,
    routeSegments,
    params,
    fuzzy,
    caseSensitive,
  )

  return result ? params : undefined
}

function isMatch(
  baseSegments: ReadonlyArray<Segment>,
  routeSegments: ReadonlyArray<Segment>,
  params: Record<string, string>,
  fuzzy?: boolean,
  caseSensitive?: boolean,
): boolean {
  let baseIndex = 0
  let routeIndex = 0

  while (baseIndex < baseSegments.length || routeIndex < routeSegments.length) {
    const baseSegment = baseSegments[baseIndex]
    const routeSegment = routeSegments[routeIndex]

    if (routeSegment) {
      if (routeSegment.type === SEGMENT_TYPE_WILDCARD) {
        // Capture all remaining segments for a wildcard
        const remainingBaseSegments = baseSegments.slice(baseIndex)

        let _splat: string

        // If this is a wildcard with prefix/suffix, we need to handle the first segment specially
        if (routeSegment.prefixSegment || routeSegment.suffixSegment) {
          if (!baseSegment) return false

          const prefix = routeSegment.prefixSegment || ''
          const suffix = routeSegment.suffixSegment || ''

          // Check if the base segment starts with prefix and ends with suffix
          const baseValue = baseSegment.value
          if ('prefixSegment' in routeSegment) {
            if (!baseValue.startsWith(prefix)) {
              return false
            }
          }
          if ('suffixSegment' in routeSegment) {
            if (
              !baseSegments[baseSegments.length - 1]?.value.endsWith(suffix)
            ) {
              return false
            }
          }

          let rejoinedSplat = decodeURI(
            joinPaths(remainingBaseSegments.map((d) => d.value)),
          )

          // Remove the prefix and suffix from the rejoined splat
          if (prefix && rejoinedSplat.startsWith(prefix)) {
            rejoinedSplat = rejoinedSplat.slice(prefix.length)
          }

          if (suffix && rejoinedSplat.endsWith(suffix)) {
            rejoinedSplat = rejoinedSplat.slice(
              0,
              rejoinedSplat.length - suffix.length,
            )
          }

          _splat = rejoinedSplat
        } else {
          // If no prefix/suffix, just rejoin the remaining segments
          _splat = decodeURI(
            joinPaths(remainingBaseSegments.map((d) => d.value)),
          )
        }

        // TODO: Deprecate *
        params['*'] = _splat
        params['_splat'] = _splat
        return true
      }

      if (routeSegment.type === SEGMENT_TYPE_PATHNAME) {
        if (routeSegment.value === '/' && !baseSegment?.value) {
          routeIndex++
          continue
        }

        if (baseSegment) {
          if (caseSensitive) {
            if (routeSegment.value !== baseSegment.value) {
              return false
            }
          } else if (
            routeSegment.value.toLowerCase() !== baseSegment.value.toLowerCase()
          ) {
            return false
          }
          baseIndex++
          routeIndex++
          continue
        } else {
          return false
        }
      }

      if (routeSegment.type === SEGMENT_TYPE_PARAM) {
        if (!baseSegment) {
          return false
        }

        if (baseSegment.value === '/') {
          return false
        }

        let _paramValue = ''
        let matched = false

        // If this param has prefix/suffix, we need to extract the actual parameter value
        if (routeSegment.prefixSegment || routeSegment.suffixSegment) {
          const prefix = routeSegment.prefixSegment || ''
          const suffix = routeSegment.suffixSegment || ''

          // Check if the base segment starts with prefix and ends with suffix
          const baseValue = baseSegment.value
          if (prefix && !baseValue.startsWith(prefix)) {
            return false
          }
          if (suffix && !baseValue.endsWith(suffix)) {
            return false
          }

          let paramValue = baseValue
          if (prefix && paramValue.startsWith(prefix)) {
            paramValue = paramValue.slice(prefix.length)
          }
          if (suffix && paramValue.endsWith(suffix)) {
            paramValue = paramValue.slice(0, paramValue.length - suffix.length)
          }

          _paramValue = decodeURIComponent(paramValue)
          matched = true
        } else {
          // If no prefix/suffix, just decode the base segment value
          _paramValue = decodeURIComponent(baseSegment.value)
          matched = true
        }

        if (matched) {
          params[routeSegment.value.substring(1)] = _paramValue
          baseIndex++
        }

        routeIndex++
        continue
      }

      if (routeSegment.type === SEGMENT_TYPE_OPTIONAL_PARAM) {
        // Optional parameters can be missing - don't fail the match
        if (!baseSegment) {
          // No base segment for optional param - skip this route segment
          routeIndex++
          continue
        }

        if (baseSegment.value === '/') {
          // Skip slash segments for optional params
          routeIndex++
          continue
        }

        let _paramValue = ''
        let matched = false

        // If this optional param has prefix/suffix, we need to extract the actual parameter value
        if (routeSegment.prefixSegment || routeSegment.suffixSegment) {
          const prefix = routeSegment.prefixSegment || ''
          const suffix = routeSegment.suffixSegment || ''

          // Check if the base segment starts with prefix and ends with suffix
          const baseValue = baseSegment.value
          if (
            (!prefix || baseValue.startsWith(prefix)) &&
            (!suffix || baseValue.endsWith(suffix))
          ) {
            let paramValue = baseValue
            if (prefix && paramValue.startsWith(prefix)) {
              paramValue = paramValue.slice(prefix.length)
            }
            if (suffix && paramValue.endsWith(suffix)) {
              paramValue = paramValue.slice(
                0,
                paramValue.length - suffix.length,
              )
            }

            _paramValue = decodeURIComponent(paramValue)
            matched = true
          }
        } else {
          // For optional params without prefix/suffix, we need to check if the current
          // base segment should match this optional param or a later route segment

          // Look ahead to see if there's a later route segment that matches the current base segment
          let shouldMatchOptional = true
          for (
            let lookAhead = routeIndex + 1;
            lookAhead < routeSegments.length;
            lookAhead++
          ) {
            const futureRouteSegment = routeSegments[lookAhead]
            if (
              futureRouteSegment?.type === SEGMENT_TYPE_PATHNAME &&
              futureRouteSegment.value === baseSegment.value
            ) {
              // The current base segment matches a future pathname segment,
              // so we should skip this optional parameter
              shouldMatchOptional = false
              break
            }

            // If we encounter a required param or wildcard, stop looking ahead
            if (
              futureRouteSegment?.type === SEGMENT_TYPE_PARAM ||
              futureRouteSegment?.type === SEGMENT_TYPE_WILDCARD
            ) {
              if (baseSegments.length < routeSegments.length) {
                shouldMatchOptional = false
              }
              break
            }
          }

          if (shouldMatchOptional) {
            // If no prefix/suffix, just decode the base segment value
            _paramValue = decodeURIComponent(baseSegment.value)
            matched = true
          }
        }

        if (matched) {
          params[routeSegment.value.substring(1)] = _paramValue
          baseIndex++
        }

        routeIndex++
        continue
      }
    }

    // If we have base segments left but no route segments, it's a fuzzy match
    if (baseIndex < baseSegments.length && routeIndex >= routeSegments.length) {
      params['**'] = joinPaths(
        baseSegments.slice(baseIndex).map((d) => d.value),
      )
      return !!fuzzy && routeSegments[routeSegments.length - 1]?.value !== '/'
    }

    // If we have route segments left but no base segments, check if remaining are optional
    if (routeIndex < routeSegments.length && baseIndex >= baseSegments.length) {
      // Check if all remaining route segments are optional
      for (let i = routeIndex; i < routeSegments.length; i++) {
        if (routeSegments[i]?.type !== SEGMENT_TYPE_OPTIONAL_PARAM) {
          return false
        }
      }
      // All remaining are optional, so we can finish
      break
    }

    break
  }

  return true
}<|MERGE_RESOLUTION|>--- conflicted
+++ resolved
@@ -1,10 +1,6 @@
-<<<<<<< HEAD
-import { decodePathSegment, last } from './utils'
+import { last } from './utils'
 import { parseSegment } from "./new-process-route-tree"
 import type { SegmentKind } from "./new-process-route-tree"
-=======
-import { last } from './utils'
->>>>>>> 54042014
 import type { LRUCache } from './lru-cache'
 import type { MatchLocation } from './RouterProvider'
 import type { AnyPathParams } from './route'
@@ -423,7 +419,6 @@
       const prefix = path.substring(start, data[1])
       const suffix = path.substring(data[4]!, end)
 
-<<<<<<< HEAD
       // Check if _splat parameter is missing. _splat could be missing if undefined or an empty string or some other falsy value.
       if (!params._splat) {
         isMissingParams = true
@@ -433,21 +428,6 @@
           interpolatedSegments.push(`${prefix}${suffix}`)
         }
         continue
-=======
-        // Check if _splat parameter is missing. _splat could be missing if undefined or an empty string or some other falsy value.
-        if (!params._splat) {
-          isMissingParams = true
-          // For missing splat parameters, just return the prefix and suffix without the wildcard
-          // If there is a prefix or suffix, return them joined, otherwise omit the segment
-          if (segmentPrefix || segmentSuffix) {
-            return `${segmentPrefix}${segmentSuffix}`
-          }
-          return undefined
-        }
-
-        const value = encodeParam('_splat')
-        return `${segmentPrefix}${value}${segmentSuffix}`
->>>>>>> 54042014
       }
 
       const value = encodeParam('_splat')
@@ -476,17 +456,12 @@
     if (kind === SEGMENT_TYPE_OPTIONAL_PARAM) {
       const key = path.substring(data[2]!, data[3])
 
-<<<<<<< HEAD
       const prefix = path.substring(start, data[1])
       const suffix = path.substring(data[4]!, end)
 
       // Check if optional parameter is missing or undefined
       if (!(key in params) || params[key] == null) {
        if (prefix || suffix) {
-=======
-        // Check if optional parameter is missing or undefined
-        if (!(key in params) || params[key] == null) {
->>>>>>> 54042014
           // For optional params with prefix/suffix, keep the prefix/suffix but omit the param
           interpolatedSegments.push(`${prefix}${suffix}`)
         }
@@ -496,19 +471,11 @@
 
       usedParams[key] = params[key]
 
-<<<<<<< HEAD
       const value = encodeParam(key) ?? ''
       if (leaveParams) {
         interpolatedSegments.push(`${prefix}${key}${value}${suffix}`)
       } else {
         interpolatedSegments.push(`${prefix}${value}${suffix}`)
-=======
-        if (leaveParams) {
-          const value = encodeParam(segment.value)
-          return `${segmentPrefix}${segment.value}${value ?? ''}${segmentSuffix}`
-        }
-        return `${segmentPrefix}${encodeParam(key) ?? ''}${segmentSuffix}`
->>>>>>> 54042014
       }
       continue
     }
