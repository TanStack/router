--- conflicted
+++ resolved
@@ -377,6 +377,7 @@
 interface InterpolatePathOptions {
   path?: string
   params: Record<string, unknown>
+  leaveWildcards?: boolean
   leaveParams?: boolean
   // Map of encoded chars to decoded chars (e.g. '%40' -> '@') that should remain decoded in path params
   decodeCharMap?: Map<string, string>
@@ -444,12 +445,6 @@
         if (!params._splat) {
           isMissingParams = true
           // For missing splat parameters, just return the prefix and suffix without the wildcard
-<<<<<<< HEAD
-          if (leaveWildcards) {
-            const segmentParam = segment.value
-            return `${segmentPrefix}${segmentParam}${segmentSuffix}`
-          }
-
           if (leaveParams) {
             const segmentParam =
               segment.prefixSegment || segment.suffixSegment
@@ -459,8 +454,6 @@
             return `${segmentPrefix}${segmentParam}${segmentSuffix}`
           }
 
-=======
->>>>>>> 54042014
           // If there is a prefix or suffix, return them joined, otherwise omit the segment
           if (segmentPrefix || segmentSuffix) {
             return `${segmentPrefix}${segmentSuffix}`
@@ -469,12 +462,6 @@
         }
 
         const value = encodeParam('_splat')
-<<<<<<< HEAD
-
-        if (leaveWildcards) {
-          const segmentParam = segment.value
-          return `${segmentPrefix}${segmentParam}${value ?? ''}${segmentSuffix}`
-        }
 
         if (leaveParams) {
           const segmentParam =
@@ -486,8 +473,6 @@
           return `${segmentPrefix}${segmentParam}${value ?? ''}${segmentSuffix}`
         }
 
-=======
->>>>>>> 54042014
         return `${segmentPrefix}${value}${segmentSuffix}`
       }
 
@@ -520,25 +505,16 @@
         const segmentSuffix = segment.suffixSegment || ''
 
         // Check if optional parameter is missing or undefined
-<<<<<<< HEAD
-        if (!(key in params) || params[key] == null || params[key] == '') {
-          if (leaveWildcards) {
-            return `${segmentPrefix}${key}${segmentSuffix}`
-          }
-
+        if (!(key in params) || params[key] == null) {
           if (leaveParams) {
             const segmentParam = `{-$${key}}`
             return `${segmentPrefix}${segmentParam}${segmentSuffix}`
           }
 
-=======
-        if (!(key in params) || params[key] == null) {
->>>>>>> 54042014
           // For optional params with prefix/suffix, keep the prefix/suffix but omit the param
           if (segmentPrefix || segmentSuffix) {
             return `${segmentPrefix}${segmentSuffix}`
           }
-
           // If no prefix/suffix, omit the entire segment
           return undefined
         }
@@ -550,14 +526,6 @@
 
           return `${segmentPrefix}${segmentParam}${segmentSuffix}`
         }
-<<<<<<< HEAD
-
-        if (leaveWildcards) {
-          return `${segmentPrefix}${key}${encodeParam(key) ?? ''}${segmentSuffix}`
-        }
-
-=======
->>>>>>> 54042014
         return `${segmentPrefix}${encodeParam(key) ?? ''}${segmentSuffix}`
       }
 
@@ -813,11 +781,9 @@
             (!suffix || baseValue.endsWith(suffix))
           ) {
             let paramValue = baseValue
-
             if (prefix && paramValue.startsWith(prefix)) {
               paramValue = paramValue.slice(prefix.length)
             }
-
             if (suffix && paramValue.endsWith(suffix)) {
               paramValue = paramValue.slice(
                 0,
@@ -870,9 +836,7 @@
         }
 
         if (matched) {
-          if (_paramValue !== '') {
-            params[routeSegment.value.substring(1)] = _paramValue
-          }
+          params[routeSegment.value.substring(1)] = _paramValue
           baseIndex++
         }
 
