import type { NavigateOptions, ToOptions } from './link'
import type { ParsedLocation } from './location'
import type { RoutePaths } from './routeInfo'
import type { RegisteredRouter, ViewTransitionOptions } from './router'

export interface MatchLocation {
  to?: string | number | null
  fuzzy?: boolean
  caseSensitive?: boolean
  from?: string
}

export interface CommitLocationOptions {
  replace?: boolean
  resetScroll?: boolean
  hashScrollIntoView?: boolean | ScrollIntoViewOptions
  viewTransition?: boolean | ViewTransitionOptions
  /**
   * @deprecated All navigations use React transitions under the hood now
   **/
  startTransition?: boolean
  ignoreBlocker?: boolean
}

export type NavigateFn = <
  TRouter extends RegisteredRouter,
  TTo extends string | undefined,
  TFrom extends RoutePaths<TRouter['routeTree']> | string = string,
  TMaskFrom extends RoutePaths<TRouter['routeTree']> | string = TFrom,
  TMaskTo extends string = '',
>(
  opts: NavigateOptions<TRouter, TFrom, TTo, TMaskFrom, TMaskTo>,
) => Promise<void> | void

export type BuildLocationFn = <
  TRouter extends RegisteredRouter,
  TTo extends string | undefined,
  TFrom extends RoutePaths<TRouter['routeTree']> | string = string,
  TMaskFrom extends RoutePaths<TRouter['routeTree']> | string = TFrom,
  TMaskTo extends string = '',
>(
  opts: ToOptions<TRouter, TFrom, TTo, TMaskFrom, TMaskTo> & {
    leaveParams?: boolean
    _includeValidateSearch?: boolean
<<<<<<< HEAD
    _includeValidateState?: boolean
=======
    _isNavigate?: boolean
>>>>>>> 121df623
  },
) => ParsedLocation<|MERGE_RESOLUTION|>--- conflicted
+++ resolved
@@ -42,10 +42,7 @@
   opts: ToOptions<TRouter, TFrom, TTo, TMaskFrom, TMaskTo> & {
     leaveParams?: boolean
     _includeValidateSearch?: boolean
-<<<<<<< HEAD
     _includeValidateState?: boolean
-=======
     _isNavigate?: boolean
->>>>>>> 121df623
   },
 ) => ParsedLocation