--- conflicted
+++ resolved
@@ -14,13 +14,8 @@
   RouteMatch,
 } from './Matches'
 import type { RootRouteId } from './root'
-<<<<<<< HEAD
 import type { ParseRoute, RouteById, RouteIds, RoutePaths } from './routeInfo'
-import type { AnyRouter, RegisteredRouter } from './router'
-=======
-import type { ParseRoute, RouteById, RoutePaths } from './routeInfo'
 import type { AnyRouter, Register, RegisteredRouter, SSROption } from './router'
->>>>>>> c2f732d3
 import type { BuildLocationFn, NavigateFn } from './RouterProvider'
 import type {
   Assign,
