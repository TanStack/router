--- conflicted
+++ resolved
@@ -1106,11 +1106,7 @@
       TBeforeLoadFn,
       TLoaderDeps
     >,
-<<<<<<< HEAD
   ) => Awaitable<Record<string, string>>
-=======
-  ) => Record<string, string>
->>>>>>> 790016d1
   head?: (
     ctx: AssetFnContextOptions<
       TRouteId,
