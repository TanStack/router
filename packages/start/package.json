--- conflicted
+++ resolved
@@ -1,10 +1,6 @@
 {
   "name": "@tanstack/start",
-<<<<<<< HEAD
-  "version": "1.92.3",
-=======
   "version": "1.95.1",
->>>>>>> 2088be2a
   "description": "Modern and scalable routing for React applications",
   "author": "Tanner Linsley",
   "license": "MIT",
@@ -40,8 +36,7 @@
     "test:types:ts56": "node ../../node_modules/typescript56/lib/tsc.js",
     "test:types:ts57": "tsc",
     "test:build": "publint --strict && attw --ignore-rules no-resolution --pack .",
-    "build": "pnpm build:vite && pnpm build:config && pnpm build:router-manifest",
-    "build:vite": "vite build",
+    "build": "vite build && pnpm build:config && pnpm build:router-manifest",
     "build:config": "tsc --project tsconfigs/config.tsconfig.json",
     "build:router-manifest": "tsc --project tsconfigs/router-manifest.tsconfig.json"
   },
@@ -115,10 +110,10 @@
         "default": "./dist/esm/server-runtime/index.js"
       }
     },
-    "./ssr-runtime": {
+    "./react-server-runtime": {
       "import": {
-        "types": "./dist/esm/ssr-runtime/index.d.ts",
-        "default": "./dist/esm/ssr-runtime/index.js"
+        "types": "./dist/esm/react-server-runtime/index.d.ts",
+        "default": "./dist/esm/react-server-runtime/index.js"
       }
     },
     "./server-handler": {
@@ -143,7 +138,6 @@
     "@tanstack/router-generator": "workspace:^",
     "@tanstack/router-plugin": "workspace:^",
     "@tanstack/start-vite-plugin": "workspace:^",
-    "@tanstack/directive-functions-plugin": "workspace:^",
     "@vinxi/react": "0.2.5",
     "@vinxi/react-server-dom": "^0.0.3",
     "@vinxi/server-components": "0.5.0",
