import invariant from 'tiny-invariant'
import {
  defaultTransformer,
  isNotFound,
  isRedirect,
} from '@tanstack/react-router'
import { mergeHeaders } from './headers'
import { globalMiddleware } from './registerGlobalMiddleware'
import type {
  AnyValidator,
  Constrain,
  DefaultTransformerParse,
  DefaultTransformerStringify,
  Expand,
  ResolveValidatorInput,
  TransformerStringify,
  Validator,
} from '@tanstack/react-router'
import type {
  AnyMiddleware,
  MergeAllServerContext,
  MergeAllValidatorInputs,
  MergeAllValidatorOutputs,
  MiddlewareClientFnResult,
  MiddlewareServerFnResult,
} from './createMiddleware'

export interface JsonResponse<TData> extends Response {
  json: () => Promise<TData>
}

export type CompiledFetcherFnOptions = {
  method: Method
  data: unknown
  headers?: HeadersInit
  context?: any
}

export type Fetcher<TMiddlewares, TValidator, TResponse> = {
  url: string
  __executeServer: (opts: {
    method: Method
    data: unknown
    headers?: HeadersInit
    context?: any
  }) => Promise<unknown>
} & FetcherImpl<TMiddlewares, TValidator, TResponse>

export type FetcherImpl<TMiddlewares, TValidator, TResponse> =
  undefined extends MergeAllValidatorInputs<TMiddlewares, TValidator>
    ? (
        opts?: OptionalFetcherDataOptions<
          Expand<MergeAllValidatorInputs<TMiddlewares, TValidator>>
        >,
      ) => Promise<FetcherData<TResponse>>
    : (
        opts: RequiredFetcherDataOptions<
          Expand<MergeAllValidatorInputs<TMiddlewares, TValidator>>
        >,
      ) => Promise<FetcherData<TResponse>>

export type FetcherBaseOptions = {
  headers?: HeadersInit
}

export interface RequiredFetcherDataOptions<TInput> extends FetcherBaseOptions {
  data: TInput
}

export interface OptionalFetcherDataOptions<TInput> extends FetcherBaseOptions {
  data?: TInput
}

export type FetcherData<TResponse> = DefaultTransformerParse<
  TResponse extends JsonResponse<infer TData> ? TData : TResponse
>

export type RscStream<T> = {
  __cacheState: T
}

export type Method = 'GET' | 'POST'

export type ServerFn<TMethod, TMiddlewares, TValidator, TResponse> = (
  ctx: ServerFnCtx<TMethod, TMiddlewares, TValidator>,
) =>
  | Promise<DefaultTransformerStringify<TResponse>>
  | DefaultTransformerStringify<TResponse>

export interface ServerFnCtx<TMethod, TMiddlewares, TValidator> {
  method: TMethod
  data: Expand<MergeAllValidatorOutputs<TMiddlewares, TValidator>>
  context: Expand<MergeAllServerContext<TMiddlewares>>
}

export type CompiledFetcherFn<TResponse> = {
  (
    opts: CompiledFetcherFnOptions & ServerFnBaseOptions<Method>,
  ): Promise<TResponse>
  url: string
}

type ServerFnBaseOptions<
  TMethod extends Method = 'GET',
  TResponse = unknown,
  TMiddlewares = unknown,
  TInput = unknown,
> = {
  method: TMethod
  validateClient?: boolean
  middleware?: Constrain<TMiddlewares, ReadonlyArray<AnyMiddleware>>
  validator?: ConstrainValidator<TInput>
  extractedFn?: CompiledFetcherFn<TResponse>
  serverFn?: ServerFn<TMethod, TMiddlewares, TInput, TResponse>
  filename: string
  functionId: string
}

export type ConstrainValidator<TValidator> = unknown extends TValidator
  ? TValidator
  : Constrain<
      TValidator,
      Validator<
        TransformerStringify<
          ResolveValidatorInput<TValidator>,
          Date | undefined | FormData
        >,
        any
      >
    >

export interface ServerFnMiddleware<TMethod extends Method, TValidator> {
  middleware: <const TNewMiddlewares = undefined>(
    middlewares: Constrain<TNewMiddlewares, ReadonlyArray<AnyMiddleware>>,
  ) => ServerFnAfterMiddleware<TMethod, TNewMiddlewares, TValidator>
}

export interface ServerFnAfterMiddleware<
  TMethod extends Method,
  TMiddlewares,
  TValidator,
> extends ServerFnValidator<TMethod, TMiddlewares>,
    ServerFnHandler<TMethod, TMiddlewares, TValidator> {}

export interface ServerFnValidator<TMethod extends Method, TMiddlewares> {
  validator: <TValidator>(
    validator: ConstrainValidator<TValidator>,
  ) => ServerFnAfterValidator<TMethod, TMiddlewares, TValidator>
}

export interface ServerFnAfterValidator<
  TMethod extends Method,
  TMiddlewares,
  TValidator,
> extends ServerFnMiddleware<TMethod, TValidator>,
    ServerFnHandler<TMethod, TMiddlewares, TValidator> {}

export interface ServerFnHandler<
  TMethod extends Method,
  TMiddlewares,
  TValidator,
> {
  handler: <TNewResponse>(
    fn?: ServerFn<TMethod, TMiddlewares, TValidator, TNewResponse>,
  ) => Fetcher<TMiddlewares, TValidator, TNewResponse>
}

export interface ServerFnBuilder<
  TMethod extends Method = 'GET',
  TResponse = unknown,
  TMiddlewares = unknown,
  TValidator = unknown,
> extends ServerFnMiddleware<TMethod, TValidator>,
    ServerFnValidator<TMethod, TMiddlewares>,
    ServerFnHandler<TMethod, TMiddlewares, TValidator> {
  options: ServerFnBaseOptions<TMethod, TResponse, TMiddlewares, TValidator>
}

export function createServerFn<
  TMethod extends Method,
  TResponse = unknown,
  TMiddlewares = undefined,
  TValidator = undefined,
>(
  options?: {
    method: TMethod
  },
  __opts?: ServerFnBaseOptions<TMethod, TResponse, TMiddlewares, TValidator>,
): ServerFnBuilder<TMethod, TResponse, TMiddlewares, TValidator> {
  const resolvedOptions = (__opts || options || {}) as ServerFnBaseOptions<
    TMethod,
    TResponse,
    TMiddlewares,
    TValidator
  >

  if (typeof resolvedOptions.method === 'undefined') {
    resolvedOptions.method = 'GET' as TMethod
  }

  return {
    options: resolvedOptions as any,
    middleware: (middleware) => {
      return createServerFn<TMethod, TResponse, TMiddlewares, TValidator>(
        undefined,
        Object.assign(resolvedOptions, { middleware }),
      ) as any
    },
    validator: (validator) => {
      return createServerFn<TMethod, TResponse, TMiddlewares, TValidator>(
        undefined,
        Object.assign(resolvedOptions, { validator }),
      ) as any
    },
    handler: (...args) => {
      // This function signature changes due to AST transformations
      // in the babel plugin. We need to cast it to the correct
      // function signature post-transformation
      const [extractedFn, serverFn] = args as unknown as [
        CompiledFetcherFn<TResponse>,
        ServerFn<TMethod, TMiddlewares, TValidator, TResponse>,
      ]

      // Keep the original function around so we can use it
      // in the server environment
      Object.assign(resolvedOptions, {
        ...extractedFn,
        extractedFn,
        serverFn,
      })

      invariant(
        extractedFn.url,
        `createServerFn must be called with a function that is marked with the 'use server' pragma. Are you using the @tanstack/start-vite-plugin ?`,
      )

      const resolvedMiddleware = [
        ...(resolvedOptions.middleware || []),
        serverFnBaseToMiddleware(resolvedOptions),
      ]

      // We want to make sure the new function has the same
      // properties as the original function
      return Object.assign(
        async (opts?: CompiledFetcherFnOptions) => {
          // Start by executing the client-side middleware chain
          return executeMiddleware(resolvedMiddleware, 'client', {
            ...extractedFn,
            method: resolvedOptions.method,
            data: opts?.data as any,
            headers: opts?.headers,
            context: Object.assign({}, extractedFn),
          }).then((d) => {
            if (d.error) throw d.error
            return d.result
          })
        },
        {
          // This copies over the URL, function ID and filename
          ...extractedFn,
          // The extracted function on the server-side calls
          // this function
          __executeServer: async (opts: any) => {
            const parsedOpts =
              opts instanceof FormData ? extractFormDataContext(opts) : opts

            const result = await executeMiddleware(
              resolvedMiddleware,
              'server',
              {
                ...extractedFn,
                ...parsedOpts,
              },
            ).then((d) => ({
              // Only send the result and sendContext back to the client
              result: d.result,
              error: d.error,
              context: d.sendContext,
            }))

            return result
          },
        },
      ) as any
    },
  }
}

function extractFormDataContext(formData: FormData) {
  const serializedContext = formData.get('__TSR_CONTEXT')
  formData.delete('__TSR_CONTEXT')

  if (typeof serializedContext !== 'string') {
    return {
      context: {},
      data: formData,
    }
  }

  try {
    const context = defaultTransformer.parse(serializedContext)
    return {
      context,
      data: formData,
    }
  } catch (e) {
    return {
      data: formData,
    }
  }
}

function flattenMiddlewares(
  middlewares: Array<AnyMiddleware>,
): Array<AnyMiddleware> {
  const seen = new Set<AnyMiddleware>()
  const flattened: Array<AnyMiddleware> = []

  const recurse = (middleware: Array<AnyMiddleware>) => {
    middleware.forEach((m) => {
      if (m.options.middleware) {
        recurse(m.options.middleware)
      }

      if (!seen.has(m)) {
        seen.add(m)
        flattened.push(m)
      }
    })
  }

  recurse(middlewares)

  return flattened
}

export type MiddlewareOptions = {
  method: Method
  data: any
  headers?: HeadersInit
  sendContext?: any
  context?: any
}

export type MiddlewareResult = MiddlewareOptions & {
  result?: unknown
  error?: unknown
}

export type NextFn = (ctx: MiddlewareResult) => Promise<MiddlewareResult>

export type MiddlewareFn = (
  ctx: MiddlewareOptions & {
    next: NextFn
  },
) => Promise<MiddlewareResult>

const applyMiddleware = async (
  middlewareFn: MiddlewareFn,
  ctx: MiddlewareOptions,
  nextFn: NextFn,
) => {
  return middlewareFn({
    ...ctx,
    next: (async (userCtx: MiddlewareResult | undefined = {} as any) => {
      // Return the next middleware
      return nextFn({
<<<<<<< HEAD
        ...ctx,
        ...userCtx,
        context: {
          ...ctx.context,
          ...userCtx.context,
        },
        sendContext: {
          ...ctx.sendContext,
          ...(userCtx.sendContext ?? {}),
        },
        headers: mergeHeaders(ctx.headers, userCtx.headers),
        result: userCtx.result ?? (ctx as any).result,
        error: userCtx.error ?? (ctx as any).error,
=======
        method: mCtx.method,
        data: mCtx.data,
        context,
        sendContext,
        headers,
        result:
          userResult?.result !== undefined
            ? userResult.result
            : (mCtx as any).result,
      } as MiddlewareResult & {
        method: Method
>>>>>>> b2ee838a
      })
    }) as any,
  })
}

function execValidator(validator: AnyValidator, input: unknown): unknown {
  if (validator == null) return {}

  if ('~standard' in validator) {
    const result = validator['~standard'].validate(input)

    if (result instanceof Promise)
      throw new Error('Async validation not supported')

    if (result.issues)
      throw new Error(JSON.stringify(result.issues, undefined, 2))

    return result.value
  }

  if ('parse' in validator) {
    return validator.parse(input)
  }

  if (typeof validator === 'function') {
    return validator(input)
  }

  throw new Error('Invalid validator type!')
}

async function executeMiddleware(
  middlewares: Array<AnyMiddleware>,
  env: 'client' | 'server',
  opts: MiddlewareOptions,
): Promise<MiddlewareResult> {
  const flattenedMiddlewares = flattenMiddlewares([
    ...globalMiddleware,
    ...middlewares,
  ])

  const next: NextFn = async (ctx) => {
    // Get the next middleware
    const nextMiddleware = flattenedMiddlewares.shift()

    // If there are no more middlewares, return the context
    if (!nextMiddleware) {
      return ctx
    }

    if (
      nextMiddleware.options.validator &&
      (env === 'client' ? nextMiddleware.options.validateClient : true)
    ) {
      // Execute the middleware's input function
      ctx.data = await execValidator(nextMiddleware.options.validator, ctx.data)
    }

    const middlewareFn = (
      env === 'client'
        ? nextMiddleware.options.client
        : nextMiddleware.options.server
    ) as MiddlewareFn | undefined

    if (middlewareFn) {
      // Execute the middleware
      return applyMiddleware(middlewareFn, ctx, async (newCtx) => {
        // If there is a clientAfter function and we are on the client
        const clientAfter = nextMiddleware.options.clientAfter as
          | MiddlewareFn
          | undefined

        if (env === 'client' && clientAfter) {
          // We need to await the next middleware and get the result
          const result = await next(newCtx)
          console.log('result', result)
          console.log('applyClientAfter', {
            ...newCtx,
            ...result,
          })

          // Then we can execute the clientAfter function
          return applyMiddleware(
            clientAfter,
            {
              ...newCtx,
              ...result,
            },
            // Identity, because there "next" is just returning
            (d: any) => d,
          )
        }

        return next(newCtx).catch((error) => {
          if (isRedirect(error) || isNotFound(error)) {
            return {
              ...newCtx,
              error,
            }
          }

          throw error
        })
      })
    }

    return next(ctx)
  }

  // Start the middleware chain
  return next({
    ...opts,
    headers: opts.headers || {},
    sendContext: opts.sendContext || {},
    context: opts.context || {},
  })
}

function serverFnBaseToMiddleware(
  options: ServerFnBaseOptions<any, any, any, any>,
): AnyMiddleware {
  return {
    _types: undefined!,
    options: {
      validator: options.validator,
      validateClient: options.validateClient,
      client: async ({ next, sendContext, ...ctx }) => {
        // Execute the extracted function
        // but not before serializing the context
        const serverCtx = await options.extractedFn?.({
          ...ctx,
          // switch the sendContext over to context
          context: sendContext,
        })

        return next(serverCtx) as unknown as MiddlewareClientFnResult<any, any>
      },
      server: async ({ next, ...ctx }) => {
        // Execute the server function
        const result = await options.serverFn?.(ctx)

        return next({
          ...ctx,
          result,
        } as any) as unknown as MiddlewareServerFnResult<any, any>
      },
    },
  }
}<|MERGE_RESOLUTION|>--- conflicted
+++ resolved
@@ -365,7 +365,6 @@
     next: (async (userCtx: MiddlewareResult | undefined = {} as any) => {
       // Return the next middleware
       return nextFn({
-<<<<<<< HEAD
         ...ctx,
         ...userCtx,
         context: {
@@ -377,21 +376,11 @@
           ...(userCtx.sendContext ?? {}),
         },
         headers: mergeHeaders(ctx.headers, userCtx.headers),
-        result: userCtx.result ?? (ctx as any).result,
-        error: userCtx.error ?? (ctx as any).error,
-=======
-        method: mCtx.method,
-        data: mCtx.data,
-        context,
-        sendContext,
-        headers,
         result:
           userResult?.result !== undefined
             ? userResult.result
             : (mCtx as any).result,
-      } as MiddlewareResult & {
-        method: Method
->>>>>>> b2ee838a
+        error: userCtx.error ?? (ctx as any).error,
       })
     }) as any,
   })
