import invariant from 'tiny-invariant'
import { defaultTransformer } from '@tanstack/react-router'
import { mergeHeaders } from './headers'
import type { AnyValidator, Constrain } from '@tanstack/react-router'
import type {
  AnyMiddleware,
  MergeAllServerContext,
  MergeAllValidatorInputs,
  MergeAllValidatorOutputs,
  ResolveAllValidators,
} from './createMiddleware'

//

export interface JsonResponse<TData> extends Response {
  json: () => Promise<TData>
}

export type CompiledFetcherFnOptions = {
  method: Method
  data: unknown
  headers?: HeadersInit
}

export type Fetcher<TMiddlewares, TValidator, TResponse> = {
  url: string
  __executeServer: (opts: {
    method: Method
    data: unknown
    headers?: HeadersInit
  }) => Promise<unknown>
} & FetcherImpl<TMiddlewares, TValidator, TResponse>

export type IsDataOptional<TMiddlewares, TValidator> = ResolveAllValidators<
  TMiddlewares,
  TValidator
>

export type FetcherImpl<TMiddlewares, TValidator, TResponse> =
  undefined extends MergeAllValidatorInputs<TMiddlewares, TValidator>
    ? (
        opts?: OptionalFetcherDataOptions<
          MergeAllValidatorInputs<TMiddlewares, TValidator>
        >,
      ) => Promise<FetcherData<TResponse>>
    : (
        opts: RequiredFetcherDataOptions<
          MergeAllValidatorInputs<TMiddlewares, TValidator>
        >,
      ) => Promise<FetcherData<TResponse>>

export type FetcherBaseOptions = {
  headers?: HeadersInit
}

export interface RequiredFetcherDataOptions<TInput> extends FetcherBaseOptions {
  data: TInput
}

export interface OptionalFetcherDataOptions<TInput> extends FetcherBaseOptions {
  data?: TInput
}

export type FetcherData<TResponse> = WrapRSCs<
  TResponse extends JsonResponse<infer TData> ? TData : TResponse
>

export type WrapRSCs<T> = T extends JSX.Element
  ? ReadableStream
  : T extends Record<string, any>
    ? {
        [K in keyof T]: WrapRSCs<T[K]>
      }
    : T extends Array<infer U>
      ? Array<WrapRSCs<U>>
      : T

export type RscStream<T> = {
  __cacheState: T
}

export type Method = 'GET' | 'POST'

export type ServerFn<TMethod, TMiddlewares, TValidator, TResponse> = (
  ctx: ServerFnCtx<TMethod, TMiddlewares, TValidator>,
) => Promise<TResponse> | TResponse

export type ServerFnCtx<TMethod, TMiddlewares, TValidator> = {
  method: TMethod
  data: MergeAllValidatorOutputs<TMiddlewares, TValidator>
  context: MergeAllServerContext<TMiddlewares>
}

export type CompiledFetcherFn<TResponse> = {
  (opts: CompiledFetcherFnOptions & ServerFnBaseOptions): Promise<TResponse>
  url: string
}

type ServerFnBaseOptions<
  TMethod extends Method = 'GET',
  TResponse = unknown,
  TMiddlewares = unknown,
  TInput = unknown,
> = {
  method: TMethod
  validateClient?: boolean
  middleware?: Constrain<TMiddlewares, ReadonlyArray<AnyMiddleware>>
  validator?: Constrain<TInput, AnyValidator>
  extractedFn?: CompiledFetcherFn<TResponse>
  serverFn?: ServerFn<TMethod, TMiddlewares, TInput, TResponse>
  filename: string
  functionId: string
}

type ServerFnBase<
  TMethod extends Method = 'GET',
  TResponse = unknown,
  TMiddlewares = unknown,
  TValidator = unknown,
> = {
  options: ServerFnBaseOptions<TMethod, TResponse, TMiddlewares, TValidator>
  middleware: <const TNewMiddlewares>(
    middlewares: Constrain<TNewMiddlewares, ReadonlyArray<AnyMiddleware>>,
  ) => Pick<
    ServerFnBase<TMethod, TResponse, TNewMiddlewares, TValidator>,
    'validator' | 'handler'
  >
  validator: <TValidator>(
    validator: Constrain<TValidator, AnyValidator>,
  ) => Pick<
    ServerFnBase<TMethod, TResponse, TMiddlewares, TValidator>,
    'handler' | 'middleware'
  >
  handler: <TNewResponse>(
    fn?: ServerFn<TMethod, TMiddlewares, TValidator, TNewResponse>,
  ) => Fetcher<TMiddlewares, TValidator, TNewResponse>
}

export function createServerFn<
  TMethod extends Method = 'GET',
  TResponse = unknown,
  TMiddlewares = undefined,
  TValidator = undefined,
>(
  options?: {
    method: TMethod
  },
  __opts?: ServerFnBaseOptions<TMethod, TResponse, TMiddlewares, TValidator>,
): ServerFnBase<TMethod, TResponse, TMiddlewares, TValidator> {
  const resolvedOptions = (__opts || options || {}) as ServerFnBaseOptions<
    TMethod,
    TResponse,
    TMiddlewares,
    TValidator
  >

  if (typeof resolvedOptions.method === 'undefined') {
    resolvedOptions.method = 'GET' as TMethod
  }

  return {
    options: resolvedOptions as any,
    middleware: (middleware) => {
      return createServerFn<TMethod, TResponse, TMiddlewares, TValidator>(
        undefined,
        Object.assign(resolvedOptions, { middleware }),
      ) as any
    },
    validator: (validator) => {
      return createServerFn<TMethod, TResponse, TMiddlewares, TValidator>(
        undefined,
        Object.assign(resolvedOptions, { validator }),
      ) as any
    },
    handler: (...args) => {
      // This function signature changes due to AST transformations
      // in the babel plugin. We need to cast it to the correct
      // function signature post-transformation
      const [extractedFn, serverFn] = args as unknown as [
        CompiledFetcherFn<TResponse>,
        ServerFn<TMethod, TMiddlewares, TValidator, TResponse>,
      ]

      // Keep the original function around so we can use it
      // in the server environment
      Object.assign(resolvedOptions, {
        ...extractedFn,
        extractedFn,
        serverFn,
      })

      invariant(
        extractedFn.url,
        `createServerFn must be called with a function that is marked with the 'use server' pragma. Are you using the @tanstack/start-vite-plugin ?`,
      )

      const resolvedMiddleware = [
        ...(resolvedOptions.middleware || []),
        serverFnBaseToMiddleware(resolvedOptions),
      ]

      // We want to make sure the new function has the same
      // properties as the original function
      return Object.assign(
        async (opts?: CompiledFetcherFnOptions) => {
          // Start by executing the client-side middleware chain
          return executeMiddleware(resolvedMiddleware, 'client', {
            ...extractedFn,
            method: resolvedOptions.method,
            data: opts?.data as any,
            headers: opts?.headers,
            context: Object.assign({}, extractedFn),
          }).then((d) => d.result)
        },
        {
          // This copies over the URL, function ID and filename
          ...extractedFn,
          // The extracted function on the server-side calls
          // this function
          __executeServer: (opts: any) => {
<<<<<<< HEAD
            return executeMiddleware(resolvedMiddleware, 'server', {
              ...extractedFn,
              ...opts,
              method: opts?.method ?? resolvedOptions.method,
            }).then((d) => {
              return {
                // Only send the result and sendContext back to the client
                result: d.result,
                context: d.sendContext,
              }
            })
=======
            const parsedOpts =
              opts instanceof FormData ? extractFormDataContext(opts) : opts

            return executeMiddleware(resolvedMiddleware, 'server', {
              ...extractedFn,
              ...parsedOpts,
            }).then((d) => ({
              // Only send the result and sendContext back to the client
              result: d.result,
              context: d.sendContext,
            }))
>>>>>>> 55891518
          },
        },
      ) as any
    },
  }
}

function extractFormDataContext(formData: FormData) {
  const serializedContext = formData.get('__TSR_CONTEXT')
  formData.delete('__TSR_CONTEXT')

  if (typeof serializedContext !== 'string') {
    return {
      context: {},
      data: formData,
    }
  }

  try {
    const context = defaultTransformer.parse(serializedContext)
    return {
      context,
      data: formData,
    }
  } catch (e) {
    return {
      data: formData,
    }
  }
}

function flattenMiddlewares(
  middlewares: Array<AnyMiddleware>,
): Array<AnyMiddleware> {
  const flattened: Array<AnyMiddleware> = []

  const recurse = (middleware: Array<AnyMiddleware>) => {
    middleware.forEach((m) => {
      if (m.options.middleware) {
        recurse(m.options.middleware)
      }
      flattened.push(m)
    })
  }

  recurse(middlewares)

  return flattened
}

export type MiddlewareOptions = {
  method: Method
  data: any
  headers?: HeadersInit
  sendContext?: any
  context?: any
}

export type MiddlewareResult = {
  context: any
  sendContext: any
  data: any
  result: unknown
}

const applyMiddleware = (
  middlewareFn: NonNullable<
    | AnyMiddleware['options']['client']
    | AnyMiddleware['options']['server']
    | AnyMiddleware['options']['clientAfter']
  >,
  mCtx: MiddlewareOptions,
  nextFn: (ctx: MiddlewareOptions) => Promise<MiddlewareResult>,
) => {
  return middlewareFn({
    data: mCtx.data,
    context: mCtx.context,
    sendContext: mCtx.sendContext,
    method: mCtx.method,
    next: ((userResult: any) => {
      // Take the user provided context
      // and merge it with the current context
      const context = {
        ...mCtx.context,
        ...userResult?.context,
      }

      const sendContext = {
        ...mCtx.sendContext,
        ...(userResult?.sendContext ?? {}),
      }

      const headers = mergeHeaders(mCtx.headers, userResult?.headers)

      // Return the next middleware
      return nextFn({
        method: mCtx.method,
        data: mCtx.data,
        context,
        sendContext,
        headers,
        result: userResult?.result ?? (mCtx as any).result,
      } as MiddlewareResult & {
        method: Method
      })
    }) as any,
  })
}

function execValidator(validator: AnyValidator, input: unknown): unknown {
  if (validator == null) return {}

  if ('~standard' in validator) {
    const result = validator['~standard'].validate(input)

    if ('value' in result) return result.value

    if (result instanceof Promise)
      throw new Error('Async validation not supported')

    throw new Error(JSON.stringify(result.issues, undefined, 2))
  }

  if ('parse' in validator) {
    return validator.parse(input)
  }

  if (typeof validator === 'function') {
    return validator(input)
  }

  throw new Error('Invalid validator type!')
}

async function executeMiddleware(
  middlewares: Array<AnyMiddleware>,
  env: 'client' | 'server',
  opts: MiddlewareOptions,
): Promise<MiddlewareResult> {
  const flattenedMiddlewares = flattenMiddlewares(middlewares)

  const next = async (ctx: MiddlewareOptions): Promise<MiddlewareResult> => {
    // Get the next middleware
    const nextMiddleware = flattenedMiddlewares.shift()

    // If there are no more middlewares, return the context
    if (!nextMiddleware) {
      return ctx as any
    }

    if (
      nextMiddleware.options.validator &&
      (env === 'client' ? nextMiddleware.options.validateClient : true)
    ) {
      // Execute the middleware's input function
      ctx.data = await execValidator(nextMiddleware.options.validator, ctx.data)
    }

    const middlewareFn =
      env === 'client'
        ? nextMiddleware.options.client
        : nextMiddleware.options.server

    if (middlewareFn) {
      // Execute the middleware
      return applyMiddleware(
        middlewareFn,
        ctx,
        async (userCtx): Promise<MiddlewareResult> => {
          // If there is a clientAfter function and we are on the client
          if (env === 'client' && nextMiddleware.options.clientAfter) {
            // We need to await the next middleware and get the result
            const result = await next(userCtx)
            // Then we can execute the clientAfter function
            return applyMiddleware(
              nextMiddleware.options.clientAfter,
              result as any,
              // Identity, because there "next" is just returning
              (d: any) => d,
            ) as any
          }

          return next(userCtx)
        },
      ) as any
    }

    return next(ctx)
  }

  // Start the middleware chain
  return next({
    ...opts,
    headers: opts.headers || {},
    sendContext: (opts as any).sendContext || {},
    context: opts.context || {},
  })
}

function serverFnBaseToMiddleware(
  options: ServerFnBaseOptions<any, any, any, any>,
): AnyMiddleware {
  return {
    _types: undefined!,
    options: {
      validator: options.validator,
      validateClient: options.validateClient,
      client: async ({ next, sendContext, ...ctx }) => {
        // Execute the extracted function
        // but not before serializing the context
        const res = await options.extractedFn?.({
          ...ctx,
          // switch the sendContext over to context
          context: sendContext,
        } as any)

        return next(res)
      },
      server: async ({ next, ...ctx }) => {
        // Execute the server function
        const result = await options.serverFn?.(ctx as any)

        return next({
          result,
        } as any)
      },
    },
  }
}<|MERGE_RESOLUTION|>--- conflicted
+++ resolved
@@ -218,19 +218,6 @@
           // The extracted function on the server-side calls
           // this function
           __executeServer: (opts: any) => {
-<<<<<<< HEAD
-            return executeMiddleware(resolvedMiddleware, 'server', {
-              ...extractedFn,
-              ...opts,
-              method: opts?.method ?? resolvedOptions.method,
-            }).then((d) => {
-              return {
-                // Only send the result and sendContext back to the client
-                result: d.result,
-                context: d.sendContext,
-              }
-            })
-=======
             const parsedOpts =
               opts instanceof FormData ? extractFormDataContext(opts) : opts
 
@@ -242,7 +229,6 @@
               result: d.result,
               context: d.sendContext,
             }))
->>>>>>> 55891518
           },
         },
       ) as any
