<<<<<<< HEAD
import React, { useRef } from 'react'
import '@testing-library/jest-dom/vitest'
=======
import React from 'react'
>>>>>>> b109ce5a
import { afterEach, describe, expect, it, test, vi } from 'vitest'
import {
  cleanup,
  configure,
  fireEvent,
  render,
  renderHook,
  screen,
  waitFor,
} from '@testing-library/react'

import {
  Link,
  Outlet,
  RouterProvider,
  createLink,
  createRootRoute,
  createRootRouteWithContext,
  createRoute,
  createRouteMask,
  createRouter,
  redirect,
  useLoaderData,
  useMatchRoute,
  useParams,
  useRouteContext,
  useRouterState,
  useSearch,
} from '../src'

afterEach(() => {
  vi.resetAllMocks()
  window.history.replaceState(null, 'root', '/')
  cleanup()
})

describe('Link', () => {
  test('when using renderHook it returns a hook with same content to prove rerender works', async () => {
    /**
     * This is the hook that will be testet.
     *
     * @returns custom state
     */
    const useLocationFromState = () => {
      const { location } = useRouterState()

      // could return anything just to prove it will work.
      const memoLocation = React.useMemo(() => {
        return {
          href: location.href,
          pathname: location.pathname,
        }
      }, [location.href, location.pathname])

      return memoLocation
    }

    const IndexComponent = ({ children }: { children: React.ReactNode }) => {
      return <h1 data-testid="testId">{children}</h1>
    }
    const RouterContainer = ({ children }: { children: React.ReactNode }) => {
      const childrenRef = useRef(children)
      const memoedRouteTree = React.useMemo(() => {
        const rootRoute = createRootRoute()
        const indexRoute = createRoute({
          getParentRoute: () => rootRoute,
          path: '/',
          component: () => (
            <IndexComponent>{childrenRef.current}</IndexComponent>
          ),
        })
        return rootRoute.addChildren([indexRoute])
      }, [])

      const memoedRouter = React.useMemo(() => {
        const router = createRouter({
          routeTree: memoedRouteTree,
          history: createMemoryHistory({ initialEntries: ['/'] }),
        })

        return router
      }, [memoedRouteTree])
      return <RouterProvider router={memoedRouter} />
    }

    const { result, rerender } = renderHook(
      () => {
        return useLocationFromState()
      },
      { wrapper: RouterContainer },
    )
    await waitFor(() => expect(screen.getByTestId('testId')).toBeVisible())
    expect(result.current).toBeTruthy()

    const original = result.current

    rerender()

    await waitFor(() => expect(screen.getByTestId('testId')).toBeVisible())
    const updated = result.current

    expect(original).toBe(updated)
  })

  test('when a Link is disabled', async () => {
    const rootRoute = createRootRoute()
    const indexRoute = createRoute({
      getParentRoute: () => rootRoute,
      path: '/',
      component: () => (
        <>
          <h1>Index</h1>
          <Link to="/posts" disabled>
            Posts
          </Link>
        </>
      ),
    })

    const postsRoute = createRoute({
      getParentRoute: () => rootRoute,
      path: '/posts',
      component: () => <h1>Posts</h1>,
    })

    const router = createRouter({
      routeTree: rootRoute.addChildren([indexRoute, postsRoute]),
    })

    render(<RouterProvider router={router} />)

    const postsLink = await screen.findByRole('link', { name: 'Posts' })

    expect(window.location.pathname).toBe('/')

    expect(postsLink).not.toBeDisabled()
    expect(postsLink).toHaveAttribute('aria-disabled', 'true')

    fireEvent.click(postsLink)

    await expect(
      screen.findByRole('header', { name: 'Posts' }),
    ).rejects.toThrow()
  })

  test('when the current route is the root', async () => {
    const rootRoute = createRootRoute()
    const indexRoute = createRoute({
      getParentRoute: () => rootRoute,
      path: '/',
      component: () => {
        return (
          <>
            <h1>Index</h1>
            <Link to="/" activeProps={{ className: 'active' }}>
              Index
            </Link>
            <Link to="/posts" inactiveProps={{ className: 'inactive' }}>
              Posts
            </Link>
          </>
        )
      },
    })

    const postsRoute = createRoute({
      getParentRoute: () => rootRoute,
      path: '/posts',
      component: () => {
        return <h1>Posts</h1>
      },
    })

    const router = createRouter({
      routeTree: rootRoute.addChildren([indexRoute, postsRoute]),
    })

    render(<RouterProvider router={router} />)

    const indexLink = await screen.findByRole('link', { name: 'Index' })

    expect(window.location.pathname).toBe('/')

    expect(indexLink).toHaveAttribute('aria-current', 'page')
    expect(indexLink).toHaveClass('active')
    expect(indexLink).toHaveAttribute('data-status', 'active')
    expect(indexLink).toHaveAttribute('href', '/')

    const postsLink = await screen.findByRole('link', { name: 'Posts' })

    expect(postsLink).toHaveClass('inactive')
    expect(postsLink).toHaveAttribute('href', '/posts')
    expect(postsLink).not.toHaveAttribute('aria-current', 'page')
    expect(postsLink).not.toHaveAttribute('data-status', 'active')
  })

  test('when the current route has a search fields with undefined values', async () => {
    const rootRoute = createRootRoute()
    const indexRoute = createRoute({
      getParentRoute: () => rootRoute,
      path: '/',
      component: () => {
        return (
          <>
            <h1>Index</h1>
            <Link
              to="/"
              activeOptions={{ exact: true }}
              inactiveProps={{ className: 'inactive' }}
            >
              Index exact
            </Link>
            <Link
              to="/"
              search={{ foo: undefined }}
              inactiveProps={{ className: 'inactive' }}
            >
              Index foo=undefined
            </Link>
            <Link
              to="/"
              search={{ foo: undefined }}
              activeOptions={{ exact: true }}
              inactiveProps={{ className: 'inactive' }}
            >
              Index foo=undefined-exact
            </Link>
            <Link
              to="/"
              search={{ foo: 'bar' }}
              inactiveProps={{
                className: 'inactive',
              }}
            >
              Index foo=bar
            </Link>
          </>
        )
      },
    })

    const router = createRouter({
      routeTree: rootRoute.addChildren([indexRoute]),
    })

    render(<RouterProvider router={router} />)

    // round 1
    const indexExactLink = await screen.findByRole('link', {
      name: 'Index exact',
    })

    const indexFooUndefinedLink = await screen.findByRole('link', {
      name: 'Index foo=undefined',
    })

    const indexFooUndefinedExactLink = await screen.findByRole('link', {
      name: 'Index foo=undefined-exact',
    })

    const indexFooBarLink = await screen.findByRole('link', {
      name: 'Index foo=bar',
    })

    expect(window.location.pathname).toBe('/')

    expect(indexExactLink).toHaveClass('active')
    expect(indexExactLink).not.toHaveClass('inactive')
    expect(indexExactLink).toHaveAttribute('href', '/')
    expect(indexExactLink).toHaveAttribute('aria-current', 'page')
    expect(indexExactLink).toHaveAttribute('data-status', 'active')

    expect(indexFooUndefinedLink).toHaveClass('active')
    expect(indexFooUndefinedLink).not.toHaveClass('inactive')
    expect(indexFooUndefinedLink).toHaveAttribute('href', '/')
    expect(indexFooUndefinedLink).toHaveAttribute('aria-current', 'page')
    expect(indexFooUndefinedLink).toHaveAttribute('data-status', 'active')

    expect(indexFooUndefinedExactLink).toHaveClass('active')
    expect(indexFooUndefinedExactLink).not.toHaveClass('inactive')
    expect(indexFooUndefinedExactLink).toHaveAttribute('href', '/')
    expect(indexFooUndefinedExactLink).toHaveAttribute('aria-current', 'page')
    expect(indexFooUndefinedExactLink).toHaveAttribute('data-status', 'active')

    expect(indexFooBarLink).toHaveClass('inactive')
    expect(indexFooBarLink).not.toHaveClass('active')
    expect(indexFooBarLink).toHaveAttribute('href', '/?foo=bar')
    expect(indexFooBarLink).not.toHaveAttribute('aria-current', 'page')
    expect(indexFooBarLink).not.toHaveAttribute('data-status', 'active')

    // navigate to /?foo=bar
    fireEvent.click(indexFooBarLink)

    expect(indexExactLink).toHaveClass('inactive')
    expect(indexExactLink).not.toHaveClass('active')
    expect(indexExactLink).toHaveAttribute('href', '/')
    expect(indexExactLink).not.toHaveAttribute('aria-current', 'page')
    expect(indexExactLink).not.toHaveAttribute('data-status', 'active')

    expect(indexFooUndefinedLink).toHaveClass('active')
    expect(indexFooUndefinedLink).not.toHaveClass('inactive')
    expect(indexFooUndefinedLink).toHaveAttribute('href', '/')
    expect(indexFooUndefinedLink).toHaveAttribute('aria-current', 'page')
    expect(indexFooUndefinedLink).toHaveAttribute('data-status', 'active')

    expect(indexFooUndefinedExactLink).toHaveClass('inactive')
    expect(indexFooUndefinedExactLink).not.toHaveClass('active')
    expect(indexFooUndefinedExactLink).toHaveAttribute('href', '/')
    expect(indexFooUndefinedExactLink).not.toHaveAttribute(
      'aria-current',
      'page',
    )
    expect(indexFooUndefinedExactLink).not.toHaveAttribute(
      'data-status',
      'active',
    )

    expect(indexFooBarLink).toHaveClass('active')
    expect(indexFooBarLink).not.toHaveClass('inactive')
    expect(indexFooBarLink).toHaveAttribute('href', '/?foo=bar')
    expect(indexFooBarLink).toHaveAttribute('aria-current', 'page')
    expect(indexFooBarLink).toHaveAttribute('data-status', 'active')
  })

  test('when the current route is the root with beforeLoad that throws', async () => {
    const onError = vi.fn()
    const rootRoute = createRootRoute({
      onError,
      beforeLoad: () => {
        throw new Error('Something went wrong!')
      },
      errorComponent: () => <span>Oops! Something went wrong!</span>,
    })
    const indexRoute = createRoute({
      getParentRoute: () => rootRoute,
      path: '/',
      component: () => {
        return (
          <>
            <h1>Index</h1>
            <Link to="/" activeProps={{ className: 'active' }}>
              Index
            </Link>
            <Link to="/posts" inactiveProps={{ className: 'inactive' }}>
              Posts
            </Link>
          </>
        )
      },
    })

    const postsRoute = createRoute({
      getParentRoute: () => rootRoute,
      path: '/posts',
      component: () => {
        return <h1>Posts</h1>
      },
    })

    const router = createRouter({
      routeTree: rootRoute.addChildren([indexRoute, postsRoute]),
    })

    render(<RouterProvider router={router} />)

    const errorText = await screen.findByText('Oops! Something went wrong!')
    expect(errorText).toBeInTheDocument()
    expect(onError).toHaveBeenCalledOnce()
  })

  test('when navigating to /posts', async () => {
    const rootRoute = createRootRoute()
    const indexRoute = createRoute({
      getParentRoute: () => rootRoute,
      path: '/',
      component: () => {
        return (
          <>
            <h1>Index</h1>
            <Link to="/">Index</Link>
            <Link to="/posts">Posts</Link>
          </>
        )
      },
    })

    const postsRoute = createRoute({
      getParentRoute: () => rootRoute,
      path: '/posts',
      component: () => {
        return (
          <>
            <h1>Posts</h1>
            <Link to="/">Index</Link>
            <Link to="/posts" activeProps={{ className: 'active' }}>
              Posts
            </Link>
          </>
        )
      },
    })

    const router = createRouter({
      routeTree: rootRoute.addChildren([indexRoute, postsRoute]),
    })

    render(<RouterProvider router={router} />)

    const postsLink = await screen.findByRole('link', { name: 'Posts' })

    fireEvent.click(postsLink)

    const postsHeading = await screen.findByRole('heading', { name: 'Posts' })
    expect(postsHeading).toBeInTheDocument()

    expect(window.location.pathname).toBe('/posts')

    const indexLink = await screen.findByRole('link', { name: 'Index' })

    expect(window.location.pathname).toBe('/posts')
    expect(indexLink).not.toHaveAttribute('aria-current', 'page')
    expect(indexLink).not.toHaveAttribute('data-status', 'active')
    expect(indexLink).toHaveAttribute('href', '/')

    expect(postsLink).toHaveAttribute('data-status', 'active')
    expect(postsLink).toHaveAttribute('aria-current', 'page')
    expect(postsLink).toHaveClass('active')
    expect(postsLink).toHaveAttribute('href', '/posts')
  })

  test('when navigating to /posts with a base url', async () => {
    const rootRoute = createRootRoute()
    const indexRoute = createRoute({
      getParentRoute: () => rootRoute,
      path: '/',
      component: () => {
        return (
          <>
            <h1>Index</h1>
            <Link to="/">Index</Link>
            <Link to="/posts">Posts</Link>
          </>
        )
      },
    })

    const postsRoute = createRoute({
      getParentRoute: () => rootRoute,
      path: '/posts',
      component: () => {
        return (
          <>
            <h1>Posts</h1>
            <Link to="/">Index</Link>
            <Link to="/posts" activeProps={{ className: 'active' }}>
              Posts
            </Link>
          </>
        )
      },
    })

    const router = createRouter({
      routeTree: rootRoute.addChildren([indexRoute, postsRoute]),
      basepath: '/app',
    })

    render(<RouterProvider router={router} />)

    const postsLink = await screen.findByRole('link', { name: 'Posts' })

    fireEvent.click(postsLink)

    const postsHeading = await screen.findByRole('heading', { name: 'Posts' })
    expect(postsHeading).toBeInTheDocument()

    const indexLink = await screen.findByRole('link', { name: 'Index' })

    expect(window.location.pathname).toBe('/app/posts')
    expect(indexLink).not.toHaveAttribute('aria-current', 'page')
    expect(indexLink).not.toHaveAttribute('data-status', 'active')
    expect(indexLink).toHaveAttribute('href', '/app/')

    expect(postsLink).toHaveAttribute('data-status', 'active')
    expect(postsLink).toHaveAttribute('aria-current', 'page')
    expect(postsLink).toHaveClass('active')
    expect(postsLink).toHaveAttribute('href', '/app/posts')
  })

  test('when navigating to /posts with search', async () => {
    const rootRoute = createRootRoute()
    const indexRoute = createRoute({
      getParentRoute: () => rootRoute,
      path: '/',
      component: () => {
        return (
          <>
            <h1>Index</h1>
            <Link to="/posts" search={{ page: 0 }}>
              Posts
            </Link>
          </>
        )
      },
    })

    const PostsComponent = () => {
      const search = useSearch({ strict: false })
      return (
        <>
          <h1>Posts</h1>
          <span>Page: {search.page}</span>
        </>
      )
    }

    const postsRoute = createRoute({
      getParentRoute: () => rootRoute,
      path: 'posts',
      validateSearch: (input: Record<string, unknown>) => {
        return {
          page: input.page,
        }
      },
      component: PostsComponent,
    })

    const router = createRouter({
      routeTree: rootRoute.addChildren([indexRoute, postsRoute]),
    })

    render(<RouterProvider router={router} />)

    const postsLink = await screen.findByRole('link', { name: 'Posts' })

    expect(postsLink).toHaveAttribute('href', '/posts?page=0')

    fireEvent.click(postsLink)

    const postsHeading = await screen.findByRole('heading', { name: 'Posts' })
    expect(postsHeading).toBeInTheDocument()

    expect(window.location.pathname).toBe('/posts')
    expect(window.location.search).toBe('?page=0')

    const pageZero = await screen.findByText('Page: 0')
    expect(pageZero).toBeInTheDocument()
  })

  test('when navigating to /posts with invalid search', async () => {
    const rootRoute = createRootRoute()
    const onError = vi.fn()
    const indexRoute = createRoute({
      getParentRoute: () => rootRoute,
      path: '/',
      component: () => {
        return (
          <>
            <h1>Index</h1>
            <Link to="/posts" search={{ page: 'invalid' }}>
              Posts
            </Link>
          </>
        )
      },
    })

    const PostsComponent = () => {
      const search = useSearch({ strict: false })
      return (
        <>
          <h1>Posts</h1>
          <span>Page: {search.page}</span>
        </>
      )
    }

    const ErrorComponent = () => {
      return <h1>Oops, something went wrong</h1>
    }

    const postsRoute = createRoute({
      getParentRoute: () => rootRoute,
      path: 'posts',
      errorComponent: ErrorComponent,
      onError,
      validateSearch: (input: Record<string, unknown>) => {
        const page = Number(input.page)

        if (isNaN(page)) throw Error('Not a number!')

        return {
          page,
        }
      },
      component: PostsComponent,
    })

    const router = createRouter({
      routeTree: rootRoute.addChildren([indexRoute, postsRoute]),
    })

    render(<RouterProvider router={router} />)

    const postsLink = await screen.findByRole('link', { name: 'Posts' })

    expect(postsLink).toHaveAttribute('href', '/posts?page=invalid')

    fireEvent.click(postsLink)

    await waitFor(() => expect(onError).toHaveBeenCalledOnce())

    const errorHeading = await screen.findByRole('heading', {
      name: 'Oops, something went wrong',
    })
    expect(errorHeading).toBeInTheDocument()
  })

  test('when navigating to /posts with a loader', async () => {
    const loader = vi.fn((opts) => {
      return Promise.resolve({ pageDoubled: opts.deps.page.page * 2 })
    })
    const rootRoute = createRootRoute()
    const indexRoute = createRoute({
      getParentRoute: () => rootRoute,
      path: '/',
      component: () => {
        return (
          <>
            <h1>Index</h1>
            <Link to="/posts" search={{ page: 2 }}>
              Posts
            </Link>
          </>
        )
      },
    })

    const PostsComponent = () => {
      const data = useLoaderData({ strict: false })
      return (
        <>
          <h1>Posts</h1>
          <span>Page: {data.pageDoubled}</span>
        </>
      )
    }

    const postsRoute = createRoute({
      getParentRoute: () => rootRoute,
      path: 'posts',
      loaderDeps: (opts) => ({ page: opts.search }),
      loader: loader,
      validateSearch: (input: Record<string, unknown>) => {
        const page = Number(input.page)

        if (isNaN(page)) throw Error('Not a number!')

        return {
          page,
        }
      },
      component: PostsComponent,
    })

    const router = createRouter({
      routeTree: rootRoute.addChildren([indexRoute, postsRoute]),
    })

    render(<RouterProvider router={router} />)

    const postsLink = await screen.findByRole('link', { name: 'Posts' })

    expect(postsLink).toHaveAttribute('href', '/posts?page=2')

    fireEvent.click(postsLink)

    const pageFour = await screen.findByText('Page: 4')
    expect(pageFour).toBeInTheDocument()

    expect(loader).toHaveBeenCalledOnce()
  })

  test('when navigating to /posts with a loader that errors', async () => {
    const onError = vi.fn()
    const rootRoute = createRootRoute()
    const indexRoute = createRoute({
      getParentRoute: () => rootRoute,
      path: '/',
      component: () => {
        return (
          <>
            <h1>Index</h1>
            <Link to="/posts" search={{ page: 2 }}>
              Posts
            </Link>
          </>
        )
      },
    })

    const PostsComponent = () => {
      const loader = useLoaderData({ strict: false })
      return (
        <>
          <h1>Posts</h1>
          <span>Page: {loader.pageDoubled}</span>
        </>
      )
    }

    const postsRoute = createRoute({
      getParentRoute: () => rootRoute,
      path: 'posts',
      loaderDeps: (opts) => ({ page: opts.search }),
      loader: () => {
        throw new Error()
      },
      onError,
      errorComponent: () => <span>Something went wrong!</span>,
      validateSearch: (input: Record<string, unknown>) => {
        const page = Number(input.page)

        if (isNaN(page)) throw Error('Not a number!')

        return {
          page,
        }
      },
      component: PostsComponent,
    })

    const router = createRouter({
      routeTree: rootRoute.addChildren([indexRoute, postsRoute]),
    })

    render(<RouterProvider router={router} />)

    const postsLink = await screen.findByRole('link', { name: 'Posts' })

    expect(postsLink).toHaveAttribute('href', '/posts?page=2')

    fireEvent.click(postsLink)

    const errorText = await screen.findByText('Something went wrong!')
    expect(errorText).toBeInTheDocument()

    expect(onError).toHaveBeenCalledOnce()
  })

  test('when navigating to /posts with a beforeLoad that redirects', async () => {
    const rootRoute = createRootRoute()
    const indexRoute = createRoute({
      getParentRoute: () => rootRoute,
      path: '/',
      component: () => {
        return (
          <>
            <h1>Index</h1>
            <Link to="/posts" search={{ page: 2 }}>
              Posts
            </Link>
          </>
        )
      },
    })

    const PostsComponent = () => {
      return <h1>Posts</h1>
    }

    const postsRoute = createRoute({
      getParentRoute: () => rootRoute,
      path: 'posts',
      beforeLoad: () => {
        throw redirect({
          to: '/login',
        })
      },
      component: PostsComponent,
    })

    const authRoute = createRoute({
      getParentRoute: () => rootRoute,
      path: 'login',
      component: () => <h1>Auth!</h1>,
    })

    const router = createRouter({
      routeTree: rootRoute.addChildren([indexRoute, postsRoute, authRoute]),
    })

    render(<RouterProvider router={router} />)

    const postsLink = await screen.findByRole('link', { name: 'Posts' })

    fireEvent.click(postsLink)

    const authText = await screen.findByText('Auth!')
    expect(authText).toBeInTheDocument()
  })

  test('when navigating to /posts with a beforeLoad that returns context', async () => {
    const rootRoute = createRootRouteWithContext<{
      userId: string
    }>()()
    const indexRoute = createRoute({
      getParentRoute: () => rootRoute,
      path: '/',
      component: () => {
        return (
          <>
            <h1>Index</h1>
            <Link to="/posts">Posts</Link>
          </>
        )
      },
    })

    const PostsComponent = () => {
      const context = useRouteContext({ strict: false })
      return (
        <>
          <h1>Posts</h1>
          <span>UserId: {context.userId}</span>
          <span>Username: {context.username}</span>
        </>
      )
    }

    const postsRoute = createRoute({
      getParentRoute: () => rootRoute,
      path: 'posts',
      beforeLoad: () => {
        return Promise.resolve({
          username: 'username',
        })
      },
      component: PostsComponent,
    })

    const router = createRouter({
      context: { userId: 'userId' },
      routeTree: rootRoute.addChildren([indexRoute, postsRoute]),
    })

    render(<RouterProvider router={router} />)

    const postsLink = await screen.findByRole('link', { name: 'Posts' })

    fireEvent.click(postsLink)

    const userId = await screen.findByText('UserId: userId')
    expect(userId).toBeInTheDocument()
  })

  test('when navigating to /posts with a beforeLoad that throws an error', async () => {
    const onError = vi.fn()
    const rootRoute = createRootRoute()
    const indexRoute = createRoute({
      getParentRoute: () => rootRoute,
      path: '/',
      component: () => {
        return (
          <>
            <h1>Index</h1>
            <Link to="/posts">Posts</Link>
          </>
        )
      },
    })

    const PostsComponent = () => {
      return <h1>Posts</h1>
    }

    const postsRoute = createRoute({
      getParentRoute: () => rootRoute,
      path: 'posts',
      beforeLoad: () => {
        throw new Error('Oops. Something went wrong!')
      },
      onError,
      errorComponent: () => <span>Oops! Something went wrong!</span>,
      component: PostsComponent,
    })

    const router = createRouter({
      context: { userId: 'userId' },
      routeTree: rootRoute.addChildren([indexRoute, postsRoute]),
    })

    render(<RouterProvider router={router} />)

    const postsLink = await screen.findByRole('link', { name: 'Posts' })

    fireEvent.click(postsLink)

    const errorText = await screen.findByText('Oops! Something went wrong!')
    expect(errorText).toBeInTheDocument()

    expect(onError).toHaveBeenCalledOnce()
  })

  test('when navigating to /posts with a beforeLoad that throws an error bubbles to the root', async () => {
    const rootRoute = createRootRoute({
      errorComponent: () => <span>Oops! Something went wrong!</span>,
    })

    const indexRoute = createRoute({
      getParentRoute: () => rootRoute,
      path: '/',
      component: () => {
        return (
          <>
            <h1>Index</h1>
            <Link to="/posts">Posts</Link>
          </>
        )
      },
    })

    const PostsComponent = () => {
      return <h1>Posts</h1>
    }

    const postsRoute = createRoute({
      getParentRoute: () => rootRoute,
      path: 'posts',
      beforeLoad: () => {
        throw new Error('Oops. Something went wrong!')
      },
      component: PostsComponent,
    })

    const router = createRouter({
      context: { userId: 'userId' },
      routeTree: rootRoute.addChildren([indexRoute, postsRoute]),
    })

    render(<RouterProvider router={router} />)

    const postsLink = await screen.findByRole('link', { name: 'Posts' })

    fireEvent.click(postsLink)

    const errorText = await screen.findByText('Oops! Something went wrong!')
    expect(errorText).toBeInTheDocument()
  })

  test('when navigating to /posts with a beforeLoad that throws an error bubbles to the nearest parent', async () => {
    const rootRoute = createRootRoute({
      errorComponent: () => <span>Root error</span>,
    })

    const indexRoute = createRoute({
      getParentRoute: () => rootRoute,
      path: '/',
      component: () => {
        return (
          <>
            <h1>Index</h1>
            <Link to="/posts/$postId" params={{ postId: 'id1' }}>
              Post
            </Link>
          </>
        )
      },
    })

    const PostsComponent = () => {
      return (
        <>
          <h1>Posts</h1>
          <Outlet />
        </>
      )
    }

    const postsRoute = createRoute({
      getParentRoute: () => rootRoute,
      path: 'posts',
      errorComponent: () => <span>Oops! Something went wrong!</span>,
      component: PostsComponent,
    })

    const postRoute = createRoute({
      getParentRoute: () => postsRoute,
      path: '$postId',
      beforeLoad: () => {
        throw new Error('Oops. Something went wrong!')
      },
    })

    const router = createRouter({
      context: { userId: 'userId' },
      routeTree: rootRoute.addChildren([
        indexRoute,
        postsRoute.addChildren([postRoute]),
      ]),
    })

    render(<RouterProvider router={router} />)

    const postLink = await screen.findByRole('link', { name: 'Post' })

    fireEvent.click(postLink)

    const errorText = await screen.findByText('Oops! Something went wrong!')
    expect(errorText).toBeInTheDocument()
  })

  test('when navigating to /posts with params', async () => {
    const rootRoute = createRootRoute()
    const indexRoute = createRoute({
      getParentRoute: () => rootRoute,
      path: '/',
      component: () => {
        return (
          <>
            <h1>Index</h1>
            <Link to="/posts/$postId" params={{ postId: 'id1' }}>
              To first post
            </Link>
          </>
        )
      },
    })

    const PostsComponent = () => {
      return (
        <>
          <h1>Posts</h1>
          <Link to="/">Index</Link>
          <Outlet />
        </>
      )
    }

    const postsRoute = createRoute({
      getParentRoute: () => rootRoute,
      path: 'posts',
      component: PostsComponent,
    })

    const PostComponent = () => {
      const params = useParams({ strict: false })
      return <span>Params: {params.postId}</span>
    }

    const postRoute = createRoute({
      getParentRoute: () => postsRoute,
      path: '$postId',
      component: PostComponent,
    })

    const router = createRouter({
      routeTree: rootRoute.addChildren([
        indexRoute,
        postsRoute.addChildren([postRoute]),
      ]),
    })

    render(<RouterProvider router={router} />)

    const postLink = await screen.findByRole('link', { name: 'To first post' })

    expect(postLink).toHaveAttribute('href', '/posts/id1')

    fireEvent.click(postLink)

    const paramText = await screen.findByText('Params: id1')
    expect(paramText).toBeInTheDocument()
  })

  test('when navigating from /posts to ./$postId', async () => {
    const rootRoute = createRootRoute()
    const indexRoute = createRoute({
      getParentRoute: () => rootRoute,
      path: '/',
      component: () => {
        return (
          <>
            <h1>Index</h1>
            <Link to="/posts">Posts</Link>
            <Link to="/posts/$postId" params={{ postId: 'id1' }}>
              To first post
            </Link>
          </>
        )
      },
    })

    const PostsComponent = () => {
      return (
        <>
          <h1>Posts</h1>
          <Outlet />
        </>
      )
    }

    const postsRoute = createRoute({
      getParentRoute: () => rootRoute,
      path: 'posts',
      component: PostsComponent,
    })

    const PostsIndexComponent = () => {
      return (
        <>
          <h1>Posts Index</h1>
          <Link from="/posts/" to="./$postId" params={{ postId: 'id1' }}>
            To the first post
          </Link>
        </>
      )
    }

    const postsIndexRoute = createRoute({
      getParentRoute: () => postsRoute,
      path: '/',
      component: PostsIndexComponent,
    })

    const PostComponent = () => {
      const params = useParams({ strict: false })
      return (
        <>
          <span>Params: {params.postId}</span>
          <Link to="/">Index</Link>
        </>
      )
    }

    const postRoute = createRoute({
      getParentRoute: () => postsRoute,
      path: '$postId',
      component: PostComponent,
    })

    const router = createRouter({
      routeTree: rootRoute.addChildren([
        indexRoute,
        postsRoute.addChildren([postsIndexRoute, postRoute]),
      ]),
    })

    render(<RouterProvider router={router} />)

    const postsLink = await screen.findByRole('link', { name: 'Posts' })

    expect(postsLink).toHaveAttribute('href', '/posts')

    fireEvent.click(postsLink)

    const postsText = await screen.findByText('Posts Index')
    expect(postsText).toBeInTheDocument()

    const postLink = await screen.findByRole('link', {
      name: 'To the first post',
    })

    expect(postLink).toHaveAttribute('href', '/posts/id1')

    fireEvent.click(postLink)

    const paramText = await screen.findByText('Params: id1')
    expect(paramText).toBeInTheDocument()

    expect(window.location.pathname).toBe('/posts/id1')
  })

  test('when navigating from /posts to ../posts/$postId', async () => {
    const rootRoute = createRootRoute()
    const indexRoute = createRoute({
      getParentRoute: () => rootRoute,
      path: '/',
      component: () => {
        return (
          <>
            <h1>Index</h1>
            <Link to="/posts">Posts</Link>
            <Link to="/posts/$postId" params={{ postId: 'id1' }}>
              To first post
            </Link>
          </>
        )
      },
    })

    const PostsComponent = () => {
      return (
        <>
          <h1>Posts</h1>
          <Outlet />
        </>
      )
    }

    const postsRoute = createRoute({
      getParentRoute: () => rootRoute,
      path: 'posts',
      component: PostsComponent,
    })

    const PostsIndexComponent = () => {
      return (
        <>
          <h1>Posts Index</h1>
          <Link from="/posts/" to="../posts/$postId" params={{ postId: 'id1' }}>
            To the first post
          </Link>
        </>
      )
    }

    const postsIndexRoute = createRoute({
      getParentRoute: () => postsRoute,
      path: '/',
      component: PostsIndexComponent,
    })

    const PostComponent = () => {
      const params = useParams({ strict: false })
      return (
        <>
          <span>Params: {params.postId}</span>
          <Link to="/">Index</Link>
        </>
      )
    }

    const postRoute = createRoute({
      getParentRoute: () => postsRoute,
      path: '$postId',
      component: PostComponent,
    })

    const router = createRouter({
      routeTree: rootRoute.addChildren([
        indexRoute,
        postsRoute.addChildren([postsIndexRoute, postRoute]),
      ]),
    })

    render(<RouterProvider router={router} />)

    const postsLink = await screen.findByRole('link', { name: 'Posts' })

    expect(postsLink).toHaveAttribute('href', '/posts')

    fireEvent.click(postsLink)

    const postsIndexText = await screen.findByText('Posts Index')
    expect(postsIndexText).toBeInTheDocument()

    const postLink = await screen.findByRole('link', {
      name: 'To the first post',
    })

    expect(postLink).toHaveAttribute('href', '/posts/id1')

    fireEvent.click(postLink)

    const paramText = await screen.findByText('Params: id1')
    expect(paramText).toBeInTheDocument()
  })

  test('when navigating from /posts/$postId to /posts/$postId/info and the current route is /posts/$postId/details', async () => {
    const ErrorComponent = vi.fn(() => <div>Something went wrong!</div>)

    const rootRoute = createRootRoute({
      errorComponent: ErrorComponent,
    })

    const indexRoute = createRoute({
      getParentRoute: () => rootRoute,
      path: '/',
      component: () => {
        return (
          <>
            <h1>Index</h1>
            <Link to="/posts">Posts</Link>
            <Link to="/posts/$postId/details" params={{ postId: 'id1' }}>
              To first post
            </Link>
          </>
        )
      },
    })

    const layoutRoute = createRoute({
      getParentRoute: () => rootRoute,
      id: '_layout',
      component: () => {
        return (
          <>
            <h1>Layout</h1>
            <Outlet />
          </>
        )
      },
    })

    const PostsComponent = () => {
      return (
        <>
          <h1>Posts</h1>
          <Outlet />
        </>
      )
    }

    const postsRoute = createRoute({
      getParentRoute: () => layoutRoute,
      path: 'posts',
      component: PostsComponent,
    })

    const PostComponent = () => {
      const params = useParams({ strict: false })
      return (
        <>
          <span>Params: {params.postId}</span>
          <Outlet />
        </>
      )
    }

    const postRoute = createRoute({
      getParentRoute: () => postsRoute,
      path: '$postId',
      component: PostComponent,
    })

    const DetailsComponent = () => {
      return (
        <>
          <h1>Details!</h1>
          <Link from="/posts/$postId" to="/posts/$postId/info">
            To Information
          </Link>
        </>
      )
    }

    const detailsRoute = createRoute({
      getParentRoute: () => postRoute,
      path: 'details',
      component: DetailsComponent,
    })

    const InformationComponent = () => {
      return <h1>Information</h1>
    }

    const informationRoute = createRoute({
      getParentRoute: () => postRoute,
      path: 'info',
      component: InformationComponent,
    })

    const router = createRouter({
      routeTree: rootRoute.addChildren([
        indexRoute,
        layoutRoute.addChildren([
          postsRoute.addChildren([
            postRoute.addChildren([detailsRoute, informationRoute]),
          ]),
        ]),
      ]),
    })

    render(<RouterProvider router={router} />)

    const postsLink = await screen.findByRole('link', { name: 'To first post' })

    expect(postsLink).toHaveAttribute('href', '/posts/id1/details')

    fireEvent.click(postsLink)

    const paramsText1 = await screen.findByText('Params: id1')
    expect(paramsText1).toBeInTheDocument()

    expect(window.location.pathname).toEqual('/posts/id1/details')

    const informationLink = await screen.findByRole('link', {
      name: 'To Information',
    })

    expect(informationLink).toHaveAttribute('href', '/posts/id1/info')

    fireEvent.click(informationLink)

    const informationText = await screen.findByText('Information')
    expect(informationText).toBeInTheDocument()

    expect(window.location.pathname).toEqual('/posts/id1/info')

    const paramsText2 = await screen.findByText('Params: id1')
    expect(paramsText2).toBeInTheDocument()

    expect(ErrorComponent).not.toHaveBeenCalled()
  })

  test('when navigating from /posts/$postId with a trailing slash to /posts/$postId/info and the current route is /posts/$postId/details', async () => {
    const ErrorComponent = vi.fn(() => <div>Something went wrong!</div>)

    const rootRoute = createRootRoute({
      errorComponent: ErrorComponent,
    })

    const indexRoute = createRoute({
      getParentRoute: () => rootRoute,
      path: '/',
      component: () => {
        return (
          <>
            <h1>Index</h1>
            <Link to="/posts">Posts</Link>
            <Link to="/posts/$postId/details" params={{ postId: 'id1' }}>
              To first post
            </Link>
          </>
        )
      },
    })

    const layoutRoute = createRoute({
      getParentRoute: () => rootRoute,
      id: '_layout',
      component: () => {
        return (
          <>
            <h1>Layout</h1>
            <Outlet />
          </>
        )
      },
    })

    const PostsComponent = () => {
      return (
        <>
          <h1>Posts</h1>
          <Outlet />
        </>
      )
    }

    const postsRoute = createRoute({
      getParentRoute: () => layoutRoute,
      path: 'posts',
      component: PostsComponent,
    })

    const PostComponent = () => {
      const params = useParams({ strict: false })
      return (
        <>
          <span>Params: {params.postId}</span>
          <Outlet />
        </>
      )
    }

    const postRoute = createRoute({
      getParentRoute: () => postsRoute,
      path: '$postId/',
      component: PostComponent,
    })

    const DetailsComponent = () => {
      return (
        <>
          <h1>Details!</h1>
          <Link from="/posts/$postId" to="/posts/$postId/info">
            To Information
          </Link>
        </>
      )
    }

    const detailsRoute = createRoute({
      getParentRoute: () => postRoute,
      path: 'details',
      component: DetailsComponent,
    })

    const InformationComponent = () => {
      return <h1>Information</h1>
    }

    const informationRoute = createRoute({
      getParentRoute: () => postRoute,
      path: 'info',
      component: InformationComponent,
    })

    const router = createRouter({
      routeTree: rootRoute.addChildren([
        indexRoute,
        layoutRoute.addChildren([
          postsRoute.addChildren([
            postRoute.addChildren([detailsRoute, informationRoute]),
          ]),
        ]),
      ]),
    })

    render(<RouterProvider router={router} />)

    const postsLink = await screen.findByRole('link', { name: 'To first post' })

    expect(postsLink).toHaveAttribute('href', '/posts/id1/details')

    fireEvent.click(postsLink)

    const paramsText1 = await screen.findByText('Params: id1')
    expect(paramsText1).toBeInTheDocument()

    expect(window.location.pathname).toEqual('/posts/id1/details')

    const informationLink = await screen.findByRole('link', {
      name: 'To Information',
    })

    expect(informationLink).toHaveAttribute('href', '/posts/id1/info')

    fireEvent.click(informationLink)

    const informationText = await screen.findByText('Information')
    expect(informationText).toBeInTheDocument()

    expect(window.location.pathname).toEqual('/posts/id1/info')

    const paramsText2 = await screen.findByText('Params: id1')
    expect(paramsText2).toBeInTheDocument()

    expect(ErrorComponent).not.toHaveBeenCalled()
  })

  test('when navigating from /posts/$postId to ./info and the current route is /posts/$postId/details', async () => {
    const ErrorComponent = vi.fn(() => <div>Something went wrong!</div>)

    const rootRoute = createRootRoute({
      errorComponent: ErrorComponent,
    })

    const indexRoute = createRoute({
      getParentRoute: () => rootRoute,
      path: '/',
      component: () => {
        return (
          <>
            <h1>Index</h1>
            <Link to="/posts">Posts</Link>
            <Link to="/posts/$postId/details" params={{ postId: 'id1' }}>
              To first post
            </Link>
          </>
        )
      },
    })

    const layoutRoute = createRoute({
      getParentRoute: () => rootRoute,
      id: '_layout',
      component: () => {
        return (
          <>
            <h1>Layout</h1>
            <Outlet />
          </>
        )
      },
    })

    const PostsComponent = () => {
      return (
        <>
          <h1>Posts</h1>
          <Outlet />
        </>
      )
    }

    const postsRoute = createRoute({
      getParentRoute: () => layoutRoute,
      path: 'posts',
      component: PostsComponent,
    })

    const PostComponent = () => {
      const params = useParams({ strict: false })
      return (
        <>
          <span>Params: {params.postId}</span>
          <Outlet />
        </>
      )
    }

    const postRoute = createRoute({
      getParentRoute: () => postsRoute,
      path: '$postId',
      component: PostComponent,
    })

    const DetailsComponent = () => {
      return (
        <>
          <h1>Details!</h1>
          <Link from="/posts/$postId" to="./info">
            To Information
          </Link>
        </>
      )
    }

    const detailsRoute = createRoute({
      getParentRoute: () => postRoute,
      path: 'details',
      component: DetailsComponent,
    })

    const InformationComponent = () => {
      return <h1>Information</h1>
    }

    const informationRoute = createRoute({
      getParentRoute: () => postRoute,
      path: 'info',
      component: InformationComponent,
    })

    const router = createRouter({
      routeTree: rootRoute.addChildren([
        indexRoute,
        layoutRoute.addChildren([
          postsRoute.addChildren([
            postRoute.addChildren([detailsRoute, informationRoute]),
          ]),
        ]),
      ]),
    })

    render(<RouterProvider router={router} />)

    const postsLink = await screen.findByRole('link', { name: 'To first post' })

    expect(postsLink).toHaveAttribute('href', '/posts/id1/details')

    fireEvent.click(postsLink)

    const paramsText1 = await screen.findByText('Params: id1')
    expect(paramsText1).toBeInTheDocument()

    expect(window.location.pathname).toEqual('/posts/id1/details')

    const informationLink = await screen.findByRole('link', {
      name: 'To Information',
    })

    expect(informationLink).toHaveAttribute('href', '/posts/id1/info')

    fireEvent.click(informationLink)

    const informationText = await screen.findByText('Information')
    expect(informationText).toBeInTheDocument()

    expect(window.location.pathname).toEqual('/posts/id1/info')

    const paramsText2 = await screen.findByText('Params: id1')
    expect(paramsText2).toBeInTheDocument()

    expect(ErrorComponent).not.toHaveBeenCalled()
  })

  test('when navigating from /posts/$postId to / and the current route is /posts/$postId/details', async () => {
    const ErrorComponent = vi.fn(() => <div>Something went wrong!</div>)

    const rootRoute = createRootRoute({
      errorComponent: ErrorComponent,
    })

    const indexRoute = createRoute({
      getParentRoute: () => rootRoute,
      path: '/',
      component: () => {
        return (
          <>
            <h1>Index</h1>
            <Link to="/posts">Posts</Link>
            <Link to="/posts/$postId/details" params={{ postId: 'id1' }}>
              To first post
            </Link>
          </>
        )
      },
    })

    const layoutRoute = createRoute({
      getParentRoute: () => rootRoute,
      id: '_layout',
      component: () => {
        return (
          <>
            <h1>Layout</h1>
            <Outlet />
          </>
        )
      },
    })

    const PostsComponent = () => {
      return (
        <>
          <h1>Posts</h1>
          <Outlet />
        </>
      )
    }

    const postsRoute = createRoute({
      getParentRoute: () => layoutRoute,
      path: 'posts',
      component: PostsComponent,
    })

    const PostComponent = () => {
      const params = useParams({ strict: false })
      return (
        <>
          <span>Params: {params.postId}</span>
          <Outlet />
        </>
      )
    }

    const postRoute = createRoute({
      getParentRoute: () => postsRoute,
      path: '$postId',
      component: PostComponent,
    })

    const DetailsComponent = () => {
      return (
        <>
          <h1>Details!</h1>
          <Link from="/posts/$postId" to="/">
            To Root
          </Link>
        </>
      )
    }

    const detailsRoute = createRoute({
      getParentRoute: () => postRoute,
      path: 'details',
      component: DetailsComponent,
    })

    const router = createRouter({
      routeTree: rootRoute.addChildren([
        indexRoute,
        layoutRoute.addChildren([
          postsRoute.addChildren([postRoute.addChildren([detailsRoute])]),
        ]),
      ]),
    })

    render(<RouterProvider router={router} />)

    const postsLink = await screen.findByRole('link', { name: 'To first post' })

    expect(postsLink).toHaveAttribute('href', '/posts/id1/details')

    fireEvent.click(postsLink)

    const paramsText1 = await screen.findByText('Params: id1')
    expect(paramsText1).toBeInTheDocument()

    expect(window.location.pathname).toEqual('/posts/id1/details')

    const rootLink = await screen.findByRole('link', {
      name: 'To Root',
    })

    expect(rootLink).toHaveAttribute('href', '/')

    fireEvent.click(rootLink)

    const indexText = await screen.findByText('Index')
    expect(indexText).toBeInTheDocument()

    expect(window.location.pathname).toEqual('/')

    expect(ErrorComponent).not.toHaveBeenCalled()
  })

  test('when navigating from /posts/$postId with search and to ./info with search and the current route is /posts/$postId/details', async () => {
    const ErrorComponent = vi.fn(() => <div>Something went wrong!</div>)

    const rootRoute = createRootRoute({
      errorComponent: ErrorComponent,
    })

    const indexRoute = createRoute({
      getParentRoute: () => rootRoute,
      path: '/',
      component: () => {
        return (
          <>
            <h1>Index</h1>
            <Link to="/posts">Posts</Link>
            <Link
              to="/posts/$postId/details"
              params={{ postId: 'id1' }}
              search={{ page: 2 }}
            >
              To first post
            </Link>
          </>
        )
      },
    })

    const layoutRoute = createRoute({
      getParentRoute: () => rootRoute,
      id: '_layout',
      component: () => {
        return (
          <>
            <h1>Layout</h1>
            <Outlet />
          </>
        )
      },
    })

    const PostsComponent = () => {
      return (
        <>
          <h1>Posts</h1>
          <Outlet />
        </>
      )
    }

    const postsRoute = createRoute({
      getParentRoute: () => layoutRoute,
      path: 'posts',
      component: PostsComponent,
      validateSearch: () => ({ page: 2 }),
    })

    const PostComponent = () => {
      const params = useParams({ strict: false })
      return (
        <>
          <span>Params: {params.postId}</span>
          <Outlet />
        </>
      )
    }

    const postRoute = createRoute({
      getParentRoute: () => postsRoute,
      path: '$postId',
      component: PostComponent,
    })

    const DetailsComponent = () => {
      return (
        <>
          <h1>Details!</h1>
          <Link
            from="/posts/$postId"
            to="./info"
            search={(prev: any): any => ({ ...prev, more: true })}
          >
            To Information
          </Link>
        </>
      )
    }

    const detailsRoute = createRoute({
      getParentRoute: () => postRoute,
      path: 'details',
      component: DetailsComponent,
    })

    const InformationComponent = () => {
      return <h1>Information</h1>
    }

    const informationRoute = createRoute({
      getParentRoute: () => postRoute,
      path: 'info',
      component: InformationComponent,
      validateSearch: () => ({ more: false }),
    })

    const router = createRouter({
      routeTree: rootRoute.addChildren([
        indexRoute,
        layoutRoute.addChildren([
          postsRoute.addChildren([
            postRoute.addChildren([detailsRoute, informationRoute]),
          ]),
        ]),
      ]),
    })

    render(<RouterProvider router={router} />)

    const postsLink = await screen.findByRole('link', { name: 'To first post' })

    expect(postsLink).toHaveAttribute('href', '/posts/id1/details?page=2')

    fireEvent.click(postsLink)

    const paramsText1 = await screen.findByText('Params: id1')
    expect(paramsText1).toBeInTheDocument()

    expect(window.location.pathname).toEqual('/posts/id1/details')

    const informationLink = await screen.findByRole('link', {
      name: 'To Information',
    })

    expect(informationLink).toHaveAttribute(
      'href',
      '/posts/id1/info?page=2&more=true',
    )

    fireEvent.click(informationLink)

    const informationText = await screen.findByText('Information')
    expect(informationText).toBeInTheDocument()

    expect(window.location.pathname).toEqual('/posts/id1/info')

    const paramsText2 = await screen.findByText('Params: id1')
    expect(paramsText2).toBeInTheDocument()

    expect(ErrorComponent).not.toHaveBeenCalled()
  })

  test('when navigating from /posts/$postId to ../$postId and the current route is /posts/$postId/details', async () => {
    const ErrorComponent = vi.fn(() => <div>Something went wrong!</div>)

    const rootRoute = createRootRoute({
      errorComponent: ErrorComponent,
    })

    const indexRoute = createRoute({
      getParentRoute: () => rootRoute,
      path: '/',
      component: () => {
        return (
          <>
            <h1>Index</h1>
            <Link to="/posts">Posts</Link>
            <Link to="/posts/$postId/details" params={{ postId: 'id1' }}>
              To first post
            </Link>
          </>
        )
      },
    })

    const layoutRoute = createRoute({
      getParentRoute: () => rootRoute,
      id: '_layout',
      component: () => {
        return (
          <>
            <h1>Layout</h1>
            <Outlet />
          </>
        )
      },
    })

    const PostsComponent = () => {
      return (
        <>
          <h1>Posts</h1>
          <Outlet />
        </>
      )
    }

    const postsRoute = createRoute({
      getParentRoute: () => layoutRoute,
      path: 'posts',
      component: PostsComponent,
    })

    const PostComponent = () => {
      const params = useParams({ strict: false })
      return (
        <>
          <span>Params: {params.postId}</span>
          <Outlet />
        </>
      )
    }

    const postRoute = createRoute({
      getParentRoute: () => postsRoute,
      path: '$postId',
      component: PostComponent,
    })

    const DetailsComponent = () => {
      return (
        <>
          <h1>Details!</h1>
          <Link from="/posts/$postId" to="../$postId">
            To Post
          </Link>
        </>
      )
    }

    const detailsRoute = createRoute({
      getParentRoute: () => postRoute,
      path: 'details',
      component: DetailsComponent,
    })

    const InformationComponent = () => {
      return <h1>Information</h1>
    }

    const informationRoute = createRoute({
      getParentRoute: () => postRoute,
      path: 'info',
      component: InformationComponent,
    })

    const router = createRouter({
      routeTree: rootRoute.addChildren([
        indexRoute,
        layoutRoute.addChildren([
          postsRoute.addChildren([
            postRoute.addChildren([detailsRoute, informationRoute]),
          ]),
        ]),
      ]),
    })

    render(<RouterProvider router={router} />)

    const postsLink = await screen.findByRole('link', { name: 'To first post' })

    expect(postsLink).toHaveAttribute('href', '/posts/id1/details')

    fireEvent.click(postsLink)

    const paramsText1 = await screen.findByText('Params: id1')
    expect(paramsText1).toBeInTheDocument()

    expect(window.location.pathname).toEqual('/posts/id1/details')

    const postLink = await screen.findByRole('link', {
      name: 'To Post',
    })

    expect(postLink).toHaveAttribute('href', '/posts/id1')

    fireEvent.click(postLink)

    const postsText = await screen.findByText('Posts')
    expect(postsText).toBeInTheDocument()

    expect(window.location.pathname).toEqual('/posts/id1')

    expect(ErrorComponent).not.toHaveBeenCalled()
  })

  test('when navigating from /posts/$postId with an index to ../$postId and the current route is /posts/$postId/details', async () => {
    const ErrorComponent = vi.fn(() => <div>Something went wrong!</div>)

    const rootRoute = createRootRoute({
      errorComponent: ErrorComponent,
    })

    const indexRoute = createRoute({
      getParentRoute: () => rootRoute,
      path: '/',
      component: () => {
        return (
          <>
            <h1>Index</h1>
            <Link to="/posts">Posts</Link>
            <Link to="/posts/$postId/details" params={{ postId: 'id1' }}>
              To first post
            </Link>
          </>
        )
      },
    })

    const layoutRoute = createRoute({
      getParentRoute: () => rootRoute,
      id: '_layout',
      component: () => {
        return (
          <>
            <h1>Layout</h1>
            <Outlet />
          </>
        )
      },
    })

    const PostsComponent = () => {
      return (
        <>
          <h1>Posts</h1>
          <Outlet />
        </>
      )
    }

    const postsRoute = createRoute({
      getParentRoute: () => layoutRoute,
      path: 'posts',
      component: PostsComponent,
    })

    const PostComponent = () => {
      const params = useParams({ strict: false })
      return (
        <>
          <span>Params: {params.postId}</span>
          <Outlet />
        </>
      )
    }

    const postRoute = createRoute({
      getParentRoute: () => postsRoute,
      path: '$postId',
      component: PostComponent,
    })

    const postIndexRoute = createRoute({
      getParentRoute: () => postRoute,
      path: '/',
      component: PostComponent,
    })

    const DetailsComponent = () => {
      return (
        <>
          <h1>Details!</h1>
          <Link from="/posts/$postId" to="../$postId">
            To Post
          </Link>
        </>
      )
    }

    const detailsRoute = createRoute({
      getParentRoute: () => postRoute,
      path: 'details',
      component: DetailsComponent,
    })

    const InformationComponent = () => {
      return <h1>Information</h1>
    }

    const informationRoute = createRoute({
      getParentRoute: () => postRoute,
      path: 'info',
      component: InformationComponent,
    })

    const router = createRouter({
      routeTree: rootRoute.addChildren([
        indexRoute,
        layoutRoute.addChildren([
          postsRoute.addChildren([
            postRoute.addChildren([
              postIndexRoute,
              detailsRoute,
              informationRoute,
            ]),
          ]),
        ]),
      ]),
    })

    render(<RouterProvider router={router} />)

    const postsLink = await screen.findByRole('link', { name: 'To first post' })

    expect(postsLink).toHaveAttribute('href', '/posts/id1/details')

    fireEvent.click(postsLink)

    const paramsText1 = await screen.findByText('Params: id1')
    expect(paramsText1).toBeInTheDocument()

    expect(window.location.pathname).toEqual('/posts/id1/details')

    const postLink = await screen.findByRole('link', {
      name: 'To Post',
    })

    expect(postLink).toHaveAttribute('href', '/posts/id1')

    fireEvent.click(postLink)

    const postsText = await screen.findByText('Posts')
    expect(postsText).toBeInTheDocument()

    expect(window.location.pathname).toEqual('/posts/id1')

    expect(ErrorComponent).not.toHaveBeenCalled()
  })

  test('when navigating from /invoices to ./invoiceId and the current route is /posts/$postId/details', async () => {
    const rootRoute = createRootRoute()

    const indexRoute = createRoute({
      getParentRoute: () => rootRoute,
      path: '/',
      component: () => {
        return (
          <>
            <h1>Index</h1>
            <Link to="/posts">Posts</Link>
            <Link to="/posts/$postId/details" params={{ postId: 'id1' }}>
              To first post
            </Link>
          </>
        )
      },
    })

    const layoutRoute = createRoute({
      getParentRoute: () => rootRoute,
      id: '_layout',
      component: () => {
        return (
          <>
            <h1>Layout</h1>
            <Outlet />
          </>
        )
      },
    })

    const PostsComponent = () => {
      return (
        <>
          <h1>Posts</h1>
          <Outlet />
        </>
      )
    }

    const postsRoute = createRoute({
      getParentRoute: () => layoutRoute,
      path: 'posts',
      component: PostsComponent,
    })

    const PostComponent = () => {
      const params = useParams({ strict: false })
      return (
        <>
          <span>Params: {params.postId}</span>
          <Outlet />
        </>
      )
    }

    const postRoute = createRoute({
      getParentRoute: () => postsRoute,
      path: '$postId',
      component: PostComponent,
    })

    const DetailsComponent = () => {
      return (
        <>
          <h1>Details!</h1>
          <Link
            from="/invoices"
            to="./$invoiceId"
            params={{ invoiceId: 'id1' }}
          >
            To Invoices
          </Link>
        </>
      )
    }

    const detailsRoute = createRoute({
      getParentRoute: () => postRoute,
      path: 'details',
      component: DetailsComponent,
    })

    const InformationComponent = () => {
      return <h1>Information</h1>
    }

    const informationRoute = createRoute({
      getParentRoute: () => postRoute,
      path: 'info',
      component: InformationComponent,
    })

    const invoicesRoute = createRoute({
      getParentRoute: () => rootRoute,
      path: 'invoices',
      component: () => (
        <>
          <h1>Invoices!</h1>
          <Outlet />
        </>
      ),
    })

    const InvoiceComponent = () => {
      const params = useParams({ strict: false })
      return <span>invoiceId: {params.invoiceId}</span>
    }

    const invoiceRoute = createRoute({
      getParentRoute: () => invoicesRoute,
      path: '$invoiceId',
      component: InvoiceComponent,
    })

    const router = createRouter({
      routeTree: rootRoute.addChildren([
        indexRoute,
        layoutRoute.addChildren([
          invoicesRoute.addChildren([invoiceRoute]),
          postsRoute.addChildren([
            postRoute.addChildren([detailsRoute, informationRoute]),
          ]),
        ]),
      ]),
    })

    render(<RouterProvider router={router} />)

    const postsLink = await screen.findByRole('link', { name: 'To first post' })

    expect(postsLink).toHaveAttribute('href', '/posts/id1/details')

    fireEvent.click(postsLink)

    const invoicesErrorText = await screen.findByText(
      'Invariant failed: Could not find match for from: /invoices',
    )
    expect(invoicesErrorText).toBeInTheDocument()
  })

  test('when navigating to /posts/$postId/info which is declaratively masked as /posts/$postId', async () => {
    const ErrorComponent = vi.fn(() => <div>Something went wrong!</div>)

    const rootRoute = createRootRoute({
      errorComponent: ErrorComponent,
    })

    const indexRoute = createRoute({
      getParentRoute: () => rootRoute,
      path: '/',
      component: () => {
        return (
          <>
            <h1>Index</h1>
            <Link to="/posts/$postId/info" params={{ postId: 'id1' }}>
              To first post
            </Link>
          </>
        )
      },
    })

    const PostsComponent = () => {
      return (
        <>
          <h1>Posts</h1>
          <Outlet />
        </>
      )
    }

    const postsRoute = createRoute({
      getParentRoute: () => rootRoute,
      path: 'posts',
      component: PostsComponent,
    })

    const PostComponent = () => {
      const params = useParams({ strict: false })
      return (
        <>
          <span>Params: {params.postId}</span>
          <Outlet />
        </>
      )
    }

    const postRoute = createRoute({
      getParentRoute: () => postsRoute,
      path: '$postId',
      component: PostComponent,
    })

    const InformationComponent = () => {
      return <h1>Information</h1>
    }

    const informationRoute = createRoute({
      getParentRoute: () => postRoute,
      path: 'info',
      component: InformationComponent,
    })

    const routeTree = rootRoute.addChildren([
      indexRoute,
      postsRoute.addChildren([postRoute.addChildren([informationRoute])]),
    ])

    const routeMask = createRouteMask({
      routeTree,
      from: '/posts/$postId/info',
      to: '/posts/$postId',
    })

    const router = createRouter({
      routeTree,
      routeMasks: [routeMask],
    })

    render(<RouterProvider router={router} />)

    const informationLink = await screen.findByRole('link', {
      name: 'To first post',
    })

    expect(informationLink).toHaveAttribute('href', '/posts/id1')

    expect(ErrorComponent).not.toHaveBeenCalled()
  })

  test('when navigating to /posts/$postId/info which is imperatively masked as /posts/$postId', async () => {
    const ErrorComponent = vi.fn(() => <div>Something went wrong!</div>)

    const rootRoute = createRootRoute({
      errorComponent: ErrorComponent,
    })

    const indexRoute = createRoute({
      getParentRoute: () => rootRoute,
      path: '/',
      component: () => {
        return (
          <>
            <h1>Index</h1>
            <Link
              to="/posts/$postId/info"
              params={{ postId: 'id1' }}
              mask={{ to: '/posts/$postId', params: { postId: 'id1' } }}
            >
              To first post
            </Link>
          </>
        )
      },
    })

    const PostsComponent = () => {
      return (
        <>
          <h1>Posts</h1>
          <Outlet />
        </>
      )
    }

    const postsRoute = createRoute({
      getParentRoute: () => rootRoute,
      path: 'posts',
      component: PostsComponent,
    })

    const PostComponent = () => {
      const params = useParams({ strict: false })
      return (
        <>
          <span>Params: {params.postId}</span>
          <Outlet />
        </>
      )
    }

    const postRoute = createRoute({
      getParentRoute: () => postsRoute,
      path: '$postId',
      component: PostComponent,
    })

    const InformationComponent = () => {
      return <h1>Information</h1>
    }

    const informationRoute = createRoute({
      getParentRoute: () => postRoute,
      path: 'info',
      component: InformationComponent,
    })

    const routeTree = rootRoute.addChildren([
      indexRoute,
      postsRoute.addChildren([postRoute.addChildren([informationRoute])]),
    ])

    const router = createRouter({
      routeTree,
    })

    render(<RouterProvider router={router} />)

    const informationLink = await screen.findByRole('link', {
      name: 'To first post',
    })

    expect(informationLink).toHaveAttribute('href', '/posts/id1')

    expect(ErrorComponent).not.toHaveBeenCalled()
  })

  test('when preloading /post/$postId with a redirects to /login', async () => {
    const ErrorComponent = vi.fn(() => <div>Something went wrong!</div>)

    const rootRoute = createRootRoute({
      errorComponent: ErrorComponent,
    })

    const indexRoute = createRoute({
      getParentRoute: () => rootRoute,
      path: '/',
      component: () => {
        return (
          <>
            <h1>Index</h1>
            <Link to="/posts/$postId" params={{ postId: 'id1' }}>
              To first post
            </Link>
          </>
        )
      },
    })

    const PostsComponent = () => {
      return (
        <>
          <h1>Posts</h1>
          <Outlet />
        </>
      )
    }

    const loaderFn = vi.fn()

    const postsRoute = createRoute({
      getParentRoute: () => rootRoute,
      path: 'posts',
      component: PostsComponent,
    })

    const PostComponent = () => {
      const params = useParams({ strict: false })
      return (
        <>
          <span>Params: {params.postId}</span>
          <Outlet />
        </>
      )
    }

    const search = vi.fn((prev) => ({ page: prev.postPage }))

    const postRoute = createRoute({
      getParentRoute: () => postsRoute,
      path: '$postId',
      component: PostComponent,
      validateSearch: () => ({ postPage: 0 }),
      loader: () => {
        loaderFn()
        throw redirect({
          to: '/login',
          search,
        })
      },
    })

    const LoginComponent = () => {
      const [status, setStatus] = React.useState<'idle' | 'success' | 'error'>(
        'idle',
      )

      React.useEffect(() => {
        const onLoad = async () => {
          try {
            await router.preloadRoute({
              to: '/posts/$postId',
              params: { postId: 'id1' },
              search: { postPage: 0 },
            })
            setStatus('success')
          } catch (e) {
            setStatus('error')
          }
        }
        onLoad()
      }, [])

      return <>{status === 'success' ? 'Login!' : 'Waiting...'}</>
    }

    const loginRoute = createRoute({
      getParentRoute: () => rootRoute,
      path: 'login',
      component: LoginComponent,
      validateSearch: () => ({ page: 0 }),
    })

    const routeTree = rootRoute.addChildren([
      indexRoute,
      loginRoute,
      postsRoute.addChildren([postRoute]),
    ])

    const router = createRouter({
      routeTree,
      defaultPreload: 'intent',
    })

    render(<RouterProvider router={router} />)

    const postLink = await screen.findByRole('link', {
      name: 'To first post',
    })

    expect(postLink).toHaveAttribute('href', '/posts/id1')

    fireEvent.mouseOver(postLink)

    await waitFor(() => expect(loaderFn).toHaveBeenCalled())

    await waitFor(() => expect(search).toHaveBeenCalledWith({ postPage: 0 }))

    fireEvent.click(postLink)

    const loginText = await screen.findByText('Login!')
    expect(loginText).toBeInTheDocument()

    expect(ErrorComponent).not.toHaveBeenCalled()
  })

  test('when navigating to /post/$postId with a redirect from /post/$postId to ../../login in a loader', async () => {
    const ErrorComponent = vi.fn(() => <div>Something went wrong!</div>)

    const rootRoute = createRootRoute({
      errorComponent: ErrorComponent,
    })

    const indexRoute = createRoute({
      getParentRoute: () => rootRoute,
      path: '/',
      component: () => {
        return (
          <>
            <h1>Index</h1>
            <Link to="/posts/$postId" params={{ postId: 'id1' }}>
              To first post
            </Link>
          </>
        )
      },
    })

    const PostsComponent = () => {
      return (
        <>
          <h1>Posts</h1>
          <Outlet />
        </>
      )
    }

    const postsRoute = createRoute({
      getParentRoute: () => rootRoute,
      path: 'posts',
      component: PostsComponent,
    })

    const PostComponent = () => {
      const params = useParams({ strict: false })
      return (
        <>
          <span>Params: {params.postId}</span>
          <Outlet />
        </>
      )
    }

    const search = vi.fn((prev) => ({ page: prev.postPage }))

    const postRoute = createRoute({
      getParentRoute: () => postsRoute,
      path: '$postId',
      component: PostComponent,
      validateSearch: () => ({ postPage: 0 }),
      loader: () => {
        throw redirect({
          from: postRoute.fullPath,
          to: '../../login',
          search,
        })
      },
    })

    const LoginComponent = () => {
      return <>Login!</>
    }

    const loginRoute = createRoute({
      getParentRoute: () => rootRoute,
      path: 'login',
      component: LoginComponent,
      validateSearch: () => ({ page: 0 }),
    })

    const routeTree = rootRoute.addChildren([
      indexRoute,
      loginRoute,
      postsRoute.addChildren([postRoute]),
    ])

    const router = createRouter({
      routeTree,
    })

    render(<RouterProvider router={router} />)

    const postLink = await screen.findByRole('link', {
      name: 'To first post',
    })

    expect(postLink).toHaveAttribute('href', '/posts/id1')

    fireEvent.click(postLink)

    const loginText = await screen.findByText('Login!')
    expect(loginText).toBeInTheDocument()

    expect(ErrorComponent).not.toHaveBeenCalled()
  })

  test('when navigating to /post/$postId with a redirect from /post/$postId to ../../login in beforeLoad', async () => {
    const ErrorComponent = vi.fn(() => <div>Something went wrong!</div>)

    const rootRoute = createRootRoute({
      errorComponent: ErrorComponent,
    })

    const indexRoute = createRoute({
      getParentRoute: () => rootRoute,
      path: '/',
      component: () => {
        return (
          <>
            <h1>Index</h1>
            <Link to="/posts/$postId" params={{ postId: 'id1' }}>
              To first post
            </Link>
          </>
        )
      },
    })

    const PostsComponent = () => {
      return (
        <>
          <h1>Posts</h1>
          <Outlet />
        </>
      )
    }

    const postsRoute = createRoute({
      getParentRoute: () => rootRoute,
      path: 'posts',
      component: PostsComponent,
    })

    const PostComponent = () => {
      const params = useParams({ strict: false })
      return (
        <>
          <span>Params: {params.postId}</span>
          <Outlet />
        </>
      )
    }

    const search = vi.fn((prev) => ({ page: prev.postPage }))

    const postRoute = createRoute({
      getParentRoute: () => postsRoute,
      path: '$postId',
      component: PostComponent,
      validateSearch: () => ({ postPage: 0 }),
      beforeLoad: () => {
        throw redirect({
          from: postRoute.fullPath,
          to: '../../login',
          search,
        })
      },
    })

    const LoginComponent = () => {
      return <>Login!</>
    }

    const loginRoute = createRoute({
      getParentRoute: () => rootRoute,
      path: 'login',
      component: LoginComponent,
      validateSearch: () => ({ page: 0 }),
    })

    const routeTree = rootRoute.addChildren([
      indexRoute,
      loginRoute,
      postsRoute.addChildren([postRoute]),
    ])

    const router = createRouter({
      routeTree,
    })

    render(<RouterProvider router={router} />)

    const postLink = await screen.findByRole('link', {
      name: 'To first post',
    })

    expect(postLink).toHaveAttribute('href', '/posts/id1')

    fireEvent.click(postLink)

    const loginText = await screen.findByText('Login!')
    expect(loginText).toBeInTheDocument()

    expect(ErrorComponent).not.toHaveBeenCalled()
  })

  test('when preloading /post/$postId with a beforeLoad that navigates to /login', async () => {
    const ErrorComponent = vi.fn(() => <div>Something went wrong!</div>)

    const rootRoute = createRootRoute({
      errorComponent: ErrorComponent,
    })

    const indexRoute = createRoute({
      getParentRoute: () => rootRoute,
      path: '/',
      component: () => {
        return (
          <>
            <h1>Index</h1>
            <Link to="/posts/$postId" params={{ postId: 'id1' }}>
              To first post
            </Link>
          </>
        )
      },
    })

    const PostsComponent = () => {
      return (
        <>
          <h1>Posts</h1>
          <Outlet />
        </>
      )
    }

    const postsRoute = createRoute({
      getParentRoute: () => rootRoute,
      path: 'posts',
      component: PostsComponent,
    })

    const PostComponent = () => {
      const params = useParams({ strict: false })
      return (
        <>
          <span>Params: {params.postId}</span>
          <Outlet />
        </>
      )
    }

    const search = vi.fn((prev) => ({ page: prev.postPage }))

    const postRoute = createRoute({
      getParentRoute: () => postsRoute,
      path: '$postId',
      component: PostComponent,
      validateSearch: () => ({ postPage: 0 }),
      beforeLoad: (context) => context.navigate({ to: '/login', search }),
    })

    const LoginComponent = () => {
      return <>Login!</>
    }

    const loginRoute = createRoute({
      getParentRoute: () => rootRoute,
      path: 'login',
      component: LoginComponent,
      validateSearch: () => ({ page: 0 }),
    })

    const routeTree = rootRoute.addChildren([
      indexRoute,
      loginRoute,
      postsRoute.addChildren([postRoute]),
    ])

    const router = createRouter({
      routeTree,
      defaultPreload: 'intent',
    })

    render(<RouterProvider router={router} />)

    const postLink = await screen.findByRole('link', {
      name: 'To first post',
    })

    expect(postLink).toHaveAttribute('href', '/posts/id1')

    fireEvent.mouseOver(postLink)

    await waitFor(() => expect(search).toHaveBeenCalledWith({ postPage: 0 }))

    fireEvent.click(postLink)

    const loginText = await screen.findByText('Login!')
    expect(loginText).toBeInTheDocument()

    expect(ErrorComponent).not.toHaveBeenCalled()
  })

  test('when preloading /post/$postId with a loader that navigates to /login', async () => {
    const ErrorComponent = vi.fn(() => <div>Something went wrong!</div>)

    const rootRoute = createRootRoute({
      errorComponent: ErrorComponent,
    })

    const indexRoute = createRoute({
      getParentRoute: () => rootRoute,
      path: '/',
      component: () => {
        return (
          <>
            <h1>Index</h1>
            <Link to="/posts/$postId" params={{ postId: 'id1' }}>
              To first post
            </Link>
          </>
        )
      },
    })

    const PostsComponent = () => {
      return (
        <>
          <h1>Posts</h1>
          <Outlet />
        </>
      )
    }

    const postsRoute = createRoute({
      getParentRoute: () => rootRoute,
      path: 'posts',
      component: PostsComponent,
    })

    const PostComponent = () => {
      const params = useParams({ strict: false })
      return (
        <>
          <span>Params: {params.postId}</span>
          <Outlet />
        </>
      )
    }

    const search = vi.fn((prev) => ({ page: prev.postPage }))

    const postRoute = createRoute({
      getParentRoute: () => postsRoute,
      path: '$postId',
      component: PostComponent,
      validateSearch: () => ({ postPage: 0 }),
      loader: (context) => {
        context.navigate({ to: '/login', search })
      },
    })

    const LoginComponent = () => {
      return <>Login!</>
    }

    const loginRoute = createRoute({
      getParentRoute: () => rootRoute,
      path: 'login',
      component: LoginComponent,
      validateSearch: () => ({ page: 0 }),
    })

    const routeTree = rootRoute.addChildren([
      indexRoute,
      loginRoute,
      postsRoute.addChildren([postRoute]),
    ])

    const router = createRouter({
      routeTree,
      defaultPreload: 'intent',
    })

    render(<RouterProvider router={router} />)

    const postLink = await screen.findByRole('link', {
      name: 'To first post',
    })

    expect(postLink).toHaveAttribute('href', '/posts/id1')

    fireEvent.mouseOver(postLink)

    await waitFor(() => expect(search).toHaveBeenCalledWith({ postPage: 0 }))

    fireEvent.click(postLink)

    const loginText = await screen.findByText('Login!')
    expect(loginText).toBeInTheDocument()

    expect(ErrorComponent).not.toHaveBeenCalled()
  })

  test('when navigating from /posts to /invoices with conditionally rendering Link on the root', async () => {
    const ErrorComponent = vi.fn(() => <div>Something went wrong!</div>)
    const RootComponent = () => {
      const matchRoute = useMatchRoute()
      const matchPosts = Boolean(matchRoute({ to: '/posts' }))
      const matchInvoices = Boolean(matchRoute({ to: '/invoices' }))

      return (
        <>
          {matchPosts && (
            <Link from="/posts" to="/posts">
              From posts
            </Link>
          )}
          {matchInvoices && (
            <Link from="/invoices" to="/invoices">
              From invoices
            </Link>
          )}
          <Outlet />
        </>
      )
    }

    const rootRoute = createRootRoute({
      component: RootComponent,
      errorComponent: ErrorComponent,
    })

    const indexRoute = createRoute({
      getParentRoute: () => rootRoute,
      path: '/',
      component: () => (
        <>
          <h1>Index Route</h1>
          <Link to="/posts">Go to posts</Link>
        </>
      ),
    })

    const postsRoute = createRoute({
      getParentRoute: () => rootRoute,
      path: 'posts',
      component: () => (
        <>
          <h1>On Posts</h1>
          <Link to="/invoices">To invoices</Link>
        </>
      ),
    })

    const invoicesRoute = createRoute({
      getParentRoute: () => rootRoute,
      path: 'invoices',
      component: () => (
        <>
          <h1>On Invoices</h1>
          <Link to="/posts">To posts</Link>
        </>
      ),
    })

    const routeTree = rootRoute.addChildren([
      indexRoute,
      postsRoute,
      invoicesRoute,
    ])

    const router = createRouter({
      routeTree,
    })

    render(<RouterProvider router={router} />)

    const postsLink = await screen.findByRole('link', { name: 'Go to posts' })

    fireEvent.click(postsLink)

    const fromPostsLink = await screen.findByRole('link', {
      name: 'From posts',
    })

    expect(fromPostsLink).toBeInTheDocument()

    const toInvoicesLink = await screen.findByRole('link', {
      name: 'To invoices',
    })

    fireEvent.click(toInvoicesLink)

    const fromInvoicesLink = await screen.findByRole('link', {
      name: 'From invoices',
    })

    expect(fromInvoicesLink).toBeInTheDocument()

    expect(fromPostsLink).not.toBeInTheDocument()

    const toPostsLink = await screen.findByRole('link', {
      name: 'To posts',
    })

    fireEvent.click(toPostsLink)

    const onPostsText = await screen.findByText('On Posts')
    expect(onPostsText).toBeInTheDocument()

    expect(fromInvoicesLink).not.toBeInTheDocument()

    expect(ErrorComponent).not.toHaveBeenCalled()
  })

  test('when linking to self with from prop set and param containing a slash', async () => {
    const ErrorComponent = vi.fn(() => <h1>Something went wrong!</h1>)

    const rootRoute = createRootRoute({
      errorComponent: ErrorComponent,
    })

    const indexRoute = createRoute({
      getParentRoute: () => rootRoute,
      path: '/',
      component: () => (
        <Link to="/$postId" params={{ postId: 'id/with-slash' }}>
          Go to post
        </Link>
      ),
    })

    const postRoute = createRoute({
      getParentRoute: () => rootRoute,
      path: '/$postId',
      component: () => (
        <Link from="/$postId" to="/$postId">
          Link to self with from prop set
        </Link>
      ),
    })

    const routeTree = rootRoute.addChildren([indexRoute, postRoute])
    const router = createRouter({ routeTree })

    render(<RouterProvider router={router} />)

    const postLink = await screen.findByRole('link', {
      name: 'Go to post',
    })

    expect(postLink).toHaveAttribute('href', '/id%2Fwith-slash')

    fireEvent.click(postLink)

    const selfLink = await screen.findByRole('link', {
      name: 'Link to self with from prop set',
    })

    expect(selfLink).toBeInTheDocument()
    expect(ErrorComponent).not.toHaveBeenCalled()
  })

  test('when navigating to /$postId with parseParams and stringifyParams', async () => {
    const rootRoute = createRootRoute()

    const indexRoute = createRoute({
      getParentRoute: () => rootRoute,
      path: '/',
      component: () => (
        <Link to="/$postId" params={{ postId: 2 }}>
          Go to post
        </Link>
      ),
    })

    const parseParams = vi.fn()
    const stringifyParams = vi.fn()

    const PostComponent = () => {
      const params = useParams({ strict: false })
      return <div>Post: {params.postId}</div>
    }

    const postRoute = createRoute({
      getParentRoute: () => rootRoute,
      path: '$postId',
      parseParams: (params) => {
        parseParams(params)
        return {
          status: 'parsed',
          postId: params.postId,
        }
      },
      stringifyParams: (params) => {
        stringifyParams(params)
        return {
          status: 'stringified',
          postId: params.postId,
        }
      },
      component: PostComponent,
    })

    const routeTree = rootRoute.addChildren([indexRoute, postRoute])
    const router = createRouter({ routeTree })

    render(<RouterProvider router={router} />)

    const postLink = await screen.findByRole('link', {
      name: 'Go to post',
    })

    expect(stringifyParams).toHaveBeenCalledWith({ postId: 2 })

    expect(postLink).toHaveAttribute('href', '/2')

    fireEvent.click(postLink)

    const posts2Text = await screen.findByText('Post: 2')
    expect(posts2Text).toBeInTheDocument()

    expect(parseParams).toHaveBeenCalledWith({ status: 'parsed', postId: '2' })
  })

  test('when navigating to /$postId with params.parse and params.stringify', async () => {
    const rootRoute = createRootRoute()

    const indexRoute = createRoute({
      getParentRoute: () => rootRoute,
      path: '/',
      component: () => (
        <Link to="/$postId" params={{ postId: 2 }}>
          Go to post
        </Link>
      ),
    })

    const parseParams = vi.fn()
    const stringifyParams = vi.fn()

    const PostComponent = () => {
      const params = useParams({ strict: false })
      return <div>Post: {params.postId}</div>
    }

    const postRoute = createRoute({
      getParentRoute: () => rootRoute,
      path: '$postId',
      params: {
        parse: (params) => {
          parseParams(params)
          return {
            status: 'parsed',
            postId: params.postId,
          }
        },
        stringify: (params) => {
          stringifyParams(params)
          return {
            status: 'stringified',
            postId: params.postId,
          }
        },
      },
      component: PostComponent,
    })

    const routeTree = rootRoute.addChildren([indexRoute, postRoute])
    const router = createRouter({ routeTree })

    render(<RouterProvider router={router} />)

    const postLink = await screen.findByRole('link', {
      name: 'Go to post',
    })

    expect(stringifyParams).toHaveBeenCalledWith({ postId: 2 })

    expect(postLink).toHaveAttribute('href', '/2')

    fireEvent.click(postLink)

    const posts2Text = await screen.findByText('Post: 2')
    expect(posts2Text).toBeInTheDocument()

    expect(parseParams).toHaveBeenCalledWith({ status: 'parsed', postId: '2' })
  })
})

describe('createLink', () => {
  configure({ reactStrictMode: true })

  it('should pass the "disabled" prop to the rendered target element', async () => {
    const CustomLink = createLink('button')

    const rootRoute = createRootRoute()
    const indexRoute = createRoute({
      getParentRoute: () => rootRoute,
      path: '/',
      component: () => (
        <CustomLink to="/" disabled>
          Index
        </CustomLink>
      ),
    })
    const router = createRouter({
      routeTree: rootRoute.addChildren([indexRoute]),
    })

    render(<RouterProvider router={router} />)

    const customElement = await screen.findByText('Index')

    expect(customElement).toBeDisabled()
    expect(customElement.getAttribute('disabled')).toBe('')
  })

  it('should pass the "foo" prop to the rendered target element', async () => {
    const CustomLink = createLink('button')

    const rootRoute = createRootRoute()
    const indexRoute = createRoute({
      getParentRoute: () => rootRoute,
      path: '/',
      component: () => (
        <CustomLink
          to="/"
          // @ts-expect-error
          foo="bar"
        >
          Index
        </CustomLink>
      ),
    })
    const router = createRouter({
      routeTree: rootRoute.addChildren([indexRoute]),
    })

    render(<RouterProvider router={router} />)

    const customElement = await screen.findByText('Index')

    expect(customElement.hasAttribute('foo')).toBe(true)
    expect(customElement.getAttribute('foo')).toBe('bar')
  })
})<|MERGE_RESOLUTION|>--- conflicted
+++ resolved
@@ -1,9 +1,5 @@
-<<<<<<< HEAD
+
 import React, { useRef } from 'react'
-import '@testing-library/jest-dom/vitest'
-=======
-import React from 'react'
->>>>>>> b109ce5a
 import { afterEach, describe, expect, it, test, vi } from 'vitest'
 import {
   cleanup,
