--- conflicted
+++ resolved
@@ -1,7 +1,3 @@
-<<<<<<< HEAD
-/* eslint-disable @eslint-react/no-useless-fragment */
-=======
->>>>>>> 7452f23f
 import React, { act } from 'react'
 import '@testing-library/jest-dom/vitest'
 import { afterEach, describe, expect, it, test, vi } from 'vitest'
