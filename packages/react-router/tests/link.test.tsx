--- conflicted
+++ resolved
@@ -26,12 +26,8 @@
   useMatchRoute,
   useParams,
   useRouteContext,
-<<<<<<< HEAD
-  useMatchRoute,
   useRouterState,
-=======
   useSearch,
->>>>>>> da9d52a9
 } from '../src'
 
 afterEach(() => {
