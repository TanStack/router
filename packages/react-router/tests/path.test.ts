--- conflicted
+++ resolved
@@ -279,87 +279,6 @@
   })
 })
 
-<<<<<<< HEAD
-describe('getLastPathSegment', () => {
-  it.each([
-    {
-      name: 'should return the last segment with leading slash when path ends with a slash',
-      path: '/_protected/test/',
-      expected: '/test',
-    },
-    {
-      name: 'should return the last segment with leading slash when path does not end with a slash',
-      path: '/_protected/test',
-      expected: '/test',
-    },
-    {
-      name: 'should return the last segment in a longer path with trailing slash',
-      path: '/another/path/example/',
-      expected: '/example',
-    },
-    {
-      name: 'should return the last segment in a longer path without trailing slash',
-      path: '/another/path/example',
-      expected: '/example',
-    },
-    {
-      name: 'should return the only segment with leading slash',
-      path: '/single',
-      expected: '/single',
-    },
-    {
-      name: 'should return the last segment with leading slash in a nested path',
-      path: '/trailing/slash/',
-      expected: '/slash',
-    },
-    {
-      name: 'should return undefined for root path',
-      path: '/',
-      expected: undefined,
-    },
-    {
-      name: 'should return undefined for empty string',
-      path: '',
-      expected: undefined,
-    },
-    {
-      name: 'should handle paths with numbers correctly',
-      path: '/users/123/',
-      expected: '/123',
-    },
-    {
-      name: 'should handle paths with special characters',
-      path: '/path/with-special_chars!',
-      expected: '/with-special_chars!',
-    },
-    {
-      name: 'should handle paths with multiple special characters and trailing slash',
-      path: '/path/with/$pecial-Chars123/',
-      expected: '/$pecial-Chars123',
-    },
-    {
-      name: 'should return undefined when there is no segment after the last slash',
-      path: '/path/to/directory//',
-      expected: undefined,
-    },
-    {
-      name: 'should handle paths without leading slash',
-      path: 'no/leading/slash',
-      expected: '/slash',
-    },
-    {
-      name: 'should handle single slash',
-      path: '/',
-      expected: undefined,
-    },
-    {
-      name: 'should handle path with multiple trailing slashes',
-      path: '/multiple/trailing/slashes///',
-      expected: undefined,
-    },
-  ])('$name', ({ path, expected }) => {
-    expect(getLastPathSegment(path)).toBe(expected)
-=======
 describe('matchPathname', () => {
   it.each([
     {
@@ -411,6 +330,5 @@
     expect(matchPathname(basepath, pathname, matchLocation)).toStrictEqual(
       expected,
     )
->>>>>>> d9a97e26
   })
 })