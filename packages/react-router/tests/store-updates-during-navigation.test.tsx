--- conflicted
+++ resolved
@@ -17,20 +17,6 @@
 })
 
 function setup({
-<<<<<<< HEAD
-  RootComponent,
-  beforeLoad,
-  loader,
-  defaultPendingMs,
-  defaultPendingMinMs,
-}: {
-  RootComponent: RouteComponent
-  beforeLoad?: () => any
-  loader?: () => any
-  defaultPendingMs?: number
-  defaultPendingMinMs?: number
-}) {
-=======
   beforeLoad,
   loader,
   head,
@@ -49,7 +35,6 @@
 }) {
   const select = vi.fn()
 
->>>>>>> 4dd0cbeb
   const rootRoute = createRootRoute({
     component: function RootComponent() {
       useRouterState({ select })
@@ -72,13 +57,6 @@
     path: '/posts',
     beforeLoad,
     loader,
-<<<<<<< HEAD
-    component: () => <h1>PostsTitle</h1>,
-  })
-
-  const router = createRouter({
-    routeTree: rootRoute.addChildren([indexRoute, postsRoute]),
-=======
     head,
     headers,
     scripts,
@@ -93,7 +71,6 @@
 
   const router = createRouter({
     routeTree: rootRoute.addChildren([indexRoute, postsRoute, otherRoute]),
->>>>>>> 4dd0cbeb
     defaultPendingMs,
     defaultPendingMinMs,
     defaultPendingComponent: () => <p>Loading...</p>,
@@ -119,10 +96,6 @@
 }
 
 describe("Store doesn't update *too many* times during navigation", () => {
-<<<<<<< HEAD
-  test('everything (async loader, async beforeLoad, pendingMs)', async () => {
-    const select = vi.fn()
-=======
   test('async loader, async beforeLoad, pendingMs', async () => {
     const params = setup({
       beforeLoad: () =>
@@ -139,18 +112,12 @@
     // Any change that increases this number should be investigated.
     expect(updates).toBe(17)
   })
->>>>>>> 4dd0cbeb
 
   test('redirection in preload', async () => {
     const { select, router } = setup({
       loader: () => {
         throw redirect({ to: '/other' })
       },
-      beforeLoad: () =>
-        new Promise<void>((resolve) => setTimeout(resolve, 100)),
-      loader: () => new Promise<void>((resolve) => setTimeout(resolve, 100)),
-      defaultPendingMs: 100,
-      defaultPendingMinMs: 300,
     })
 
     const before = select.mock.calls.length
@@ -161,40 +128,6 @@
     // This number should be as small as possible to minimize the amount of work
     // that needs to be done during a navigation.
     // Any change that increases this number should be investigated.
-<<<<<<< HEAD
-    expect(after - before).toBe(16)
-  })
-
-  test('sync beforeLoad', async () => {
-    const select = vi.fn()
-
-    setup({
-      RootComponent: () => {
-        useRouterState({ select })
-        return <Outlet />
-      },
-      beforeLoad: () => {},
-      loader: () => new Promise<void>((resolve) => setTimeout(resolve, 100)),
-      defaultPendingMs: 100,
-      defaultPendingMinMs: 300,
-    })
-
-    // navigate to /posts
-    const link = await waitFor(() =>
-      screen.getByRole('link', { name: 'Posts' }),
-    )
-    const before = select.mock.calls.length
-    act(() => link.click())
-    const title = await waitFor(() => screen.getByText('PostsTitle'))
-    expect(title).toBeInTheDocument()
-    const after = select.mock.calls.length
-
-    // This number should be as small as possible to minimize the amount of work
-    // that needs to be done during a navigation.
-    // Any change that increases this number should be investigated.
-    expect(after - before).toBe(15)
-=======
     expect(updates).toBe(8)
->>>>>>> 4dd0cbeb
   })
 })