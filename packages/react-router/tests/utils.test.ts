--- conflicted
+++ resolved
@@ -1,13 +1,5 @@
 import { describe, expect, it } from 'vitest'
-<<<<<<< HEAD
-import {
-  deepRemoveUndefinedFromObject,
-  isPlainArray,
-  replaceEqualDeep,
-} from '../src/utils'
-=======
 import { deepEqual, isPlainArray, replaceEqualDeep } from '../src/utils'
->>>>>>> 2212a540
 
 describe('replaceEqualDeep', () => {
   it('should return the same object if the input objects are equal', () => {
@@ -308,97 +300,6 @@
   })
 })
 
-<<<<<<< HEAD
-describe('deepRemoveUndefinedFromObject', () => {
-  it('should handle an object', () => {
-    const obj = { a: 1, b: undefined, c: 2 }
-    const result = deepRemoveUndefinedFromObject(obj)
-    expect(result).toEqual({ a: 1, c: 2 })
-  })
-
-  it('should handle nested objects', () => {
-    const obj = { a: 1, b: { c: 2, d: undefined } }
-    const result = deepRemoveUndefinedFromObject(obj)
-    expect(result).toEqual({ a: 1, b: { c: 2 } })
-  })
-
-  it('should handle objects in arrays', () => {
-    const obj = [2, { a: undefined }, 3]
-    const result = deepRemoveUndefinedFromObject(obj)
-    expect(result).toEqual([2, {}, 3])
-  })
-
-  it('should handle nested objects in arrays', () => {
-    const obj = [2, { a: { b: undefined } }, 3]
-    const result = deepRemoveUndefinedFromObject(obj)
-    expect(result).toEqual([2, { a: {} }, 3])
-  })
-
-  it('should not remove undefined values from arrays in an object', () => {
-    const obj = { a: 1, b: [2, undefined, 3] }
-    const result = deepRemoveUndefinedFromObject(obj)
-    expect(result).toEqual({ a: 1, b: [2, undefined, 3] })
-  })
-
-  it('should not remove undefined values from nested arrays', () => {
-    const arr = [1, [2, undefined, 3]]
-    const result = deepRemoveUndefinedFromObject(arr)
-    expect(result).toEqual([1, [2, undefined, 3]])
-  })
-
-  it('should not remove a string value', () => {
-    const input = 'string'
-    const result = deepRemoveUndefinedFromObject(input)
-    expect(result).toEqual('string')
-  })
-
-  it('should not remove a positive number value', () => {
-    const input = 1
-    const result = deepRemoveUndefinedFromObject(input)
-    expect(result).toEqual(1)
-  })
-
-  it('should not remove a negative number value', () => {
-    const input = -1
-    const result = deepRemoveUndefinedFromObject(input)
-    expect(result).toEqual(-1)
-  })
-
-  it('should not remove a zero value', () => {
-    const input = 0
-    const result = deepRemoveUndefinedFromObject(input)
-    expect(result).toEqual(0)
-  })
-
-  it('should not remove a boolean value', () => {
-    const input = true
-    const result = deepRemoveUndefinedFromObject(input)
-    expect(result).toEqual(true)
-  })
-
-  it('should not remove a null value', () => {
-    const input = null
-    const result = deepRemoveUndefinedFromObject(input)
-    expect(result).toEqual(null)
-  })
-
-  it('should not remove an empty object', () => {
-    const input = {}
-    const result = deepRemoveUndefinedFromObject(input)
-    expect(result).toEqual({})
-  })
-
-  it('should not remove an empty array', () => {
-    const input: Array<any> = []
-    const result = deepRemoveUndefinedFromObject(input)
-    expect(result).toEqual([])
-  })
-
-  it('should not remove an empty string', () => {
-    const input = ''
-    const result = deepRemoveUndefinedFromObject(input)
-    expect(result).toEqual('')
-=======
 describe('deepEqual', () => {
   describe.each([false, true])('partial = %s', (partial) => {
     it('should return `true` for equal objects', () => {
@@ -450,6 +351,5 @@
       expect(deepEqual(a, b, true)).toEqual(true)
       expect(deepEqual(b, a, true)).toEqual(false)
     })
->>>>>>> 2212a540
   })
 })