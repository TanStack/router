import React, { act } from 'react'
import '@testing-library/jest-dom/vitest'
import { afterEach, beforeEach, describe, expect, test, vi } from 'vitest'
import {
  cleanup,
  configure,
  fireEvent,
  render,
  screen,
} from '@testing-library/react'

import { z } from 'zod'
import {
  Navigate,
  Outlet,
  RouterProvider,
  createBrowserHistory,
  createRootRoute,
  createRoute,
  createRouteMask,
  createRouter,
  getRouteApi,
  useNavigate,
  useParams,
} from '../src'
import type { RouterHistory } from '../src'

let history: RouterHistory

beforeEach(() => {
  history = createBrowserHistory()
  expect(window.location.pathname).toBe('/')
})

afterEach(() => {
  history.destroy()
  window.history.replaceState(null, 'root', '/')
  vi.clearAllMocks()
  vi.resetAllMocks()
  cleanup()
})

test('when navigating to /posts', async () => {
  const rootRoute = createRootRoute()

  const IndexComponent = () => {
    const navigate = useNavigate()
    return (
      <>
        <h1>Index</h1>
        <button onClick={() => navigate({ to: '/' })}>Index</button>
        <button onClick={() => navigate({ to: '/posts' })}>Posts</button>
      </>
    )
  }

  const indexRoute = createRoute({
    getParentRoute: () => rootRoute,
    path: '/',
    component: IndexComponent,
  })

  const postsRoute = createRoute({
    getParentRoute: () => rootRoute,
    path: '/posts',
    component: () => {
      return (
        <>
          <h1>Posts</h1>
        </>
      )
    },
  })

  const router = createRouter({
    routeTree: rootRoute.addChildren([indexRoute, postsRoute]),
    history,
  })

  render(<RouterProvider router={router} />)

  const postsButton = await screen.findByRole('button', { name: 'Posts' })

  fireEvent.click(postsButton)

  expect(
    await screen.findByRole('heading', { name: 'Posts' }),
  ).toBeInTheDocument()

  expect(window.location.pathname).toBe('/posts')
})

test('when navigating from /posts to ./$postId', async () => {
  const rootRoute = createRootRoute()
  const IndexComponent = () => {
    const navigate = useNavigate()
    return (
      <>
        <h1>Index</h1>
        <button onClick={() => navigate({ to: '/posts' })}>Posts</button>
        <button
          onClick={() =>
            navigate({ to: '/posts/$postId', params: { postId: 'id1' } })
          }
        >
          To first post
        </button>
      </>
    )
  }

  const indexRoute = createRoute({
    getParentRoute: () => rootRoute,
    path: '/',
    component: IndexComponent,
  })

  const PostsComponent = () => {
    return (
      <>
        <h1>Posts</h1>
        <Outlet />
      </>
    )
  }

  const postsRoute = createRoute({
    getParentRoute: () => rootRoute,
    path: 'posts',
    component: PostsComponent,
  })

  const PostsIndexComponent = () => {
    const navigate = useNavigate()
    return (
      <>
        <h1>Posts Index</h1>
        <button
          onClick={() =>
            navigate({
              from: '/posts/',
              to: './$postId',
              params: { postId: 'id1' },
            })
          }
        >
          To the first post
        </button>
      </>
    )
  }

  const postsIndexRoute = createRoute({
    getParentRoute: () => postsRoute,
    path: '/',
    component: PostsIndexComponent,
  })

  const PostComponent = () => {
    const params = useParams({ strict: false })
    const navigate = useNavigate()
    return (
      <>
        <span>Params: {params.postId}</span>
        <button onClick={() => navigate({ to: '/' })}>Index</button>
      </>
    )
  }

  const postRoute = createRoute({
    getParentRoute: () => postsRoute,
    path: '$postId',
    component: PostComponent,
  })

  const router = createRouter({
    routeTree: rootRoute.addChildren([
      indexRoute,
      postsRoute.addChildren([postsIndexRoute, postRoute]),
    ]),
  })

  render(<RouterProvider router={router} />)

  const postsButton = await screen.findByRole('button', { name: 'Posts' })

  fireEvent.click(postsButton)

  expect(await screen.findByText('Posts Index')).toBeInTheDocument()

  const postButton = await screen.findByRole('button', {
    name: 'To the first post',
  })

  fireEvent.click(postButton)

  expect(await screen.findByText('Params: id1')).toBeInTheDocument()

  expect(window.location.pathname).toBe('/posts/id1')
})

test('when navigating from /posts to ../posts/$postId', async () => {
  const rootRoute = createRootRoute()

  const IndexComponent = () => {
    const navigate = useNavigate()
    return (
      <>
        <h1>Index</h1>
        <button onClick={() => navigate({ to: '/posts' })}>Posts</button>
        <button
          onClick={() =>
            navigate({ to: '/posts/$postId', params: { postId: 'id1' } })
          }
        >
          To first post
        </button>
      </>
    )
  }

  const indexRoute = createRoute({
    getParentRoute: () => rootRoute,
    path: '/',
    component: IndexComponent,
  })

  const PostsComponent = () => {
    return (
      <>
        <h1>Posts</h1>
        <Outlet />
      </>
    )
  }

  const postsRoute = createRoute({
    getParentRoute: () => rootRoute,
    path: 'posts',
    component: PostsComponent,
  })

  const PostsIndexComponent = () => {
    const navigate = useNavigate()
    return (
      <>
        <h1>Posts Index</h1>
        <button
          onClick={() =>
            navigate({
              from: '/posts/',
              to: '../posts/$postId',
              params: { postId: 'id1' },
            })
          }
        >
          To the first post
        </button>
      </>
    )
  }

  const postsIndexRoute = createRoute({
    getParentRoute: () => postsRoute,
    path: '/',
    component: PostsIndexComponent,
  })

  const PostComponent = () => {
    const navigate = useNavigate()
    const params = useParams({ strict: false })
    return (
      <>
        <span>Params: {params.postId}</span>
        <button onClick={() => navigate({ to: '/' })}>Index</button>
      </>
    )
  }

  const postRoute = createRoute({
    getParentRoute: () => postsRoute,
    path: '$postId',
    component: PostComponent,
  })

  const router = createRouter({
    routeTree: rootRoute.addChildren([
      indexRoute,
      postsRoute.addChildren([postsIndexRoute, postRoute]),
    ]),
    history,
  })

  render(<RouterProvider router={router} />)

  const postsButton = await screen.findByRole('button', { name: 'Posts' })

  fireEvent.click(postsButton)

  expect(await screen.findByText('Posts Index')).toBeInTheDocument()

  const postButton = await screen.findByRole('button', {
    name: 'To the first post',
  })

  fireEvent.click(postButton)

  expect(await screen.findByText('Params: id1')).toBeInTheDocument()
})

test('when navigating from /posts/$postId to /posts/$postId/info and the current route is /posts/$postId/details', async () => {
  const rootRoute = createRootRoute()

  const IndexComponent = () => {
    const navigate = useNavigate()
    return (
      <>
        <h1>Index</h1>
        <button onClick={() => navigate({ to: '/posts' })}>Posts</button>
        <button
          onClick={() =>
            navigate({
              to: '/posts/$postId/details',
              params: { postId: 'id1' },
            })
          }
        >
          To first post
        </button>
      </>
    )
  }

  const indexRoute = createRoute({
    getParentRoute: () => rootRoute,
    path: '/',
    component: IndexComponent,
  })

  const layoutRoute = createRoute({
    getParentRoute: () => rootRoute,
    id: '_layout',
    component: () => {
      return (
        <>
          <h1>Layout</h1>
          <Outlet />
        </>
      )
    },
  })

  const PostsComponent = () => {
    return (
      <>
        <h1>Posts</h1>
        <Outlet />
      </>
    )
  }

  const postsRoute = createRoute({
    getParentRoute: () => layoutRoute,
    path: 'posts',
    component: PostsComponent,
  })

  const PostComponent = () => {
    const params = useParams({ strict: false })
    return (
      <>
        <span>Params: {params.postId}</span>
        <Outlet />
      </>
    )
  }

  const postRoute = createRoute({
    getParentRoute: () => postsRoute,
    path: '$postId',
    component: PostComponent,
  })

  const DetailsComponent = () => {
    const navigate = useNavigate()
    return (
      <>
        <h1>Details!</h1>
        <button
          onClick={() =>
            navigate({ from: '/posts/$postId', to: '/posts/$postId/info' })
          }
        >
          To Information
        </button>
      </>
    )
  }

  const detailsRoute = createRoute({
    getParentRoute: () => postRoute,
    path: 'details',
    component: DetailsComponent,
  })

  const InformationComponent = () => {
    return (
      <>
        <h1>Information</h1>
      </>
    )
  }

  const informationRoute = createRoute({
    getParentRoute: () => postRoute,
    path: 'info',
    component: InformationComponent,
  })

  const router = createRouter({
    routeTree: rootRoute.addChildren([
      indexRoute,
      layoutRoute.addChildren([
        postsRoute.addChildren([
          postRoute.addChildren([detailsRoute, informationRoute]),
        ]),
      ]),
    ]),
    history,
  })

  render(<RouterProvider router={router} />)

  const postsButton = await screen.findByRole('button', {
    name: 'To first post',
  })

  fireEvent.click(postsButton)

  expect(await screen.findByText('Params: id1')).toBeInTheDocument()

  expect(window.location.pathname).toEqual('/posts/id1/details')

  const informationButton = await screen.findByRole('button', {
    name: 'To Information',
  })

  fireEvent.click(informationButton)

  expect(await screen.findByText('Information')).toBeInTheDocument()

  expect(window.location.pathname).toEqual('/posts/id1/info')

  expect(await screen.findByText('Params: id1'))
})

test('when navigating from /posts/$postId to ./info and the current route is /posts/$postId/details', async () => {
  const rootRoute = createRootRoute()

  const IndexComponent = () => {
    const navigate = useNavigate()
    return (
      <>
        <h1>Index</h1>
        <button onClick={() => navigate({ to: '/posts' })}>Posts</button>
        <button
          onClick={() =>
            navigate({
              to: '/posts/$postId/details',
              params: { postId: 'id1' },
            })
          }
        >
          To first post
        </button>
      </>
    )
  }

  const indexRoute = createRoute({
    getParentRoute: () => rootRoute,
    path: '/',
    component: IndexComponent,
  })

  const layoutRoute = createRoute({
    getParentRoute: () => rootRoute,
    id: '_layout',
    component: () => {
      return (
        <>
          <h1>Layout</h1>
          <Outlet />
        </>
      )
    },
  })

  const PostsComponent = () => {
    return (
      <>
        <h1>Posts</h1>
        <Outlet />
      </>
    )
  }

  const postsRoute = createRoute({
    getParentRoute: () => layoutRoute,
    path: 'posts',
    component: PostsComponent,
  })

  const PostComponent = () => {
    const params = useParams({ strict: false })
    return (
      <>
        <span>Params: {params.postId}</span>
        <Outlet />
      </>
    )
  }

  const postRoute = createRoute({
    getParentRoute: () => postsRoute,
    path: '$postId',
    component: PostComponent,
  })

  const DetailsComponent = () => {
    const navigate = useNavigate()
    return (
      <>
        <h1>Details!</h1>
        <button
          onClick={() => navigate({ from: '/posts/$postId', to: './info' })}
        >
          To Information
        </button>
      </>
    )
  }

  const detailsRoute = createRoute({
    getParentRoute: () => postRoute,
    path: 'details',
    component: DetailsComponent,
  })

  const InformationComponent = () => {
    return (
      <>
        <h1>Information</h1>
      </>
    )
  }

  const informationRoute = createRoute({
    getParentRoute: () => postRoute,
    path: 'info',
    component: InformationComponent,
  })

  const router = createRouter({
    routeTree: rootRoute.addChildren([
      indexRoute,
      layoutRoute.addChildren([
        postsRoute.addChildren([
          postRoute.addChildren([detailsRoute, informationRoute]),
        ]),
      ]),
    ]),
    history,
  })

  render(<RouterProvider router={router} />)

  const postsButton = await screen.findByRole('button', {
    name: 'To first post',
  })

  fireEvent.click(postsButton)

  expect(await screen.findByText('Params: id1')).toBeInTheDocument()

  expect(window.location.pathname).toEqual('/posts/id1/details')

  const informationButton = await screen.findByRole('button', {
    name: 'To Information',
  })

  fireEvent.click(informationButton)

  expect(await screen.findByText('Information')).toBeInTheDocument()

  expect(window.location.pathname).toEqual('/posts/id1/info')

  expect(await screen.findByText('Params: id1'))
})

test('when navigating from /posts/$postId to ../$postId and the current route is /posts/$postId/details', async () => {
  const rootRoute = createRootRoute()

  const IndexComponent = () => {
    const navigate = useNavigate()
    return (
      <>
        <h1>Index</h1>
        <button onClick={() => navigate({ to: '/posts' })}>Posts</button>
        <button
          onClick={() =>
            navigate({
              to: '/posts/$postId/details',
              params: { postId: 'id1' },
            })
          }
        >
          To first post
        </button>
      </>
    )
  }

  const indexRoute = createRoute({
    getParentRoute: () => rootRoute,
    path: '/',
    component: IndexComponent,
  })

  const layoutRoute = createRoute({
    getParentRoute: () => rootRoute,
    id: '_layout',
    component: () => {
      return (
        <>
          <h1>Layout</h1>
          <Outlet />
        </>
      )
    },
  })

  const PostsComponent = () => {
    return (
      <>
        <h1>Posts</h1>
        <Outlet />
      </>
    )
  }

  const postsRoute = createRoute({
    getParentRoute: () => layoutRoute,
    path: 'posts',
    component: PostsComponent,
  })

  const PostComponent = () => {
    const params = useParams({ strict: false })
    return (
      <>
        <span>Params: {params.postId}</span>
        <Outlet />
      </>
    )
  }

  const postRoute = createRoute({
    getParentRoute: () => postsRoute,
    path: '$postId',
    component: PostComponent,
  })

  const DetailsComponent = () => {
    const navigate = useNavigate()
    return (
      <>
        <h1>Details!</h1>
        <button
          onClick={() => navigate({ from: '/posts/$postId', to: '../$postId' })}
        >
          To Post
        </button>
      </>
    )
  }

  const detailsRoute = createRoute({
    getParentRoute: () => postRoute,
    path: 'details',
    component: DetailsComponent,
  })

  const InformationComponent = () => {
    return (
      <>
        <h1>Information</h1>
      </>
    )
  }

  const informationRoute = createRoute({
    getParentRoute: () => postRoute,
    path: 'info',
    component: InformationComponent,
  })

  const router = createRouter({
    routeTree: rootRoute.addChildren([
      indexRoute,
      layoutRoute.addChildren([
        postsRoute.addChildren([
          postRoute.addChildren([detailsRoute, informationRoute]),
        ]),
      ]),
    ]),
    history,
  })

  render(<RouterProvider router={router} />)

  const postsButton = await screen.findByRole('button', {
    name: 'To first post',
  })

  fireEvent.click(postsButton)

  expect(await screen.findByText('Params: id1')).toBeInTheDocument()

  expect(window.location.pathname).toEqual('/posts/id1/details')

  const postButton = await screen.findByRole('button', {
    name: 'To Post',
  })

  fireEvent.click(postButton)

  expect(await screen.findByText('Posts')).toBeInTheDocument()

  expect(window.location.pathname).toEqual('/posts/id1')
})

test('when navigating from /posts/$postId with an index to ../$postId and the current route is /posts/$postId/details', async () => {
  const rootRoute = createRootRoute()

  const IndexComponent = () => {
    const navigate = useNavigate()
    return (
      <>
        <h1>Index</h1>
        <button onClick={() => navigate({ to: '/posts' })}>Posts</button>
        <button
          onClick={() =>
            navigate({
              to: '/posts/$postId/details',
              params: { postId: 'id1' },
            })
          }
        >
          To first post
        </button>
      </>
    )
  }

  const indexRoute = createRoute({
    getParentRoute: () => rootRoute,
    path: '/',
    component: IndexComponent,
  })

  const layoutRoute = createRoute({
    getParentRoute: () => rootRoute,
    id: '_layout',
    component: () => {
      return (
        <>
          <h1>Layout</h1>
          <Outlet />
        </>
      )
    },
  })

  const PostsComponent = () => {
    return (
      <>
        <h1>Posts</h1>
        <Outlet />
      </>
    )
  }

  const postsRoute = createRoute({
    getParentRoute: () => layoutRoute,
    path: 'posts',
    component: PostsComponent,
  })

  const PostComponent = () => {
    const params = useParams({ strict: false })
    return (
      <>
        <span>Params: {params.postId}</span>
        <Outlet />
      </>
    )
  }

  const postRoute = createRoute({
    getParentRoute: () => postsRoute,
    path: '$postId',
    component: PostComponent,
  })

  const postIndexRoute = createRoute({
    getParentRoute: () => postRoute,
    path: '/',
    component: () => <h1>Post Index</h1>,
  })

  const DetailsComponent = () => {
    const navigate = useNavigate()
    return (
      <>
        <h1>Details!</h1>
        <button
          onClick={() => navigate({ from: '/posts/$postId', to: '../$postId' })}
        >
          To Post
        </button>
      </>
    )
  }

  const detailsRoute = createRoute({
    getParentRoute: () => postRoute,
    path: 'details',
    component: DetailsComponent,
  })

  const InformationComponent = () => {
    return (
      <>
        <h1>Information</h1>
      </>
    )
  }

  const informationRoute = createRoute({
    getParentRoute: () => postRoute,
    path: 'info',
    component: InformationComponent,
  })

  const router = createRouter({
    routeTree: rootRoute.addChildren([
      indexRoute,
      layoutRoute.addChildren([
        postsRoute.addChildren([
          postRoute.addChildren([
            postIndexRoute,
            detailsRoute,
            informationRoute,
          ]),
        ]),
      ]),
    ]),
    history,
  })

  render(<RouterProvider router={router} />)

  const postsButton = await screen.findByRole('button', {
    name: 'To first post',
  })

  fireEvent.click(postsButton)

  expect(await screen.findByText('Params: id1')).toBeInTheDocument()

  expect(window.location.pathname).toEqual('/posts/id1/details')

  const postButton = await screen.findByRole('button', {
    name: 'To Post',
  })

  fireEvent.click(postButton)

  expect(await screen.findByText('Posts')).toBeInTheDocument()

  expect(window.location.pathname).toEqual('/posts/id1')
})

test('when navigating from /invoices to ./invoiceId and the current route is /posts/$postId/details', async () => {
  const rootRoute = createRootRoute()

  const IndexComponent = () => {
    const navigate = useNavigate()
    return (
      <>
        <h1>Index</h1>
        <button onClick={() => navigate({ to: '/posts' })}>Posts</button>
        <button
          onClick={() =>
            navigate({
              to: '/posts/$postId/details',
              params: { postId: 'id1' },
            })
          }
        >
          To first post
        </button>
      </>
    )
  }

  const indexRoute = createRoute({
    getParentRoute: () => rootRoute,
    path: '/',
    component: IndexComponent,
  })

  const layoutRoute = createRoute({
    getParentRoute: () => rootRoute,
    id: '_layout',
    component: () => {
      return (
        <>
          <h1>Layout</h1>
          <Outlet />
        </>
      )
    },
  })

  const PostsComponent = () => {
    return (
      <>
        <h1>Posts</h1>
        <Outlet />
      </>
    )
  }

  const postsRoute = createRoute({
    getParentRoute: () => layoutRoute,
    path: 'posts',
    component: PostsComponent,
  })

  const PostComponent = () => {
    const params = useParams({ strict: false })
    return (
      <>
        <span>Params: {params.postId}</span>
        <Outlet />
      </>
    )
  }

  const postRoute = createRoute({
    getParentRoute: () => postsRoute,
    path: '$postId',
    component: PostComponent,
  })

  const DetailsComponent = () => {
    const navigate = useNavigate()
    const [error, setError] = React.useState<unknown>()
    return (
      <>
        <h1>Details!</h1>
        <button
          onClick={() => {
            try {
              navigate({
                from: '/invoices',
                to: './$invoiceId',
                params: { invoiceId: 'id1' },
              })
            } catch (e) {
              setError(e)
            }
          }}
        >
          To Invoices
        </button>
        <span>Something went wrong!</span>
      </>
    )
  }

  const detailsRoute = createRoute({
    getParentRoute: () => postRoute,
    path: 'details',
    component: DetailsComponent,
  })

  const InformationComponent = () => {
    return (
      <>
        <h1>Information</h1>
      </>
    )
  }

  const informationRoute = createRoute({
    getParentRoute: () => postRoute,
    path: 'info',
    component: InformationComponent,
  })

  const invoicesRoute = createRoute({
    getParentRoute: () => rootRoute,
    path: 'invoices',
    component: () => (
      <>
        <h1>Invoices!</h1>
        <Outlet />
      </>
    ),
  })

  const InvoiceComponent = () => {
    const params = useParams({ strict: false })
    return (
      <>
        <span>invoiceId: {params.invoiceId}</span>
      </>
    )
  }

  const invoiceRoute = createRoute({
    getParentRoute: () => invoicesRoute,
    path: '$invoiceId',
    component: InvoiceComponent,
  })

  const router = createRouter({
    routeTree: rootRoute.addChildren([
      indexRoute,
      layoutRoute.addChildren([
        invoicesRoute.addChildren([invoiceRoute]),
        postsRoute.addChildren([
          postRoute.addChildren([detailsRoute, informationRoute]),
        ]),
      ]),
    ]),
    history,
  })

  const consoleWarn = vi.spyOn(console, 'warn').mockImplementation(() => {})

  render(<RouterProvider router={router} />)

  const postsButton = await screen.findByRole('button', {
    name: 'To first post',
  })

  fireEvent.click(postsButton)

  const invoicesButton = await screen.findByRole('button', {
    name: 'To Invoices',
  })

  fireEvent.click(invoicesButton)

  expect(consoleWarn).toHaveBeenCalledWith(
    'Could not find match for from: /invoices',
  )

  consoleWarn.mockRestore()
})

test('when navigating to /posts/$postId/info which is masked as /posts/$postId', async () => {
  const rootRoute = createRootRoute()

  const IndexComponent = () => {
    const navigate = useNavigate()
    return (
      <>
        <h1>Index</h1>
        <button
          onClick={() =>
            navigate({ to: '/posts/$postId/info', params: { postId: 'id1' } })
          }
        >
          To first post
        </button>
      </>
    )
  }

  const indexRoute = createRoute({
    getParentRoute: () => rootRoute,
    path: '/',
    component: IndexComponent,
  })

  const PostsComponent = () => {
    return (
      <>
        <h1>Posts</h1>
        <Outlet />
      </>
    )
  }

  const postsRoute = createRoute({
    getParentRoute: () => rootRoute,
    path: 'posts',
    component: PostsComponent,
  })

  const PostComponent = () => {
    const params = useParams({ strict: false })
    return (
      <>
        <span>Params: {params.postId}</span>
        <Outlet />
      </>
    )
  }

  const postRoute = createRoute({
    getParentRoute: () => postsRoute,
    path: '$postId',
    component: PostComponent,
  })

  const InformationComponent = () => {
    return (
      <>
        <h1>Information</h1>
      </>
    )
  }

  const informationRoute = createRoute({
    getParentRoute: () => postRoute,
    path: 'info',
    component: InformationComponent,
  })

  const routeTree = rootRoute.addChildren([
    indexRoute,
    postsRoute.addChildren([postRoute.addChildren([informationRoute])]),
  ])

  const routeMask = createRouteMask({
    routeTree,
    from: '/posts/$postId/info',
    to: '/posts',
  })

  const router = createRouter({
    routeTree,
    routeMasks: [routeMask],
    history,
  })

  render(<RouterProvider router={router} />)

  const postButton = await screen.findByRole('button', {
    name: 'To first post',
  })

  fireEvent.click(postButton)

  expect(await screen.findByText('Params: id1'))
})

test('when navigating to /posts/$postId/info which is imperatively masked as /posts/$postId', async () => {
  const rootRoute = createRootRoute()

  const IndexComponent = () => {
    const navigate = useNavigate()
    return (
      <>
        <h1>Index</h1>
        <button
          onClick={() =>
            navigate({
              to: '/posts/$postId/info',
              params: { postId: 'id1' },
              mask: { to: '/posts/$postId', params: { postId: 'id1' } },
            })
          }
        >
          To first post
        </button>
      </>
    )
  }

  const indexRoute = createRoute({
    getParentRoute: () => rootRoute,
    path: '/',
    component: IndexComponent,
  })

  const PostsComponent = () => {
    return (
      <>
        <h1>Posts</h1>
        <Outlet />
      </>
    )
  }

  const postsRoute = createRoute({
    getParentRoute: () => rootRoute,
    path: 'posts',
    component: PostsComponent,
  })

  const PostComponent = () => {
    const params = useParams({ strict: false })
    return (
      <>
        <span>Params: {params.postId}</span>
        <Outlet />
      </>
    )
  }

  const postRoute = createRoute({
    getParentRoute: () => postsRoute,
    path: '$postId',
    component: PostComponent,
  })

  const InformationComponent = () => {
    return (
      <>
        <h1>Information</h1>
      </>
    )
  }

  const informationRoute = createRoute({
    getParentRoute: () => postRoute,
    path: 'info',
    component: InformationComponent,
  })

  const routeTree = rootRoute.addChildren([
    indexRoute,
    postsRoute.addChildren([postRoute.addChildren([informationRoute])]),
  ])

  const router = createRouter({
    routeTree,
    history,
  })

  render(<RouterProvider router={router} />)

  const postButton = await screen.findByRole('button', {
    name: 'To first post',
  })

  fireEvent.click(postButton)

  expect(await screen.findByText('Information')).toBeInTheDocument()

  expect(window.location.pathname).toEqual('/posts/id1')
})

test('when setting search params with 2 parallel navigate calls', async () => {
  const rootRoute = createRootRoute()

  const IndexComponent = () => {
    const navigate = useNavigate()
    const search = indexRoute.useSearch()
    return (
      <>
        <h1>Index</h1>
        <div data-testid="param1">{search.param1}</div>
        <div data-testid="param2">{search.param2}</div>
        <button
          onClick={() => {
            navigate({
              to: '/',
              search: (prev: any) => ({ ...prev, param1: 'foo' }),
            })

            navigate({
              to: '/',
              search: (prev: any) => ({ ...prev, param2: 'bar' }),
            })
          }}
        >
          search
        </button>
      </>
    )
  }

  const indexRoute = createRoute({
    getParentRoute: () => rootRoute,
    path: '/',
    component: IndexComponent,
    validateSearch: z.object({
      param1: z.string().default('param1-default'),
      param2: z.string().default('param2-default'),
    }),
  })

  const router = createRouter({
    routeTree: rootRoute.addChildren([indexRoute]),
    history,
  })

  render(<RouterProvider router={router} />)
  expect(router.state.location.search).toEqual({
    param1: 'param1-default',
    param2: 'param2-default',
  })

  const postsButton = await screen.findByRole('button', { name: 'search' })

  fireEvent.click(postsButton)

  expect(await screen.findByTestId('param1')).toHaveTextContent('foo')
  expect(await screen.findByTestId('param2')).toHaveTextContent('bar')
  expect(router.state.location.search).toEqual({ param1: 'foo', param2: 'bar' })
  const search = new URLSearchParams(window.location.search)
  expect(search.get('param1')).toEqual('foo')
  expect(search.get('param2')).toEqual('bar')
})

test('<Navigate> navigates only once in <StrictMode>', async () => {
  configure({ reactStrictMode: true })
  const rootRoute = createRootRoute()

  const indexRoute = createRoute({
    getParentRoute: () => rootRoute,
    path: '/',
    component: () => <Navigate to="/posts" />,
  })

  const postsRoute = createRoute({
    getParentRoute: () => rootRoute,
    path: '/posts',
    component: () => {
      return (
        <>
          <h1 data-testid="posts-title">Posts</h1>
        </>
      )
    },
  })

  const router = createRouter({
    routeTree: rootRoute.addChildren([indexRoute, postsRoute]),
    history,
  })

  const navigateSpy = vi.spyOn(router, 'navigate')

  render(<RouterProvider router={router} />)

  expect(await screen.findByTestId('posts-title')).toBeInTheDocument()
  expect(navigateSpy.mock.calls.length).toBe(1)
})

test.each([true, false])(
  'should navigate to current route with search params when using "." in nested route structure from Index Route',
  async (trailingSlash: boolean) => {
    const tail = trailingSlash ? '/' : ''

    const rootRoute = createRootRoute()

    const IndexComponent = () => {
      const navigate = useNavigate()
      return (
        <>
          <button
            data-testid="posts-btn"
            onClick={() => {
              navigate({
                to: '/post',
              })
            }}
          >
            Post
          </button>
          <button
            data-testid="search-btn"
            onClick={() =>
              navigate({
                to: '.',
                search: {
                  param1: 'value1',
                },
              })
            }
          >
            Search
          </button>
          <button
            data-testid="search2-btn"
            onClick={() =>
              navigate({
                to: '/post',
                search: {
                  param1: 'value2',
                },
              })
            }
          >
            Search2
          </button>
          <Outlet />
        </>
      )
    }

    const indexRoute = createRoute({
      getParentRoute: () => rootRoute,
      path: '/',
      component: IndexComponent,
      validateSearch: z.object({
        param1: z.string().optional(),
      }),
    })

    const postRoute = createRoute({
      getParentRoute: () => indexRoute,
      path: 'post',
      component: () => <div>Post</div>,
    })

    const router = createRouter({
      routeTree: rootRoute.addChildren([indexRoute, postRoute]),
      history,
      trailingSlash: trailingSlash ? 'always' : 'never',
    })

    render(<RouterProvider router={router} />)

    const postButton = await screen.findByTestId('posts-btn')

    fireEvent.click(postButton)

    expect(router.state.location.pathname).toBe(`/post${tail}`)

    const searchButton = await screen.findByTestId('search-btn')

    fireEvent.click(searchButton)

    expect(router.state.location.pathname).toBe(`/post${tail}`)
    expect(router.state.location.search).toEqual({ param1: 'value1' })

    const searchButton2 = await screen.findByTestId('search2-btn')

    fireEvent.click(searchButton2)

    expect(router.state.location.pathname).toBe(`/post${tail}`)
    expect(router.state.location.search).toEqual({ param1: 'value2' })
  },
)

test.each([true, false])(
  'should navigate to current route with changing path params when using "." in nested route structure',
  async (trailingSlash) => {
    const tail = trailingSlash ? '/' : ''
    const rootRoute = createRootRoute()

    const IndexComponent = () => {
      const navigate = useNavigate()
      return (
        <>
          <h1 data-testid="index-heading">Index</h1>
          <button
            data-testid="posts-btn"
            onClick={() => navigate({ to: '/posts' })}
          >
            Posts
          </button>
        </>
      )
    }

    const indexRoute = createRoute({
      getParentRoute: () => rootRoute,
      path: '/',
      component: IndexComponent,
    })

    const layoutRoute = createRoute({
      getParentRoute: () => rootRoute,
      id: '_layout',
      component: () => {
        return (
          <>
            <h1>Layout</h1>
            <Outlet />
          </>
        )
      },
    })

    const PostsComponent = () => {
      const navigate = useNavigate()

      return (
        <>
          <h1 data-testid="posts-index-heading">Posts</h1>
          <button
            data-testid="first-post-btn"
            onClick={() =>
              navigate({
                to: '$postId',
                params: { postId: 'id1' },
              })
            }
          >
            To first post
          </button>
          <button
            data-testid="second-post-btn"
            onClick={() =>
              navigate({
                to: '.',
                params: { postId: 'id2' },
              })
            }
          >
            To second post
          </button>
          <Outlet />
        </>
      )
    }

    const postsRoute = createRoute({
      getParentRoute: () => layoutRoute,
      path: 'posts',
      component: PostsComponent,
    })

    const PostComponent = () => {
      const params = useParams({ strict: false })
      return (
        <>
          <span data-testid={`post-${params.postId}`}>
            Params: {params.postId}
          </span>
        </>
      )
    }

    const postRoute = createRoute({
      getParentRoute: () => postsRoute,
      path: '$postId',
      component: PostComponent,
    })

    const router = createRouter({
      routeTree: rootRoute.addChildren([
        indexRoute,
        layoutRoute.addChildren([postsRoute.addChildren([postRoute])]),
      ]),
      trailingSlash: trailingSlash ? 'always' : 'never',
    })

    render(<RouterProvider router={router} />)

    const postsButton = await screen.findByTestId('posts-btn')

    fireEvent.click(postsButton)

    expect(await screen.findByTestId('posts-index-heading')).toBeInTheDocument()
    expect(window.location.pathname).toEqual(`/posts${tail}`)

    const firstPostButton = await screen.findByTestId('first-post-btn')

    fireEvent.click(firstPostButton)

    expect(await screen.findByTestId('post-id1')).toBeInTheDocument()
    expect(window.location.pathname).toEqual(`/posts/id1${tail}`)

    const secondPostButton = await screen.findByTestId('second-post-btn')

    fireEvent.click(secondPostButton)

    expect(await screen.findByTestId('post-id2')).toBeInTheDocument()
    expect(window.location.pathname).toEqual(`/posts/id2${tail}`)
  },
)

test.each([true, false])(
  'should navigate to current route with search params when using "." in nested route structure from non-Index Route',
  async (trailingSlash) => {
    const tail = trailingSlash ? '/' : ''
    const rootRoute = createRootRoute()

    const IndexComponent = () => {
      const navigate = useNavigate()
      return (
        <>
          <h1 data-testid="index-heading">Index</h1>
          <button
            data-testid="posts-btn"
            onClick={() => navigate({ to: '/posts', params: { lang: '1' } })}
          >
            Posts
          </button>
        </>
      )
    }

    const indexRoute = createRoute({
      getParentRoute: () => rootRoute,
      path: '/',
      component: IndexComponent,
    })

    const PostsComponent = () => {
      const navigate = useNavigate()
      return (
        <>
          <h1 data-testid="posts-index-heading">Posts</h1>
          <button
            data-testid="first-post-btn"
            onClick={() =>
              navigate({
                to: '$postId/detail',
                params: { postId: 'id1' },
              })
            }
          >
            To first post
          </button>
          <Outlet />
        </>
      )
    }

    const postsRoute = createRoute({
      getParentRoute: () => rootRoute,
      path: 'posts',
      component: PostsComponent,
    })

    const useModal = (name: string) => {
      const currentOpen = postRoute.useSearch({
        select: (search) => search[`_${name}`],
      })

      const navigate = useNavigate()

      const setModal = React.useCallback(
        (open: boolean) => {
          navigate({
            to: '.',
            search: (prev: {}) => ({
              ...prev,
              [`_${name}`]: open ? true : undefined,
            }),
            resetScroll: false,
          })
        },
        [name, navigate],
      )

      return [currentOpen, setModal] as const
    }

    function DetailComponent(props: { id: string }) {
      const params = useParams({ strict: false })
      const [currentTest, setTest] = useModal('test')

      return (
        <>
          <div data-testid={`detail-heading-${props.id}`}>
            Post Path "/{params.postId}/detail-{props.id}"!
          </div>
          {currentTest ? (
            <button
              data-testid={`detail-btn-remove-${props.id}`}
              onClick={() => setTest(false)}
            >
              Remove test
            </button>
          ) : (
            <button
              data-testid={`detail-btn-add-${props.id}`}
              onClick={() => setTest(true)}
            >
              Add test
            </button>
          )}
        </>
      )
    }

    const PostComponent = () => {
      const params = useParams({ strict: false })

      return (
        <div>
          <div data-testid="post-heading">Post "{params.postId}"!</div>
          <DetailComponent id={'1'} />
          <Outlet />
        </div>
      )
    }

    const postRoute = createRoute({
      getParentRoute: () => postsRoute,
      path: '$postId',
      component: PostComponent,
      validateSearch: z.object({
        _test: z.boolean().optional(),
      }),
    })

    const detailRoute = createRoute({
      getParentRoute: () => postRoute,
      path: 'detail',
      component: () => <DetailComponent id={'2'} />,
    })

    const router = createRouter({
      routeTree: rootRoute.addChildren([
        indexRoute,
        postsRoute.addChildren([postRoute.addChildren([detailRoute])]),
      ]),
      trailingSlash: trailingSlash ? 'always' : 'never',
    })

    render(<RouterProvider router={router} />)

    const postsButton = await screen.findByTestId('posts-btn')

    fireEvent.click(postsButton)

    expect(await screen.findByTestId('posts-index-heading')).toBeInTheDocument()

    const post1Button = await screen.findByTestId('first-post-btn')

    fireEvent.click(post1Button)
    expect(await screen.findByTestId('post-heading')).toBeInTheDocument()
    expect(await screen.findByTestId('detail-heading-1')).toBeInTheDocument()
    expect(await screen.findByTestId('detail-heading-2')).toBeInTheDocument()
    expect(await screen.findByTestId('detail-heading-1')).toHaveTextContent(
      'Post Path "/id1/detail-1',
    )
    expect(await screen.findByTestId('detail-heading-2')).toHaveTextContent(
      'Post Path "/id1/detail-2',
    )

    const detail1AddBtn = await screen.findByTestId('detail-btn-add-1')

    fireEvent.click(detail1AddBtn)

    expect(router.state.location.pathname).toBe(`/posts/id1/detail${tail}`)
    expect(router.state.location.search).toEqual({ _test: true })

    const detail1RemoveBtn = await screen.findByTestId('detail-btn-remove-1')

    fireEvent.click(detail1RemoveBtn)

    expect(router.state.location.pathname).toBe(`/posts/id1/detail${tail}`)
    expect(router.state.location.search).toEqual({})

    const detail2AddBtn = await screen.findByTestId('detail-btn-add-2')

    fireEvent.click(detail2AddBtn)

    expect(router.state.location.pathname).toBe(`/posts/id1/detail${tail}`)
    expect(router.state.location.search).toEqual({ _test: true })
  },
)

test.each([true, false])(
  'should navigate to from route when using "." in nested route structure from Index Route with trailingSlash: %s',
  async (trailingSlash: boolean) => {
    const tail = trailingSlash ? '/' : ''

    const rootRoute = createRootRoute()

    const IndexComponent = () => {
      const navigate = useNavigate()
      return (
        <>
          <button
            data-testid="posts-btn"
            onClick={() => {
              navigate({
                to: '/post',
              })
            }}
          >
            Post
          </button>
          <button
            data-testid="search-btn"
            onClick={() =>
              navigate({
                to: '.',
                search: {
                  param1: 'value1',
                },
              })
            }
          >
            Search
          </button>
          <button
            data-testid="home-btn"
            onClick={() =>
              navigate({
                from: '/',
                to: '.',
              })
            }
          >
            Go To Home
          </button>
          <Outlet />
        </>
      )
    }

    const indexRoute = createRoute({
      getParentRoute: () => rootRoute,
      path: '/',
      component: IndexComponent,
      validateSearch: z.object({
        param1: z.string().optional(),
      }),
    })

    const postRoute = createRoute({
      getParentRoute: () => indexRoute,
      path: 'post',
      component: () => <div>Post</div>,
    })

    const router = createRouter({
      routeTree: rootRoute.addChildren([indexRoute, postRoute]),
      history,
      trailingSlash: trailingSlash ? 'always' : 'never',
    })

    render(<RouterProvider router={router} />)

    const postButton = await screen.findByTestId('posts-btn')

    await act(() => fireEvent.click(postButton))

    expect(router.state.location.pathname).toBe(`/post${tail}`)

    const searchButton = await screen.findByTestId('search-btn')

    await act(() => fireEvent.click(searchButton))

    expect(router.state.location.pathname).toBe(`/post${tail}`)
    expect(router.state.location.search).toEqual({ param1: 'value1' })

    const homeBtn = await screen.findByTestId('home-btn')

    await act(() => fireEvent.click(homeBtn))

    expect(router.state.location.pathname).toBe(`/`)
    expect(router.state.location.search).toEqual({})
  },
)

test.each([true, false])(
  'should navigate to from route with path params when using "." in nested route structure with trailingSlash: %s',
  async (trailingSlash) => {
    const tail = trailingSlash ? '/' : ''
    const rootRoute = createRootRoute()

    const IndexComponent = () => {
      const navigate = useNavigate()
      return (
        <>
          <h1 data-testid="index-heading">Index</h1>
          <button
            data-testid="posts-btn"
            onClick={() => navigate({ to: '/posts' })}
          >
            Posts
          </button>
        </>
      )
    }

    const indexRoute = createRoute({
      getParentRoute: () => rootRoute,
      path: '/',
      component: IndexComponent,
    })

    const layoutRoute = createRoute({
      getParentRoute: () => rootRoute,
      id: '_layout',
      component: () => {
        return (
          <>
            <h1>Layout</h1>
            <Outlet />
          </>
        )
      },
    })

    const PostsComponent = () => {
      const navigate = postsRoute.useNavigate()
      return (
        <>
          <h1 data-testid="posts-index-heading">Posts</h1>
          <button
            data-testid="first-post-btn"
            onClick={() =>
              navigate({
                to: '$postId',
                params: { postId: '1' },
              })
            }
          >
            To first post
          </button>
          <button
            data-testid="second-post-btn"
            onClick={() =>
              navigate({
                to: '$postId',
                params: { postId: '2' },
              })
            }
          >
            To second post
          </button>
          <button
            data-testid="to-posts-index-btn"
            onClick={() =>
              navigate({
                from: '/posts',
                to: '.',
              })
            }
          >
            To posts list
          </button>
          <Outlet />
        </>
      )
    }

    const PostDetailComponent = () => {
      const navigate = postDetailRoute.useNavigate()
      return (
        <>
          <h1 data-testid="post-detail-index-heading">Post Detail</h1>
          <button
            data-testid="post-info-btn"
            onClick={() =>
              navigate({
                to: 'info',
              })
            }
          >
            To post info
          </button>
          <button
            data-testid="post-notes-btn"
            onClick={() =>
              navigate({
                to: 'notes',
              })
            }
          >
            To post notes
          </button>
          <button
            data-testid="to-post-detail-index-btn"
            onClick={() =>
              navigate({
                from: '/posts/$postId',
                to: '.',
              })
            }
          >
            To index detail options
          </button>
          <Outlet />
        </>
      )
    }

    const PostInfoComponent = () => {
      return (
        <>
          <h1 data-testid="post-info-heading">Post Info</h1>
        </>
      )
    }

    const PostNotesComponent = () => {
      return (
        <>
          <h1 data-testid="post-notes-heading">Post Notes</h1>
        </>
      )
    }

    const postsRoute = createRoute({
      getParentRoute: () => layoutRoute,
      path: 'posts',
      component: PostsComponent,
    })

    const postDetailRoute = createRoute({
      getParentRoute: () => postsRoute,
      path: '$postId',
      component: PostDetailComponent,
    })

    const postInfoRoute = createRoute({
      getParentRoute: () => postDetailRoute,
      path: 'info',
      component: PostInfoComponent,
    })

    const postNotesRoute = createRoute({
      getParentRoute: () => postDetailRoute,
      path: 'notes',
      component: PostNotesComponent,
    })

    const router = createRouter({
      routeTree: rootRoute.addChildren([
        indexRoute,
        layoutRoute.addChildren([
          postsRoute.addChildren([
            postDetailRoute.addChildren([postInfoRoute, postNotesRoute]),
          ]),
        ]),
      ]),
      trailingSlash: trailingSlash ? 'always' : 'never',
    })

    render(<RouterProvider router={router} />)

    const postsButton = await screen.findByTestId('posts-btn')

    fireEvent.click(postsButton)

    expect(await screen.findByTestId('posts-index-heading')).toBeInTheDocument()
    expect(window.location.pathname).toEqual(`/posts${tail}`)

    const firstPostButton = await screen.findByTestId('first-post-btn')

    fireEvent.click(firstPostButton)

    expect(
      await screen.findByTestId('post-detail-index-heading'),
    ).toBeInTheDocument()
    expect(window.location.pathname).toEqual(`/posts/1${tail}`)

    const postInfoButton = await screen.findByTestId('post-info-btn')

    fireEvent.click(postInfoButton)

    expect(await screen.findByTestId('post-info-heading')).toBeInTheDocument()
    expect(window.location.pathname).toEqual(`/posts/1/info${tail}`)

    const toPostDetailIndexButton = await screen.findByTestId(
      'to-post-detail-index-btn',
    )

    fireEvent.click(toPostDetailIndexButton)

    expect(
      await screen.findByTestId('post-detail-index-heading'),
    ).toBeInTheDocument()
    expect(screen.queryByTestId('post-info-heading')).not.toBeInTheDocument()
    expect(window.location.pathname).toEqual(`/posts/1${tail}`)

    const postNotesButton = await screen.findByTestId('post-notes-btn')

    fireEvent.click(postNotesButton)

    expect(await screen.findByTestId('post-notes-heading')).toBeInTheDocument()
    expect(window.location.pathname).toEqual(`/posts/1/notes${tail}`)

    const toPostsIndexButton = await screen.findByTestId('to-posts-index-btn')

    fireEvent.click(toPostsIndexButton)

    expect(await screen.findByTestId('posts-index-heading')).toBeInTheDocument()
    expect(screen.queryByTestId('post-notes-heading')).not.toBeInTheDocument()
    expect(
      screen.queryByTestId('post-detail-index-heading'),
    ).not.toBeInTheDocument()
    expect(window.location.pathname).toEqual(`/posts${tail}`)

    const secondPostButton = await screen.findByTestId('second-post-btn')

    fireEvent.click(secondPostButton)

    expect(
      await screen.findByTestId('post-detail-index-heading'),
    ).toBeInTheDocument()
    expect(window.location.pathname).toEqual(`/posts/2${tail}`)
  },
)

describe('when on /posts/$postId and navigating to ../ with default `from` /posts', () => {
  async function runTest(navigateVia: 'Route' | 'RouteApi') {
    const rootRoute = createRootRoute()

    const IndexComponent = () => {
      const navigate = useNavigate()
      return (
        <>
          <h1 data-testid="index-heading">Index</h1>
          <button onClick={() => navigate({ to: '/posts' })}>Posts</button>
          <button
            data-testid="index-to-first-post-btn"
            onClick={() =>
              navigate({
                to: '/posts/$postId/details',
                params: { postId: 'id1' },
              })
            }
          >
            To first post
          </button>
        </>
      )
    }

    const indexRoute = createRoute({
      getParentRoute: () => rootRoute,
      path: '/',
      component: IndexComponent,
    })

    const layoutRoute = createRoute({
      getParentRoute: () => rootRoute,
      id: '_layout',
      component: () => {
        return (
          <>
            <h1>Layout</h1>
            <Outlet />
          </>
        )
      },
    })

    const PostsComponent = () => {
      const routeNavigate = postsRoute.useNavigate()
      const routeApiNavigate = getRouteApi('/_layout/posts').useNavigate()
      return (
        <>
          <h1>Posts</h1>
          <button
            data-testid="btn-to-home"
            onClick={() => {
              if (navigateVia === 'Route') {
                routeNavigate({ to: '../' })
              } else {
                routeApiNavigate({ to: '../' })
              }
            }}
          >
            To Home
          </button>
          <Outlet />
        </>
      )
    }

    const postsRoute = createRoute({
      getParentRoute: () => layoutRoute,
      path: 'posts',
      component: PostsComponent,
    })

    const PostComponent = () => {
      const params = useParams({ strict: false })
      return (
        <>
          <span>Params: {params.postId}</span>
          <Outlet />
        </>
      )
    }

    const postRoute = createRoute({
      getParentRoute: () => postsRoute,
      path: '$postId',
      component: PostComponent,
    })

    const PostIndexComponent = () => {
      return (
        <>
          <h1>Post Index</h1>
        </>
      )
    }

    const postIndexRoute = createRoute({
      getParentRoute: () => postRoute,
      path: '/',
      component: PostIndexComponent,
    })

    const DetailsComponent = () => {
      return (
        <>
          <h1 data-testid="details-heading">Details!</h1>
        </>
      )
    }

    const detailsRoute = createRoute({
      getParentRoute: () => postRoute,
      path: 'details',
      component: DetailsComponent,
    })

    const router = createRouter({
      routeTree: rootRoute.addChildren([
        indexRoute,
        layoutRoute.addChildren([
          postsRoute.addChildren([
            postRoute.addChildren([postIndexRoute, detailsRoute]),
          ]),
        ]),
      ]),
    })

    render(<RouterProvider router={router} />)

    const postsButton = await screen.findByTestId('index-to-first-post-btn')

    fireEvent.click(postsButton)

    expect(await screen.findByTestId('details-heading')).toBeInTheDocument()

    expect(window.location.pathname).toEqual('/posts/id1/details')

    const homeButton = await screen.findByTestId('btn-to-home')

    fireEvent.click(homeButton)

    expect(await screen.findByTestId('index-heading')).toBeInTheDocument()
    expect(window.location.pathname).toEqual('/')
  }

  test('Route', () => runTest('Route'))
  test('RouteApi', () => runTest('RouteApi'))
})

describe.each([{ basepath: '' }, { basepath: '/basepath' }])(
  'relative useNavigate with %s',
  ({ basepath }) => {
    const setupRouter = () => {
      const rootRoute = createRootRoute()
      const indexRoute = createRoute({
        getParentRoute: () => rootRoute,
        path: '/',
        component: () => {
          return <h1>Index Route</h1>
        },
      })
      const aRoute = createRoute({
        getParentRoute: () => rootRoute,
        path: 'a',
        component: () => {
          return (
            <>
              <h1>A Route</h1>
              <Outlet />
            </>
          )
        },
      })

      const bRoute = createRoute({
        getParentRoute: () => aRoute,
        path: 'b',
        component: function BRoute() {
          const navigate = useNavigate()
          return (
            <>
              <h1>B Route</h1>
              <button onClick={() => navigate({ to: '..' })}>
                Link to Parent
              </button>
            </>
          )
        },
      })

      const paramRoute = createRoute({
        getParentRoute: () => rootRoute,
        path: 'param/$param',
        component: function ParamRoute() {
          const navigate = useNavigate()
          return (
            <>
              <h1>Param Route</h1>
              <button
                onClick={() =>
                  navigate({ from: paramRoute.fullPath, to: './a' })
                }
              >
                Link to ./a
              </button>
              <button
                data-testid="btn-param-bar"
                onClick={() =>
                  navigate({ to: '.', params: { param: 'bar' } as any })
                }
              >
                Navigate to to . with param:bar
              </button>
              <Outlet />
            </>
          )
        },
      })

      const paramARoute = createRoute({
        getParentRoute: () => paramRoute,
        path: 'a',
        component: function ParamARoute() {
          const navigate = useNavigate()
          return (
            <>
              <h1>Param A Route</h1>
              <button
                onClick={() =>
                  navigate({ from: paramARoute.fullPath, to: '..' })
                }
              >
                Link to .. from /param/foo/a
              </button>
              <button
                onClick={() => navigate({ to: '..' })}
                data-testid={'link-to-previous'}
              >
                Link to .. from current active route
              </button>
              <Outlet />
            </>
          )
        },
      })

      const paramBRoute = createRoute({
        getParentRoute: () => paramARoute,
        path: 'b',
        component: function ParamBRoute() {
          const navigate = useNavigate()
          return (
            <>
              <h1>Param B Route</h1>
              <button onClick={() => navigate({ to: '..' })}>
                Link to Parent
              </button>
              <button
                onClick={() => navigate({ to: '..', params: { param: 'bar' } })}
              >
                Link to Parent with param:bar
              </button>
              <button
                onClick={() => navigate({ to: '..', params: { param: 'bar' } })}
              >
                Link to Parent with param:bar functional
              </button>
            </>
          )
        },
      })

      return createRouter({
        routeTree: rootRoute.addChildren([
          indexRoute,
          aRoute.addChildren([bRoute]),
          paramRoute.addChildren([paramARoute, paramBRoute]),
        ]),
        history,
        basepath: basepath === '' ? undefined : basepath,
      })
    }

    test('should navigate to the parent route', async () => {
      const router = setupRouter()

      render(<RouterProvider router={router} />)

      // Navigate to /a/b
      await act(async () => {
        history.push(`${basepath}/a/b`)
      })

      // Inspect the link to go up a parent
      const parentLink = await screen.findByText('Link to Parent')

      // Click the link and ensure the new location
      fireEvent.click(parentLink)
      await router.latestLoadPromise

      expect(window.location.pathname).toBe(`${basepath}/a`)
    })

    test('should navigate to the parent route and keep params', async () => {
      const router = setupRouter()

      render(<RouterProvider router={router} />)

      // Navigate to /param/oldParamValue/a/b
      await act(async () => {
        history.push(`${basepath}/param/foo/a/b`)
      })

      // Inspect the link to go up a parent and keep the params
      const parentLink = await screen.findByText('Link to Parent')

      // Click the link and ensure the new location
      fireEvent.click(parentLink)
      await router.latestLoadPromise

      expect(window.location.pathname).toBe(`${basepath}/param/foo/a`)
    })

    test('should navigate to the parent route and change params', async () => {
      const router = setupRouter()

      render(<RouterProvider router={router} />)

      // Navigate to /param/oldParamValue/a/b
      await act(async () => {
        history.push(`${basepath}/param/foo/a/b`)
      })

      // Inspect the link to go up a parent and keep the params
      const parentLink = await screen.findByText(
        'Link to Parent with param:bar',
      )

      // Click the link and ensure the new location
      fireEvent.click(parentLink)
      await router.latestLoadPromise

      expect(window.location.pathname).toBe(`${basepath}/param/bar/a`)
    })

    test('should navigate to a relative link based on render location with basepath', async () => {
      const router = setupRouter()

      render(<RouterProvider router={router} />)

      await act(async () => {
        history.push(`${basepath}/param/foo/a/b`)
      })

      // Inspect the relative link to ./a
      const relativeLink = await screen.findByText('Link to ./a')

      // Click the link and ensure the new location
      fireEvent.click(relativeLink)
      await router.latestLoadPromise

      expect(window.location.pathname).toBe(`${basepath}/param/foo/a`)
    })

    test('should navigate to a parent link based on render location', async () => {
      const router = setupRouter()

      render(<RouterProvider router={router} />)

      await act(async () => {
        history.push(`${basepath}/param/foo/a/b`)
      })

      // Inspect the relative link to ./a
      const relativeLink = await screen.findByText(
        'Link to .. from /param/foo/a',
      )

      // Click the link and ensure the new location
      fireEvent.click(relativeLink)
      await router.latestLoadPromise

      expect(window.location.pathname).toBe(`${basepath}/param/foo`)
    })

    test('should navigate to a parent link based on active location', async () => {
      const router = setupRouter()

      render(<RouterProvider router={router} />)

      await act(async () => {
        history.push(`${basepath}/param/foo/a/b`)
      })

      const relativeLink = await screen.findByTestId('link-to-previous')

      // Click the link and ensure the new location
      fireEvent.click(relativeLink)
      await router.latestLoadPromise

      expect(window.location.pathname).toBe(`${basepath}/param/foo/a`)
    })

    test('should navigate to a parent link based on active location', async () => {
<<<<<<< HEAD
      const router = setupRouter()

      render(<RouterProvider router={router} />)

      await act(async () => {
        history.push(`${basepath}/param/foo/a/b`)
      })

      const relativeLink = await screen.findByTestId('link-to-previous')

      // Click the link and ensure the new location
      await act(async () => {
        fireEvent.click(relativeLink)
      })

      expect(window.location.pathname).toBe(`${basepath}/param/foo/a`)
    })

    test('should navigate to same route with different params', async () => {
=======
>>>>>>> 9f4b6e53
      const router = setupRouter()

      render(<RouterProvider router={router} />)

      await act(async () => {
        history.push(`${basepath}/param/foo/a/b`)
      })

      const relativeLink = await screen.findByTestId('link-to-previous')

      // Click the link and ensure the new location
      fireEvent.click(relativeLink)
      await router.latestLoadPromise

      expect(window.location.pathname).toBe(`${basepath}/param/foo/a`)
    })

    test('should navigate to same route with different params', async () => {
      const router = setupRouter()

      render(<RouterProvider router={router} />)

      await act(async () => {
        history.push(`${basepath}/param/foo/a/b`)
        await router.latestLoadPromise
      })
      expect(window.location.pathname).toBe(`${basepath}/param/foo/a/b`)

      const btn = screen.getByTestId('btn-param-bar')
      fireEvent.click(btn)
      await router.latestLoadPromise

      expect(window.location.pathname).toBe(`${basepath}/param/bar/a/b`)
    })
  },
)<|MERGE_RESOLUTION|>--- conflicted
+++ resolved
@@ -2519,28 +2519,6 @@
     })
 
     test('should navigate to a parent link based on active location', async () => {
-<<<<<<< HEAD
-      const router = setupRouter()
-
-      render(<RouterProvider router={router} />)
-
-      await act(async () => {
-        history.push(`${basepath}/param/foo/a/b`)
-      })
-
-      const relativeLink = await screen.findByTestId('link-to-previous')
-
-      // Click the link and ensure the new location
-      await act(async () => {
-        fireEvent.click(relativeLink)
-      })
-
-      expect(window.location.pathname).toBe(`${basepath}/param/foo/a`)
-    })
-
-    test('should navigate to same route with different params', async () => {
-=======
->>>>>>> 9f4b6e53
       const router = setupRouter()
 
       render(<RouterProvider router={router} />)
