--- conflicted
+++ resolved
@@ -1,18 +1,12 @@
 import * as React from 'react'
 import { useMatch } from './Matches'
 import { useRouter } from './useRouter'
-<<<<<<< HEAD
+
 import { LinkOptions } from './link'
 import type { NavigateOptions } from './link'
 import type { AnyRoute } from './route'
 import type { RoutePaths, RoutePathsAutoComplete } from './routeInfo'
 import type { RegisteredRouter } from './router'
-=======
-import { NavigateOptions } from './link'
-import { AnyRoute } from './route'
-import { RoutePaths, RoutePathsAutoComplete } from './routeInfo'
-import { RegisteredRouter } from './router'
->>>>>>> 6a854b0e
 
 export type UseNavigateResult<TDefaultFrom extends string> = <
   TTo extends string,
@@ -29,25 +23,6 @@
   TDefaultFrom extends string = string,
 >(_defaultOpts?: {
   from?: RoutePathsAutoComplete<RegisteredRouter['routeTree'], TDefaultFrom>
-<<<<<<< HEAD
-}) {
-  const { navigate } = useRouter()
-
-  const matchPathname = useMatch({
-    strict: false,
-    select: (s) => s.pathname,
-  })
-
-  const result: UseNavigateResult<TDefaultFrom> = ({ from, ...rest }) => {
-    return navigate({
-      from: rest.to ? matchPathname : undefined,
-      ...(rest as any),
-    })
-  }
-
-  // eslint-disable-next-line react-hooks/exhaustive-deps
-  return React.useCallback(result, [])
-=======
 }): UseNavigateResult<TDefaultFrom> {
   const router = useRouter()
 
@@ -60,7 +35,6 @@
     },
     [router],
   )
->>>>>>> 6a854b0e
 }
 
 // NOTE: I don't know of anyone using this. It's undocumented, so let's wait until someone needs it
