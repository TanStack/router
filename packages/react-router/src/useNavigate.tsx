import * as React from 'react'
import { useRouter } from './useRouter'
import type {
  AnyRouter,
  FromPathOption,
  NavigateOptions,
  RegisteredRouter,
  UseNavigateResult,
} from '@tanstack/router-core'
<<<<<<< HEAD
/**
 * Imperative navigation hook.
 *
 * Returns a stable `navigate(options)` function to change the current location
 * programmatically. Prefer the `Link` component for user-initiated navigation,
 * and use this hook from effects, callbacks, or handlers where imperative
 * navigation is required.
 *
 * Options:
 * - `from`: Optional route base used to resolve relative `to` paths.
 *
 * @returns A function that accepts `NavigateOptions`.
 * @link https://tanstack.com/router/latest/docs/framework/react/api/router/useNavigateHook
 */
=======

>>>>>>> 7f809a8c
export function useNavigate<
  TRouter extends AnyRouter = RegisteredRouter,
  TDefaultFrom extends string = string,
>(_defaultOpts?: {
  from?: FromPathOption<TRouter, TDefaultFrom>
}): UseNavigateResult<TDefaultFrom> {
  const router = useRouter()

  return React.useCallback(
    (options: NavigateOptions) => {
      return router.navigate({
        ...options,
        from: options.from ?? _defaultOpts?.from,
      })
    },
    [_defaultOpts?.from, router],
  ) as UseNavigateResult<TDefaultFrom>
}

/**
 * Component that triggers a navigation when rendered. Navigation executes
 * in an effect after mount/update.
 *
 * Props are the same as `NavigateOptions` used by `navigate()`.
 *
 * @returns null
 * @link https://tanstack.com/router/latest/docs/framework/react/api/router/navigateComponent
 */
export function Navigate<
  TRouter extends AnyRouter = RegisteredRouter,
  const TFrom extends string = string,
  const TTo extends string | undefined = undefined,
  const TMaskFrom extends string = TFrom,
  const TMaskTo extends string = '',
>(props: NavigateOptions<TRouter, TFrom, TTo, TMaskFrom, TMaskTo>): null {
  const router = useRouter()
  const navigate = useNavigate()

  const previousPropsRef = React.useRef<NavigateOptions<
    TRouter,
    TFrom,
    TTo,
    TMaskFrom,
    TMaskTo
  > | null>(null)
  React.useEffect(() => {
    if (previousPropsRef.current !== props) {
      navigate(props)
      previousPropsRef.current = props
    }
  }, [router, props, navigate])
  return null
}<|MERGE_RESOLUTION|>--- conflicted
+++ resolved
@@ -7,7 +7,7 @@
   RegisteredRouter,
   UseNavigateResult,
 } from '@tanstack/router-core'
-<<<<<<< HEAD
+
 /**
  * Imperative navigation hook.
  *
@@ -22,9 +22,6 @@
  * @returns A function that accepts `NavigateOptions`.
  * @link https://tanstack.com/router/latest/docs/framework/react/api/router/useNavigateHook
  */
-=======
-
->>>>>>> 7f809a8c
 export function useNavigate<
   TRouter extends AnyRouter = RegisteredRouter,
   TDefaultFrom extends string = string,
