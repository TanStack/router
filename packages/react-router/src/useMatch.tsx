--- conflicted
+++ resolved
@@ -1,14 +1,6 @@
 import * as React from 'react'
 import invariant from 'tiny-invariant'
 import { useRouterState } from './useRouterState'
-<<<<<<< HEAD
-import { matchContext } from './matchContext'
-import type { RegisteredRouter } from './router'
-import type { AnyRoute } from './route'
-import type { MakeRouteMatch } from './Matches'
-import type { RouteIds } from './routeInfo'
-import type { Constrain, ConstrainLiteral, StrictOrFrom } from './utils'
-=======
 import { dummyMatchContext, matchContext } from './matchContext'
 import type {
   StructuralSharingOption,
@@ -17,7 +9,6 @@
 import type { AnyRouter, RegisteredRouter } from './router'
 import type { MakeRouteMatch, MakeRouteMatchUnion } from './Matches'
 import type { StrictOrFrom, ThrowOrOptional } from './utils'
->>>>>>> f063b49b
 
 export interface UseMatchBaseOptions<
   TRouter extends AnyRouter,
@@ -92,12 +83,8 @@
   TStructuralSharing extends boolean = boolean,
 >(
   opts: UseMatchOptions<
-<<<<<<< HEAD
-    ConstrainLiteral<TFrom, RouteIds<TRouteTree>>,
-=======
     TRouter,
     TFrom,
->>>>>>> f063b49b
     TStrict,
     TSelected,
     ThrowConstraint<TStrict, TThrow>,
