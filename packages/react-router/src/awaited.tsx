<<<<<<< HEAD
import warning from 'tiny-warning'
import { defaultDeserializeError, isServerSideError } from './Matches'
import { useRouter } from './RouterProvider'
=======
import { useRouter } from './useRouter'
>>>>>>> a8f45444
import { DeferredPromise, isDehydratedDeferred } from './defer'
import { defaultSerializeError } from './router'

export type AwaitOptions<T> = {
  promise: DeferredPromise<T>
}

export function useAwaited<T>({ promise }: AwaitOptions<T>): [T] {
  const router = useRouter()

  let state = promise.__deferredState
  const key = `__TSR__DEFERRED__${state.uid}`

  if (isDehydratedDeferred(promise)) {
    state = router.hydrateData(key)!
    if (!state) throw new Error('Could not find dehydrated data')
    promise = Promise.resolve(state.data) as DeferredPromise<any>
    promise.__deferredState = state
  }

  if (state.status === 'pending') {
    throw promise
  }

  if (state.status === 'error') {
    if (typeof document !== 'undefined') {
      if (isServerSideError(state.error)) {
        throw (
          router.options.errorSerializer?.deserialize ?? defaultDeserializeError
        )(state.error.data as any)
      } else {
        warning(
          false,
          "Encountered a server-side error that doesn't fit the expected shape",
        )
        throw state.error
      }
    } else {
      router.dehydrateData(key, state)
      throw {
        data: (
          router.options.errorSerializer?.serialize ?? defaultSerializeError
        )(state.error),
        __isServerError: true,
      }
    }
  }

  router.dehydrateData(key, state)

  return [state.data]
}

export function Await<T>(
  props: AwaitOptions<T> & {
    children: (result: T) => JSX.Element
  },
) {
  const awaited = useAwaited(props)
  return props.children(...awaited)
}<|MERGE_RESOLUTION|>--- conflicted
+++ resolved
@@ -1,10 +1,6 @@
-<<<<<<< HEAD
 import warning from 'tiny-warning'
 import { defaultDeserializeError, isServerSideError } from './Matches'
-import { useRouter } from './RouterProvider'
-=======
 import { useRouter } from './useRouter'
->>>>>>> a8f45444
 import { DeferredPromise, isDehydratedDeferred } from './defer'
 import { defaultSerializeError } from './router'
 
