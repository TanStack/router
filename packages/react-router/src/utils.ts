import * as React from 'react'
import type { RouteIds } from './routeInfo'
import type { AnyRouter } from './router'

export type NoInfer<T> = [T][T extends any ? 0 : never]
export type IsAny<TValue, TYesResult, TNoResult = TValue> = 1 extends 0 & TValue
  ? TYesResult
  : TNoResult

export type PickAsRequired<TValue, TKey extends keyof TValue> = Omit<
  TValue,
  TKey
> &
  Required<Pick<TValue, TKey>>

export type PickRequired<T> = {
  [K in keyof T as undefined extends T[K] ? never : K]: T[K]
}

export type PickOptional<T> = {
  [K in keyof T as undefined extends T[K] ? K : never]: T[K]
}

// from https://stackoverflow.com/a/76458160
export type WithoutEmpty<T> = T extends any ? ({} extends T ? never : T) : never

// export type Expand<T> = T
export type Expand<T> = T extends object
  ? T extends infer O
    ? O extends Function
      ? O
      : { [K in keyof O]: O[K] }
    : never
  : T

export type DeepPartial<T> = T extends object
  ? {
      [P in keyof T]?: DeepPartial<T[P]>
    }
  : T

export type MakeDifferenceOptional<TLeft, TRight> = Omit<
  TRight,
  keyof TLeft
> & {
  [K in keyof TLeft & keyof TRight]?: TRight[K]
}

// from https://stackoverflow.com/a/53955431
// eslint-disable-next-line @typescript-eslint/naming-convention
export type IsUnion<T, U extends T = T> = (
  T extends any ? (U extends T ? false : true) : never
) extends false
  ? false
  : true

export type Assign<TLeft, TRight> = TLeft extends any
  ? TRight extends any
    ? keyof TLeft extends never
      ? TRight
      : keyof TRight extends never
        ? TLeft
        : keyof TLeft & keyof TRight extends never
          ? TLeft & TRight
          : Omit<TLeft, keyof TRight> & TRight
    : never
  : never

export type Timeout = ReturnType<typeof setTimeout>

export type Updater<TPrevious, TResult = TPrevious> =
  | TResult
  | ((prev?: TPrevious) => TResult)

export type NonNullableUpdater<TPrevious, TResult = TPrevious> =
  | TResult
  | ((prev: TPrevious) => TResult)

export type ExtractObjects<TUnion> = TUnion extends MergeAllPrimitive
  ? never
  : TUnion

export type PartialMergeAllObject<TUnion> =
  ExtractObjects<TUnion> extends infer TObj
    ? {
        [TKey in TObj extends any ? keyof TObj : never]?: TObj extends any
          ? TKey extends keyof TObj
            ? TObj[TKey]
            : never
          : never
      }
    : never

export type MergeAllPrimitive =
  | ReadonlyArray<any>
  | number
  | string
  | bigint
  | boolean
  | symbol
  | undefined
  | null

export type ExtractPrimitives<TUnion> = TUnion extends MergeAllPrimitive
  ? TUnion
  : TUnion extends object
    ? never
    : TUnion

export type PartialMergeAll<TUnion> =
  | ExtractPrimitives<TUnion>
  | PartialMergeAllObject<TUnion>

<<<<<<< HEAD
export type Constrain<T, TConstraint, TDefault = TConstraint> =
  | (T extends TConstraint ? T : never)
  | TDefault

export type ConstrainLiteral<T, TConstraint, TDefault = TConstraint> =
  | (T & TConstraint)
=======
/**
 * To be added to router types
 */
export type UnionToIntersection<T> = (
  T extends any ? (arg: T) => any : never
) extends (arg: infer T) => any
  ? T
  : never

/**
 * Merges everything in a union into one object.
 * This mapped type is homomorphic which means it preserves stuff! :)
 */
export type MergeAllObjects<
  TUnion,
  TIntersected = UnionToIntersection<ExtractObjects<TUnion>>,
> = [keyof TIntersected] extends [never]
  ? never
  : {
      [TKey in keyof TIntersected]: TUnion extends any
        ? TUnion[TKey & keyof TUnion]
        : never
    }

export type MergeAll<TUnion> =
  | MergeAllObjects<TUnion>
  | ExtractPrimitives<TUnion>

export type Constrain<T, TConstraint, TDefault = TConstraint> =
  | (T extends TConstraint ? T : never)
>>>>>>> f063b49b
  | TDefault

export type ValidateJSON<T> = ((...args: Array<any>) => any) extends T
  ? unknown extends T
    ? never
    : 'Function is not serializable'
  : { [K in keyof T]: ValidateJSON<T[K]> }

export function last<T>(arr: Array<T>) {
  return arr[arr.length - 1]
}

function isFunction(d: any): d is Function {
  return typeof d === 'function'
}

export function functionalUpdate<TResult>(
  updater: Updater<TResult> | NonNullableUpdater<TResult>,
  previous: TResult,
): TResult {
  if (isFunction(updater)) {
    return updater(previous)
  }

  return updater
}

export function pick<TValue, TKey extends keyof TValue>(
  parent: TValue,
  keys: Array<TKey>,
): Pick<TValue, TKey> {
  return keys.reduce((obj: any, key: TKey) => {
    obj[key] = parent[key]
    return obj
  }, {} as any)
}

/**
 * This function returns `prev` if `_next` is deeply equal.
 * If not, it will replace any deeply equal children of `b` with those of `a`.
 * This can be used for structural sharing between immutable JSON values for example.
 * Do not use this with signals
 */
export function replaceEqualDeep<T>(prev: any, _next: T): T {
  if (prev === _next) {
    return prev
  }

  const next = _next as any

  const array = isPlainArray(prev) && isPlainArray(next)

  if (array || (isPlainObject(prev) && isPlainObject(next))) {
    const prevItems = array ? prev : Object.keys(prev)
    const prevSize = prevItems.length
    const nextItems = array ? next : Object.keys(next)
    const nextSize = nextItems.length
    const copy: any = array ? [] : {}

    let equalItems = 0

    for (let i = 0; i < nextSize; i++) {
      const key = array ? i : (nextItems[i] as any)
      if (
        ((!array && prevItems.includes(key)) || array) &&
        prev[key] === undefined &&
        next[key] === undefined
      ) {
        copy[key] = undefined
        equalItems++
      } else {
        copy[key] = replaceEqualDeep(prev[key], next[key])
        if (copy[key] === prev[key] && prev[key] !== undefined) {
          equalItems++
        }
      }
    }

    return prevSize === nextSize && equalItems === prevSize ? prev : copy
  }

  return next
}

// Copied from: https://github.com/jonschlinkert/is-plain-object
export function isPlainObject(o: any) {
  if (!hasObjectPrototype(o)) {
    return false
  }

  // If has modified constructor
  const ctor = o.constructor
  if (typeof ctor === 'undefined') {
    return true
  }

  // If has modified prototype
  const prot = ctor.prototype
  if (!hasObjectPrototype(prot)) {
    return false
  }

  // If constructor does not have an Object-specific method
  if (!prot.hasOwnProperty('isPrototypeOf')) {
    return false
  }

  // Most likely a plain Object
  return true
}

function hasObjectPrototype(o: any) {
  return Object.prototype.toString.call(o) === '[object Object]'
}

export function isPlainArray(value: unknown): value is Array<unknown> {
  return Array.isArray(value) && value.length === Object.keys(value).length
}

function getObjectKeys(obj: any, ignoreUndefined: boolean) {
  let keys = Object.keys(obj)
  if (ignoreUndefined) {
    keys = keys.filter((key) => obj[key] !== undefined)
  }
  return keys
}

export function deepEqual(
  a: any,
  b: any,
  opts?: { partial?: boolean; ignoreUndefined?: boolean },
): boolean {
  if (a === b) {
    return true
  }

  if (typeof a !== typeof b) {
    return false
  }

  if (isPlainObject(a) && isPlainObject(b)) {
    const ignoreUndefined = opts?.ignoreUndefined ?? true
    const aKeys = getObjectKeys(a, ignoreUndefined)
    const bKeys = getObjectKeys(b, ignoreUndefined)

    if (!opts?.partial && aKeys.length !== bKeys.length) {
      return false
    }

    return bKeys.every((key) => deepEqual(a[key], b[key], opts))
  }

  if (Array.isArray(a) && Array.isArray(b)) {
    if (a.length !== b.length) {
      return false
    }
    return !a.some((item, index) => !deepEqual(item, b[index], opts))
  }

  return false
}

export function useStableCallback<T extends (...args: Array<any>) => any>(
  fn: T,
): T {
  const fnRef = React.useRef(fn)
  fnRef.current = fn

  const ref = React.useRef((...args: Array<any>) => fnRef.current(...args))
  return ref.current as T
}

export function shallow<T>(objA: T, objB: T) {
  if (Object.is(objA, objB)) {
    return true
  }

  if (
    typeof objA !== 'object' ||
    objA === null ||
    typeof objB !== 'object' ||
    objB === null
  ) {
    return false
  }

  const keysA = Object.keys(objA)
  if (keysA.length !== Object.keys(objB).length) {
    return false
  }

  for (const item of keysA) {
    if (
      !Object.prototype.hasOwnProperty.call(objB, item) ||
      !Object.is(objA[item as keyof T], objB[item as keyof T])
    ) {
      return false
    }
  }
  return true
}

export type StringLiteral<T> = T extends string
  ? string extends T
    ? string
    : T
  : never

export type StrictOrFrom<
  TRouter extends AnyRouter,
  TFrom,
  TStrict extends boolean = true,
> = TStrict extends false
  ? {
      from?: never
      strict: TStrict
    }
  : {
      from: StringLiteral<Constrain<TFrom, RouteIds<TRouter['routeTree']>>>
      strict?: TStrict
    }

export type ThrowOrOptional<T, TThrow extends boolean> = TThrow extends true
  ? T
  : T | undefined

export const useLayoutEffect =
  typeof window !== 'undefined' ? React.useLayoutEffect : React.useEffect

/**
 *
 * @deprecated use `jsesc` instead
 */
export function escapeJSON(jsonString: string) {
  return jsonString
    .replace(/\\/g, '\\\\') // Escape backslashes
    .replace(/'/g, "\\'") // Escape single quotes
    .replace(/"/g, '\\"') // Escape double quotes
}

export type ControlledPromise<T> = Promise<T> & {
  resolve: (value: T) => void
  reject: (value: any) => void
  status: 'pending' | 'resolved' | 'rejected'
  value?: T
}

export function createControlledPromise<T>(onResolve?: (value: T) => void) {
  let resolveLoadPromise!: (value: T) => void
  let rejectLoadPromise!: (value: any) => void

  const controlledPromise = new Promise<T>((resolve, reject) => {
    resolveLoadPromise = resolve
    rejectLoadPromise = reject
  }) as ControlledPromise<T>

  controlledPromise.status = 'pending'

  controlledPromise.resolve = (value: T) => {
    controlledPromise.status = 'resolved'
    controlledPromise.value = value
    resolveLoadPromise(value)
    onResolve?.(value)
  }

  controlledPromise.reject = (e) => {
    controlledPromise.status = 'rejected'
    rejectLoadPromise(e)
  }

  return controlledPromise
}

/**
 * Taken from https://www.developerway.com/posts/implementing-advanced-use-previous-hook#part3
 */
export function usePrevious<T>(value: T): T | null {
  // initialise the ref with previous and current values
  const ref = React.useRef<{ value: T; prev: T | null }>({
    value: value,
    prev: null,
  })

  const current = ref.current.value

  // if the value passed into hook doesn't match what we store as "current"
  // move the "current" to the "previous"
  // and store the passed value as "current"
  if (value !== current) {
    ref.current = {
      value: value,
      prev: current,
    }
  }

  // return the previous value only
  return ref.current.prev
}

/**
 * React hook to wrap `IntersectionObserver`.
 *
 * This hook will create an `IntersectionObserver` and observe the ref passed to it.
 *
 * When the intersection changes, the callback will be called with the `IntersectionObserverEntry`.
 *
 * @param ref - The ref to observe
 * @param intersectionObserverOptions - The options to pass to the IntersectionObserver
 * @param options - The options to pass to the hook
 * @param callback - The callback to call when the intersection changes
 * @returns The IntersectionObserver instance
 * @example
 * ```tsx
 * const MyComponent = () => {
 * const ref = React.useRef<HTMLDivElement>(null)
 * useIntersectionObserver(
 *  ref,
 *  (entry) => { doSomething(entry) },
 *  { rootMargin: '10px' },
 *  { disabled: false }
 * )
 * return <div ref={ref} />
 * ```
 */
export function useIntersectionObserver<T extends Element>(
  ref: React.RefObject<T>,
  callback: (entry: IntersectionObserverEntry | undefined) => void,
  intersectionObserverOptions: IntersectionObserverInit = {},
  options: { disabled?: boolean } = {},
): IntersectionObserver | null {
  const isIntersectionObserverAvailable = React.useRef(
    typeof IntersectionObserver === 'function',
  )

  const observerRef = React.useRef<IntersectionObserver | null>(null)

  React.useEffect(() => {
    if (
      !ref.current ||
      !isIntersectionObserverAvailable.current ||
      options.disabled
    ) {
      return
    }

    observerRef.current = new IntersectionObserver(([entry]) => {
      callback(entry)
    }, intersectionObserverOptions)

    observerRef.current.observe(ref.current)

    return () => {
      observerRef.current?.disconnect()
    }
  }, [callback, intersectionObserverOptions, options.disabled, ref])

  return observerRef.current
}

/**
 * React hook to take a `React.ForwardedRef` and returns a `ref` that can be used on a DOM element.
 *
 * @param ref - The forwarded ref
 * @returns The inner ref returned by `useRef`
 * @example
 * ```tsx
 * const MyComponent = React.forwardRef((props, ref) => {
 *  const innerRef = useForwardedRef(ref)
 *  return <div ref={innerRef} />
 * })
 * ```
 */
export function useForwardedRef<T>(ref?: React.ForwardedRef<T>) {
  const innerRef = React.useRef<T>(null)

  React.useEffect(() => {
    if (!ref) return
    if (typeof ref === 'function') {
      ref(innerRef.current)
    } else {
      ref.current = innerRef.current
    }
  })

  return innerRef
}<|MERGE_RESOLUTION|>--- conflicted
+++ resolved
@@ -111,14 +111,13 @@
   | ExtractPrimitives<TUnion>
   | PartialMergeAllObject<TUnion>
 
-<<<<<<< HEAD
 export type Constrain<T, TConstraint, TDefault = TConstraint> =
   | (T extends TConstraint ? T : never)
   | TDefault
 
-export type ConstrainLiteral<T, TConstraint, TDefault = TConstraint> =
-  | (T & TConstraint)
-=======
+export type ConstrainLiteral<T, TConstraint, TDefault = TConstraint> = T &
+  TConstraint
+
 /**
  * To be added to router types
  */
@@ -146,11 +145,6 @@
 export type MergeAll<TUnion> =
   | MergeAllObjects<TUnion>
   | ExtractPrimitives<TUnion>
-
-export type Constrain<T, TConstraint, TDefault = TConstraint> =
-  | (T extends TConstraint ? T : never)
->>>>>>> f063b49b
-  | TDefault
 
 export type ValidateJSON<T> = ((...args: Array<any>) => any) extends T
   ? unknown extends T
@@ -368,7 +362,9 @@
       strict: TStrict
     }
   : {
-      from: StringLiteral<Constrain<TFrom, RouteIds<TRouter['routeTree']>>>
+      from: StringLiteral<
+        ConstrainLiteral<TFrom, RouteIds<TRouter['routeTree']>>
+      >
       strict?: TStrict
     }
 
