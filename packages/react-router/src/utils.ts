import * as React from 'react'

export type NoInfer<T> = [T][T extends any ? 0 : never]
export type IsAny<TValue, TYesResult, TNoResult = TValue> = 1 extends 0 & TValue
  ? TYesResult
  : TNoResult
export type PickAsRequired<TValue, TKey extends keyof TValue> = Omit<
  TValue,
  TKey
> &
  Required<Pick<TValue, TKey>>

export type PickRequired<T> = {
  [K in keyof T as undefined extends T[K] ? never : K]: T[K]
}

// from https://stackoverflow.com/a/76458160
export type WithoutEmpty<T> = T extends any ? ({} extends T ? never : T) : never

// export type Expand<T> = T
export type Expand<T> = T extends object
  ? T extends infer O
    ? O extends Function
      ? O
      : { [K in keyof O]: O[K] }
    : never
  : T

export type DeepPartial<T> = T extends object
  ? {
      [P in keyof T]?: DeepPartial<T[P]>
    }
  : T

export type MakeDifferenceOptional<TLeft, TRight> = Omit<
  TRight,
  keyof TLeft
> & {
  [K in keyof TLeft & keyof TRight]?: TRight[K]
}

// from https://stackoverflow.com/a/53955431
// eslint-disable-next-line ts/naming-convention
export type IsUnion<T, U extends T = T> = (
  T extends any ? (U extends T ? false : true) : never
) extends false
  ? false
  : true

export type Assign<TLeft, TRight> = keyof TLeft extends never
  ? TRight
  : keyof TRight extends never
    ? TLeft
    : keyof TLeft & keyof TRight extends never
      ? TLeft & TRight
      : Omit<TLeft, keyof TRight> & TRight

export type Timeout = ReturnType<typeof setTimeout>

export type Updater<TPrevious, TResult = TPrevious> =
  | TResult
  | ((prev?: TPrevious) => TResult)

export type NonNullableUpdater<TPrevious, TResult = TPrevious> =
  | TResult
  | ((prev: TPrevious) => TResult)

export type MergeUnionObjects<TUnion> = TUnion extends MergeUnionPrimitive
  ? never
  : TUnion

export type MergeUnionObject<TUnion> =
  MergeUnionObjects<TUnion> extends infer TObj
    ? {
        [TKey in TObj extends any ? keyof TObj : never]?: TObj extends any
          ? TKey extends keyof TObj
            ? TObj[TKey]
            : never
          : never
      }
    : never

export type MergeUnionPrimitive =
  | ReadonlyArray<any>
  | number
  | string
  | bigint
  | boolean
  | symbol

export type MergeUnionPrimitives<TUnion> = TUnion extends MergeUnionPrimitive
  ? TUnion
  : TUnion extends object
    ? never
    : TUnion

export type MergeUnion<TUnion> =
  | MergeUnionPrimitives<TUnion>
  | MergeUnionObject<TUnion>

export function last<T>(arr: Array<T>) {
  return arr[arr.length - 1]
}

function isFunction(d: any): d is Function {
  return typeof d === 'function'
}

export function functionalUpdate<TResult>(
  updater: Updater<TResult> | NonNullableUpdater<TResult>,
  previous: TResult,
): TResult {
  if (isFunction(updater)) {
    return updater(previous)
  }

  return updater
}

export function pick<TValue, TKey extends keyof TValue>(
  parent: TValue,
  keys: Array<TKey>,
): Pick<TValue, TKey> {
  return keys.reduce((obj: any, key: TKey) => {
    obj[key] = parent[key]
    return obj
  }, {} as any)
}

/**
 * This function returns `prev` if `_next` is deeply equal.
 * If not, it will replace any deeply equal children of `b` with those of `a`.
 * This can be used for structural sharing between immutable JSON values for example.
 * Do not use this with signals
 */
export function replaceEqualDeep<T>(prev: any, _next: T): T {
  if (prev === _next) {
    return prev
  }

  const next = _next as any

  const array = isPlainArray(prev) && isPlainArray(next)

  if (array || (isPlainObject(prev) && isPlainObject(next))) {
    const prevItems = array ? prev : Object.keys(prev)
    const prevSize = prevItems.length
    const nextItems = array ? next : Object.keys(next)
    const nextSize = nextItems.length
    const copy: any = array ? [] : {}

    let equalItems = 0

    for (let i = 0; i < nextSize; i++) {
      const key = array ? i : (nextItems[i] as any)
      if (
        ((!array && prevItems.includes(key)) || array) &&
        prev[key] === undefined &&
        next[key] === undefined
      ) {
        copy[key] = undefined
        equalItems++
      } else {
        copy[key] = replaceEqualDeep(prev[key], next[key])
        if (copy[key] === prev[key] && prev[key] !== undefined) {
          equalItems++
        }
      }
    }

    return prevSize === nextSize && equalItems === prevSize ? prev : copy
  }

  return next
}

// Copied from: https://github.com/jonschlinkert/is-plain-object
export function isPlainObject(o: any) {
  if (!hasObjectPrototype(o)) {
    return false
  }

  // If has modified constructor
  const ctor = o.constructor
  if (typeof ctor === 'undefined') {
    return true
  }

  // If has modified prototype
  const prot = ctor.prototype
  if (!hasObjectPrototype(prot)) {
    return false
  }

  // If constructor does not have an Object-specific method
  if (!prot.hasOwnProperty('isPrototypeOf')) {
    return false
  }

  // Most likely a plain Object
  return true
}

function hasObjectPrototype(o: any) {
  return Object.prototype.toString.call(o) === '[object Object]'
}

export function isPlainArray(value: unknown): value is Array<unknown> {
  return Array.isArray(value) && value.length === Object.keys(value).length
}

/**
 * This function will remove all undefined values from an object.
 * It will also remove any undefined values from nested objects.
 * It will not remove undefined values from arrays.
 */
export function deepRemoveUndefinedFromObject<T>(obj: T): T {
  if (typeof obj !== 'object' || obj === null) {
    return obj
  }

  if (Array.isArray(obj)) {
    return obj.map((item) => deepRemoveUndefinedFromObject(item)) as any
  }

  const copy = { ...obj }
  for (const key in copy) {
    if (typeof copy[key] === 'object') {
      copy[key] = deepRemoveUndefinedFromObject(copy[key])
    }
    if (copy[key] === undefined) {
      delete copy[key]
    }
  }
  return copy
}

export function deepEqual(a: any, b: any, partial: boolean = false): boolean {
  if (a === b) {
    return true
  }

  if (typeof a !== typeof b) {
    return false
  }

  if (isPlainObject(a) && isPlainObject(b)) {
<<<<<<< HEAD
    const aKeys = Object.keys(deepRemoveUndefinedFromObject(a))
    const bKeys = Object.keys(deepRemoveUndefinedFromObject(b))
=======
    const aKeys = Object.keys(a).filter((key) => a[key] !== undefined)
    const bKeys = Object.keys(b).filter((key) => b[key] !== undefined)
>>>>>>> 2212a540

    if (!partial && aKeys.length !== bKeys.length) {
      return false
    }

    return !bKeys.some(
      (key) => !(key in a) || !deepEqual(a[key], b[key], partial),
    )
  }

  if (Array.isArray(a) && Array.isArray(b)) {
    if (a.length !== b.length) {
      return false
    }
    return !a.some((item, index) => !deepEqual(item, b[index], partial))
  }

  return false
}

export function useStableCallback<T extends (...args: Array<any>) => any>(
  fn: T,
): T {
  const fnRef = React.useRef(fn)
  fnRef.current = fn

  const ref = React.useRef((...args: Array<any>) => fnRef.current(...args))
  return ref.current as T
}

export function shallow<T>(objA: T, objB: T) {
  if (Object.is(objA, objB)) {
    return true
  }

  if (
    typeof objA !== 'object' ||
    objA === null ||
    typeof objB !== 'object' ||
    objB === null
  ) {
    return false
  }

  const keysA = Object.keys(objA)
  if (keysA.length !== Object.keys(objB).length) {
    return false
  }

  for (const item of keysA) {
    if (
      !Object.prototype.hasOwnProperty.call(objB, item) ||
      !Object.is(objA[item as keyof T], objB[item as keyof T])
    ) {
      return false
    }
  }
  return true
}

export type StringLiteral<T> = T extends string
  ? string extends T
    ? string
    : T
  : never

export type StrictOrFrom<
  TFrom,
  TStrict extends boolean = true,
> = TStrict extends false
  ? {
      from?: never
      strict: TStrict
    }
  : {
      from: StringLiteral<TFrom> | TFrom
      strict?: TStrict
    }

export const useLayoutEffect =
  typeof window !== 'undefined' ? React.useLayoutEffect : React.useEffect

/**
 *
 * @deprecated use `jsesc` instead
 */
export function escapeJSON(jsonString: string) {
  return jsonString
    .replace(/\\/g, '\\\\') // Escape backslashes
    .replace(/'/g, "\\'") // Escape single quotes
    .replace(/"/g, '\\"') // Escape double quotes
}

export type ControlledPromise<T> = Promise<T> & {
  resolve: (value: T) => void
  reject: (value: any) => void
  status: 'pending' | 'resolved' | 'rejected'
  value?: T
}

export function createControlledPromise<T>(onResolve?: (value: T) => void) {
  let resolveLoadPromise!: (value: T) => void
  let rejectLoadPromise!: (value: any) => void

  const controlledPromise = new Promise<T>((resolve, reject) => {
    resolveLoadPromise = resolve
    rejectLoadPromise = reject
  }) as ControlledPromise<T>

  controlledPromise.status = 'pending'

  controlledPromise.resolve = (value: T) => {
    controlledPromise.status = 'resolved'
    controlledPromise.value = value
    resolveLoadPromise(value)
    onResolve?.(value)
  }

  controlledPromise.reject = (e) => {
    controlledPromise.status = 'rejected'
    rejectLoadPromise(e)
  }

  return controlledPromise
}

/**
 * Taken from https://www.developerway.com/posts/implementing-advanced-use-previous-hook#part3
 */
export function usePrevious<T>(value: T): T | null {
  // initialise the ref with previous and current values
  const ref = React.useRef<{ value: T; prev: T | null }>({
    value: value,
    prev: null,
  })

  const current = ref.current.value

  // if the value passed into hook doesn't match what we store as "current"
  // move the "current" to the "previous"
  // and store the passed value as "current"
  if (value !== current) {
    ref.current = {
      value: value,
      prev: current,
    }
  }

  // return the previous value only
  return ref.current.prev
}<|MERGE_RESOLUTION|>--- conflicted
+++ resolved
@@ -245,13 +245,8 @@
   }
 
   if (isPlainObject(a) && isPlainObject(b)) {
-<<<<<<< HEAD
-    const aKeys = Object.keys(deepRemoveUndefinedFromObject(a))
-    const bKeys = Object.keys(deepRemoveUndefinedFromObject(b))
-=======
     const aKeys = Object.keys(a).filter((key) => a[key] !== undefined)
     const bKeys = Object.keys(b).filter((key) => b[key] !== undefined)
->>>>>>> 2212a540
 
     if (!partial && aKeys.length !== bKeys.length) {
       return false
