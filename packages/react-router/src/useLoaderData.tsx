import { useMatch } from './useMatch'
<<<<<<< HEAD
import type { RegisteredRouter } from './router'
import type { AnyRoute } from './route'
import type { MakeRouteMatch } from './Matches'
import type { RouteIds } from './routeInfo'
import type { Constrain, ConstrainLiteral, StrictOrFrom } from './utils'
=======
import type {
  StructuralSharingOption,
  ValidateSelected,
} from './structuralSharing'
import type { AnyRouter, RegisteredRouter } from './router'
import type { AllLoaderData, RouteById } from './routeInfo'
import type { Expand, StrictOrFrom } from './utils'
>>>>>>> f063b49b

export interface UseLoaderDataBaseOptions<
  TRouter extends AnyRouter,
  TFrom,
  TStrict extends boolean,
  TSelected,
<<<<<<< HEAD
> = StrictOrFrom<ConstrainLiteral<TFrom, RouteIds<TRouteTree>>, TStrict> & {
  select?: (match: Required<TRouteMatch>['loaderData']) => TSelected
=======
  TStructuralSharing,
> {
  select?: (
    match: ResolveLoaderData<TRouter, TFrom, TStrict>,
  ) => ValidateSelected<TRouter, TSelected, TStructuralSharing>
>>>>>>> f063b49b
}

export type UseLoaderDataOptions<
  TRouter extends AnyRouter,
  TFrom extends string | undefined,
  TStrict extends boolean,
  TSelected,
  TStructuralSharing,
> = StrictOrFrom<TRouter, TFrom, TStrict> &
  UseLoaderDataBaseOptions<
    TRouter,
    TFrom,
    TStrict,
    TSelected,
    TStructuralSharing
  > &
  StructuralSharingOption<TRouter, TSelected, TStructuralSharing>

export type ResolveLoaderData<
  TRouter extends AnyRouter,
  TFrom,
  TStrict extends boolean,
> = TStrict extends false
  ? AllLoaderData<TRouter['routeTree']>
  : Expand<RouteById<TRouter['routeTree'], TFrom>['types']['loaderData']>

export type UseLoaderDataResult<
  TRouter extends AnyRouter,
  TFrom,
  TStrict extends boolean,
  TSelected,
> = unknown extends TSelected
  ? ResolveLoaderData<TRouter, TFrom, TStrict>
  : TSelected

export type UseLoaderDataRoute<out TId> = <
  TRouter extends AnyRouter = RegisteredRouter,
  TSelected = unknown,
  TStructuralSharing extends boolean = boolean,
>(
  opts?: UseLoaderDataBaseOptions<
    TRouter,
    TId,
    true,
    TSelected,
    TStructuralSharing
  > &
    StructuralSharingOption<TRouter, TSelected, TStructuralSharing>,
) => UseLoaderDataResult<TRouter, TId, true, TSelected>

export function useLoaderData<
  TRouter extends AnyRouter = RegisteredRouter,
  TFrom extends string | undefined = undefined,
  TStrict extends boolean = true,
  TSelected = unknown,
  TStructuralSharing extends boolean = boolean,
>(
  opts: UseLoaderDataOptions<
    TRouter,
    TFrom,
    TStrict,
    TSelected,
    TStructuralSharing
  >,
): UseLoaderDataResult<TRouter, TFrom, TStrict, TSelected> {
  return useMatch({
    from: opts.from!,
    strict: opts.strict,
    structuralSharing: opts.structuralSharing,
    select: (s: any) => {
      return opts.select ? opts.select(s.loaderData) : s.loaderData
    },
  } as any) as UseLoaderDataResult<TRouter, TFrom, TStrict, TSelected>
}<|MERGE_RESOLUTION|>--- conflicted
+++ resolved
@@ -1,11 +1,4 @@
 import { useMatch } from './useMatch'
-<<<<<<< HEAD
-import type { RegisteredRouter } from './router'
-import type { AnyRoute } from './route'
-import type { MakeRouteMatch } from './Matches'
-import type { RouteIds } from './routeInfo'
-import type { Constrain, ConstrainLiteral, StrictOrFrom } from './utils'
-=======
 import type {
   StructuralSharingOption,
   ValidateSelected,
@@ -13,23 +6,17 @@
 import type { AnyRouter, RegisteredRouter } from './router'
 import type { AllLoaderData, RouteById } from './routeInfo'
 import type { Expand, StrictOrFrom } from './utils'
->>>>>>> f063b49b
 
 export interface UseLoaderDataBaseOptions<
   TRouter extends AnyRouter,
   TFrom,
   TStrict extends boolean,
   TSelected,
-<<<<<<< HEAD
-> = StrictOrFrom<ConstrainLiteral<TFrom, RouteIds<TRouteTree>>, TStrict> & {
-  select?: (match: Required<TRouteMatch>['loaderData']) => TSelected
-=======
   TStructuralSharing,
 > {
   select?: (
     match: ResolveLoaderData<TRouter, TFrom, TStrict>,
   ) => ValidateSelected<TRouter, TSelected, TStructuralSharing>
->>>>>>> f063b49b
 }
 
 export type UseLoaderDataOptions<
