import * as React from 'react'
import { flushSync } from 'react-dom'
import {
  deepEqual,
  exactPathTest,
  functionalUpdate,
  preloadWarning,
  removeTrailingSlash,
} from '@tanstack/router-core'
import { useRouterState } from './useRouterState'
import { useRouter } from './useRouter'

import { useForwardedRef, useIntersectionObserver } from './utils'

import type {
  AnyRouter,
  Constrain,
  LinkOptions,
  RegisteredRouter,
  RoutePaths,
} from '@tanstack/router-core'
import type { ReactNode } from 'react'
import type {
  ValidateLinkOptions,
  ValidateLinkOptionsArray,
} from './typePrimitives'

export function useLinkProps<
  TRouter extends AnyRouter = RegisteredRouter,
  const TFrom extends string = string,
  const TTo extends string | undefined = undefined,
  const TMaskFrom extends string = TFrom,
  const TMaskTo extends string = '',
>(
  options: UseLinkPropsOptions<TRouter, TFrom, TTo, TMaskFrom, TMaskTo>,
  forwardedRef?: React.ForwardedRef<Element>,
): React.ComponentPropsWithRef<'a'> {
  const router = useRouter()
  const [isTransitioning, setIsTransitioning] = React.useState(false)
  const hasRenderFetched = React.useRef(false)
  const innerRef = useForwardedRef(forwardedRef)

  const {
    // custom props
    activeProps,
    inactiveProps,
    activeOptions,
    to,
    preload: userPreload,
    preloadDelay: userPreloadDelay,
    hashScrollIntoView,
    replace,
    startTransition,
    resetScroll,
    viewTransition,
    // element props
    children,
    target,
    disabled,
    style,
    className,
    onClick,
    onFocus,
    onMouseEnter,
    onMouseLeave,
    onTouchStart,
    ignoreBlocker,
    // prevent these from being returned
    params: _params,
    search: _search,
    hash: _hash,
    state: _state,
    mask: _mask,
    reloadDocument: _reloadDocument,
    unsafeRelative: _unsafeRelative,
    from: _from,
    _fromLocation,
    ...propsSafeToSpread
  } = options

  // subscribe to search params to re-build location if it changes
  const currentSearch = useRouterState({
    select: (s) => s.location.search,
    structuralSharing: true as any,
  })

  const from = options.from

  const _options = React.useMemo(
    () => {
      return { ...options, from }
    },
    // eslint-disable-next-line react-hooks/exhaustive-deps
    [
      router,
      currentSearch,
      from,
      options._fromLocation,
      options.hash,
      options.to,
      options.search,
      options.params,
      options.state,
      options.mask,
      options.unsafeRelative,
    ],
  )

  const next = React.useMemo(
    () => router.buildLocation({ ..._options } as any),
    [router, _options],
  )

<<<<<<< HEAD
  const isExternal = type === 'external'
=======
  const hrefOption = React.useMemo(() => {
    if (disabled) {
      return undefined
    }
    let href = next.maskedLocation ? next.maskedLocation.url : next.url

    let external = false
    if (router.origin) {
      if (href.startsWith(router.origin)) {
        href = href.replace(router.origin, '') || '/'
      } else {
        external = true
      }
    }
    return { href, external }
  }, [disabled, next.maskedLocation, next.url, router.origin])

  const externalLink = React.useMemo(() => {
    if (hrefOption?.external) {
      return hrefOption.href
    }
    try {
      new URL(to as any)
      return to
    } catch {}
    return undefined
  }, [to, hrefOption])
>>>>>>> 9f4b6e53

  const preload =
    options.reloadDocument || externalLink
      ? false
      : (userPreload ?? router.options.defaultPreload)
  const preloadDelay =
    userPreloadDelay ?? router.options.defaultPreloadDelay ?? 0

  const isActive = useRouterState({
    select: (s) => {
      if (externalLink) return false
      if (activeOptions?.exact) {
        const testExact = exactPathTest(
          s.location.pathname,
          next.pathname,
          router.basepath,
        )
        if (!testExact) {
          return false
        }
      } else {
        const currentPathSplit = removeTrailingSlash(
          s.location.pathname,
          router.basepath,
        )
        const nextPathSplit = removeTrailingSlash(
          next.pathname,
          router.basepath,
        )

        const pathIsFuzzyEqual =
          currentPathSplit.startsWith(nextPathSplit) &&
          (currentPathSplit.length === nextPathSplit.length ||
            currentPathSplit[nextPathSplit.length] === '/')

        if (!pathIsFuzzyEqual) {
          return false
        }
      }

      if (activeOptions?.includeSearch ?? true) {
        const searchTest = deepEqual(s.location.search, next.search, {
          partial: !activeOptions?.exact,
          ignoreUndefined: !activeOptions?.explicitUndefined,
        })
        if (!searchTest) {
          return false
        }
      }

      if (activeOptions?.includeHash) {
        return s.location.hash === next.hash
      }
      return true
    },
  })

  const doPreload = React.useCallback(() => {
    router.preloadRoute({ ..._options } as any).catch((err) => {
      console.warn(err)
      console.warn(preloadWarning)
    })
  }, [router, _options])

  const preloadViewportIoCallback = React.useCallback(
    (entry: IntersectionObserverEntry | undefined) => {
      if (entry?.isIntersecting) {
        doPreload()
      }
    },
    [doPreload],
  )

  useIntersectionObserver(
    innerRef,
    preloadViewportIoCallback,
    intersectionObserverOptions,
    { disabled: !!disabled || !(preload === 'viewport') },
  )

  React.useEffect(() => {
    if (hasRenderFetched.current) {
      return
    }
    if (!disabled && preload === 'render') {
      doPreload()
      hasRenderFetched.current = true
    }
  }, [disabled, doPreload, preload])

  // The click handler
  const handleClick = (e: React.MouseEvent) => {
    // Check actual element's target attribute as fallback
    const elementTarget = (e.currentTarget as HTMLAnchorElement).target
    const effectiveTarget = target !== undefined ? target : elementTarget

    if (
      !disabled &&
      !isCtrlEvent(e) &&
      !e.defaultPrevented &&
      (!effectiveTarget || effectiveTarget === '_self') &&
      e.button === 0
    ) {
      e.preventDefault()

      flushSync(() => {
        setIsTransitioning(true)
      })

      const unsub = router.subscribe('onResolved', () => {
        unsub()
        setIsTransitioning(false)
      })

      // All is well? Navigate!
      // N.B. we don't call `router.commitLocation(next) here because we want to run `validateSearch` before committing
      router.navigate({
        ..._options,
        replace,
        resetScroll,
        hashScrollIntoView,
        startTransition,
        viewTransition,
        ignoreBlocker,
      })
    }
  }

<<<<<<< HEAD
  if (isExternal) {
    return {
      ...propsSafeToSpread,
      ref: innerRef as React.ComponentPropsWithRef<'a'>['ref'],
      type,
      href: to,
=======
  if (externalLink) {
    return {
      ...propsSafeToSpread,
      ref: innerRef as React.ComponentPropsWithRef<'a'>['ref'],
      href: externalLink,
>>>>>>> 9f4b6e53
      ...(children && { children }),
      ...(target && { target }),
      ...(disabled && { disabled }),
      ...(style && { style }),
      ...(className && { className }),
      ...(onClick && { onClick }),
      ...(onFocus && { onFocus }),
      ...(onMouseEnter && { onMouseEnter }),
      ...(onMouseLeave && { onMouseLeave }),
      ...(onTouchStart && { onTouchStart }),
    }
  }

  // The click handler
  const handleFocus = (_: React.MouseEvent) => {
    if (disabled) return
    if (preload) {
      doPreload()
    }
  }

  const handleTouchStart = handleFocus

  const handleEnter = (e: React.MouseEvent) => {
    if (disabled || !preload) return

    if (!preloadDelay) {
      doPreload()
    } else {
      const eventTarget = e.target
      if (timeoutMap.has(eventTarget)) {
        return
      }
      const id = setTimeout(() => {
        timeoutMap.delete(eventTarget)
        doPreload()
      }, preloadDelay)
      timeoutMap.set(eventTarget, id)
    }
  }

  const handleLeave = (e: React.MouseEvent) => {
    if (disabled || !preload || !preloadDelay) return
    const eventTarget = e.target
    const id = timeoutMap.get(eventTarget)
    if (id) {
      clearTimeout(id)
      timeoutMap.delete(eventTarget)
    }
  }

  // Get the active props
  const resolvedActiveProps: React.HTMLAttributes<HTMLAnchorElement> = isActive
    ? (functionalUpdate(activeProps as any, {}) ?? STATIC_ACTIVE_OBJECT)
    : STATIC_EMPTY_OBJECT

  // Get the inactive props
  const resolvedInactiveProps: React.HTMLAttributes<HTMLAnchorElement> =
    isActive
      ? STATIC_EMPTY_OBJECT
      : (functionalUpdate(inactiveProps, {}) ?? STATIC_EMPTY_OBJECT)

  const resolvedClassName = [
    className,
    resolvedActiveProps.className,
    resolvedInactiveProps.className,
  ]
    .filter(Boolean)
    .join(' ')

  const resolvedStyle = (style ||
    resolvedActiveProps.style ||
    resolvedInactiveProps.style) && {
    ...style,
    ...resolvedActiveProps.style,
    ...resolvedInactiveProps.style,
  }

  return {
    ...propsSafeToSpread,
    ...resolvedActiveProps,
    ...resolvedInactiveProps,
    href: hrefOption?.href,
    ref: innerRef as React.ComponentPropsWithRef<'a'>['ref'],
    onClick: composeHandlers([onClick, handleClick]),
    onFocus: composeHandlers([onFocus, handleFocus]),
    onMouseEnter: composeHandlers([onMouseEnter, handleEnter]),
    onMouseLeave: composeHandlers([onMouseLeave, handleLeave]),
    onTouchStart: composeHandlers([onTouchStart, handleTouchStart]),
    disabled: !!disabled,
    target,
    ...(resolvedStyle && { style: resolvedStyle }),
    ...(resolvedClassName && { className: resolvedClassName }),
    ...(disabled && STATIC_DISABLED_PROPS),
    ...(isActive && STATIC_ACTIVE_PROPS),
    ...(isTransitioning && STATIC_TRANSITIONING_PROPS),
  }
}

const STATIC_EMPTY_OBJECT = {}
const STATIC_ACTIVE_OBJECT = { className: 'active' }
const STATIC_DISABLED_PROPS = { role: 'link', 'aria-disabled': true }
const STATIC_ACTIVE_PROPS = { 'data-status': 'active', 'aria-current': 'page' }
const STATIC_TRANSITIONING_PROPS = { 'data-transitioning': 'transitioning' }

const timeoutMap = new WeakMap<EventTarget, ReturnType<typeof setTimeout>>()

const intersectionObserverOptions: IntersectionObserverInit = {
  rootMargin: '100px',
}

const composeHandlers =
  (handlers: Array<undefined | React.EventHandler<any>>) =>
  (e: React.SyntheticEvent) => {
    for (const handler of handlers) {
      if (!handler) continue
      if (e.defaultPrevented) return
      handler(e)
    }
  }

type UseLinkReactProps<TComp> = TComp extends keyof React.JSX.IntrinsicElements
  ? React.JSX.IntrinsicElements[TComp]
  : TComp extends React.ComponentType<any>
    ? React.ComponentPropsWithoutRef<TComp> &
        React.RefAttributes<React.ComponentRef<TComp>>
    : never

export type UseLinkPropsOptions<
  TRouter extends AnyRouter = RegisteredRouter,
  TFrom extends RoutePaths<TRouter['routeTree']> | string = string,
  TTo extends string | undefined = '.',
  TMaskFrom extends RoutePaths<TRouter['routeTree']> | string = TFrom,
  TMaskTo extends string = '.',
> = ActiveLinkOptions<'a', TRouter, TFrom, TTo, TMaskFrom, TMaskTo> &
  UseLinkReactProps<'a'>

export type ActiveLinkOptions<
  TComp = 'a',
  TRouter extends AnyRouter = RegisteredRouter,
  TFrom extends string = string,
  TTo extends string | undefined = '.',
  TMaskFrom extends string = TFrom,
  TMaskTo extends string = '.',
> = LinkOptions<TRouter, TFrom, TTo, TMaskFrom, TMaskTo> &
  ActiveLinkOptionProps<TComp>

type ActiveLinkProps<TComp> = Partial<
  LinkComponentReactProps<TComp> & {
    [key: `data-${string}`]: unknown
  }
>

export interface ActiveLinkOptionProps<TComp = 'a'> {
  /**
   * A function that returns additional props for the `active` state of this link.
   * These props override other props passed to the link (`style`'s are merged, `className`'s are concatenated)
   */
  activeProps?: ActiveLinkProps<TComp> | (() => ActiveLinkProps<TComp>)
  /**
   * A function that returns additional props for the `inactive` state of this link.
   * These props override other props passed to the link (`style`'s are merged, `className`'s are concatenated)
   */
  inactiveProps?: ActiveLinkProps<TComp> | (() => ActiveLinkProps<TComp>)
}

export type LinkProps<
  TComp = 'a',
  TRouter extends AnyRouter = RegisteredRouter,
  TFrom extends string = string,
  TTo extends string | undefined = '.',
  TMaskFrom extends string = TFrom,
  TMaskTo extends string = '.',
> = ActiveLinkOptions<TComp, TRouter, TFrom, TTo, TMaskFrom, TMaskTo> &
  LinkPropsChildren

export interface LinkPropsChildren {
  // If a function is passed as a child, it will be given the `isActive` boolean to aid in further styling on the element it returns
  children?:
    | React.ReactNode
    | ((state: {
        isActive: boolean
        isTransitioning: boolean
      }) => React.ReactNode)
}

type LinkComponentReactProps<TComp> = Omit<
  UseLinkReactProps<TComp>,
  keyof CreateLinkProps
>

export type LinkComponentProps<
  TComp = 'a',
  TRouter extends AnyRouter = RegisteredRouter,
  TFrom extends string = string,
  TTo extends string | undefined = '.',
  TMaskFrom extends string = TFrom,
  TMaskTo extends string = '.',
> = LinkComponentReactProps<TComp> &
  LinkProps<TComp, TRouter, TFrom, TTo, TMaskFrom, TMaskTo>

export type CreateLinkProps = LinkProps<
  any,
  any,
  string,
  string,
  string,
  string
>

export type LinkComponent<
  in out TComp,
  in out TDefaultFrom extends string = string,
> = <
  TRouter extends AnyRouter = RegisteredRouter,
  const TFrom extends string = TDefaultFrom,
  const TTo extends string | undefined = undefined,
  const TMaskFrom extends string = TFrom,
  const TMaskTo extends string = '',
>(
  props: LinkComponentProps<TComp, TRouter, TFrom, TTo, TMaskFrom, TMaskTo>,
) => React.ReactElement

export interface LinkComponentRoute<
  in out TDefaultFrom extends string = string,
> {
  defaultFrom: TDefaultFrom
  <
    TRouter extends AnyRouter = RegisteredRouter,
    const TTo extends string | undefined = undefined,
    const TMaskTo extends string = '',
  >(
    props: LinkComponentProps<
      'a',
      TRouter,
      this['defaultFrom'],
      TTo,
      this['defaultFrom'],
      TMaskTo
    >,
  ): React.ReactElement
}

export function createLink<const TComp>(
  Comp: Constrain<TComp, any, (props: CreateLinkProps) => ReactNode>,
): LinkComponent<TComp> {
  return React.forwardRef(function CreatedLink(props, ref) {
    return <Link {...(props as any)} _asChild={Comp} ref={ref} />
  }) as any
}

export const Link: LinkComponent<'a'> = React.forwardRef<Element, any>(
  (props, ref) => {
    const { _asChild, ...rest } = props
    const {
      type: _type,
      ref: innerRef,
      ...linkProps
    } = useLinkProps(rest as any, ref)

    const children =
      typeof rest.children === 'function'
        ? rest.children({
            isActive: (linkProps as any)['data-status'] === 'active',
          })
        : rest.children

    if (_asChild === undefined) {
      // the ReturnType of useLinkProps returns the correct type for a <a> element, not a general component that has a disabled prop
      // @ts-expect-error
      delete linkProps.disabled
    }

    return React.createElement(
      _asChild ? _asChild : 'a',
      {
        ...linkProps,
        ref: innerRef,
      },
      children,
    )
  },
) as any

function isCtrlEvent(e: React.MouseEvent) {
  return !!(e.metaKey || e.altKey || e.ctrlKey || e.shiftKey)
}

export type LinkOptionsFnOptions<
  TOptions,
  TComp,
  TRouter extends AnyRouter = RegisteredRouter,
> =
  TOptions extends ReadonlyArray<any>
    ? ValidateLinkOptionsArray<TRouter, TOptions, string, TComp>
    : ValidateLinkOptions<TRouter, TOptions, string, TComp>

export type LinkOptionsFn<TComp> = <
  const TOptions,
  TRouter extends AnyRouter = RegisteredRouter,
>(
  options: LinkOptionsFnOptions<TOptions, TComp, TRouter>,
) => TOptions

export const linkOptions: LinkOptionsFn<'a'> = (options) => {
  return options as any
}<|MERGE_RESOLUTION|>--- conflicted
+++ resolved
@@ -111,9 +111,6 @@
     [router, _options],
   )
 
-<<<<<<< HEAD
-  const isExternal = type === 'external'
-=======
   const hrefOption = React.useMemo(() => {
     if (disabled) {
       return undefined
@@ -141,7 +138,6 @@
     } catch {}
     return undefined
   }, [to, hrefOption])
->>>>>>> 9f4b6e53
 
   const preload =
     options.reloadDocument || externalLink
@@ -270,20 +266,11 @@
     }
   }
 
-<<<<<<< HEAD
-  if (isExternal) {
-    return {
-      ...propsSafeToSpread,
-      ref: innerRef as React.ComponentPropsWithRef<'a'>['ref'],
-      type,
-      href: to,
-=======
   if (externalLink) {
     return {
       ...propsSafeToSpread,
       ref: innerRef as React.ComponentPropsWithRef<'a'>['ref'],
       href: externalLink,
->>>>>>> 9f4b6e53
       ...(children && { children }),
       ...(target && { target }),
       ...(disabled && { disabled }),
