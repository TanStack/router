import warning from 'tiny-warning'
import { createRoute } from './route'
import { useMatch } from './useMatch'
import { useLoaderDeps } from './useLoaderDeps'
import { useLoaderData } from './useLoaderData'
import { useSearch } from './useSearch'
import { useParams } from './useParams'
import { useNavigate } from './useNavigate'
import type { Constrain } from './utils'
import type {
  AnyContext,
  AnyPathParams,
  AnyRoute,
  AnySearchValidator,
  FileBaseRouteOptions,
  ResolveParams,
  Route,
  RouteConstraints,
  RouteLoaderFn,
  UpdatableRouteOptions,
} from './route'
import type { MakeRouteMatch } from './Matches'
import type { RegisteredRouter } from './router'
import type { RouteById, RouteIds } from './routeInfo'

export interface FileRoutesByPath {
  // '/': {
  //   parentRoute: typeof rootRoute
  // }
}

export function createFileRoute<
  TFilePath extends keyof FileRoutesByPath,
  TParentRoute extends AnyRoute = FileRoutesByPath[TFilePath]['parentRoute'],
  TId extends RouteConstraints['TId'] = FileRoutesByPath[TFilePath]['id'],
  TPath extends RouteConstraints['TPath'] = FileRoutesByPath[TFilePath]['path'],
  TFullPath extends
    RouteConstraints['TFullPath'] = FileRoutesByPath[TFilePath]['fullPath'],
>(
  path: TFilePath,
): FileRoute<TFilePath, TParentRoute, TId, TPath, TFullPath>['createRoute'] {
  return new FileRoute<TFilePath, TParentRoute, TId, TPath, TFullPath>(path, {
    silent: true,
  }).createRoute
}

/** 
  @deprecated It's no longer recommended to use the `FileRoute` class directly.
  Instead, use `createFileRoute('/path/to/file')(options)` to create a file route.
*/
export class FileRoute<
  TFilePath extends keyof FileRoutesByPath,
  TParentRoute extends AnyRoute = FileRoutesByPath[TFilePath]['parentRoute'],
  TId extends RouteConstraints['TId'] = FileRoutesByPath[TFilePath]['id'],
  TPath extends RouteConstraints['TPath'] = FileRoutesByPath[TFilePath]['path'],
  TFullPath extends
    RouteConstraints['TFullPath'] = FileRoutesByPath[TFilePath]['fullPath'],
> {
  silent?: boolean

  constructor(
    public path: TFilePath,
    _opts?: { silent: boolean },
  ) {
    this.silent = _opts?.silent
  }

  createRoute = <
    TSearchValidator = undefined,
    TParams = ResolveParams<TPath>,
    TRouteContextFn = AnyContext,
    TBeforeLoadFn = AnyContext,
    TLoaderDeps extends Record<string, any> = {},
    TLoaderFn = undefined,
    TChildren = unknown,
  >(
    options?: FileBaseRouteOptions<
      TParentRoute,
      TPath,
      TSearchValidator,
      TParams,
      TLoaderDeps,
      TLoaderFn,
      AnyContext,
      TRouteContextFn,
      TBeforeLoadFn
    > &
      UpdatableRouteOptions<
        TParentRoute,
        TId,
<<<<<<< HEAD
        TFullPath,
        TAllParams,
=======
        TParams,
>>>>>>> d1d60868
        TSearchValidator,
        TLoaderFn,
        TLoaderDeps,
        AnyContext,
        TRouteContextFn,
        TBeforeLoadFn
      >,
  ): Route<
    TParentRoute,
    TPath,
    TFullPath,
    TFilePath,
    TId,
    TSearchValidator,
    TParams,
    AnyContext,
    TRouteContextFn,
    TBeforeLoadFn,
    TLoaderDeps,
    TLoaderFn,
    TChildren
  > => {
    warning(
      this.silent,
      'FileRoute is deprecated and will be removed in the next major version. Use the createFileRoute(path)(options) function instead.',
    )
    const route = createRoute(options as any)
    ;(route as any).isRoot = false
    return route as any
  }
}

/** 
  @deprecated It's recommended not to split loaders into separate files.
  Instead, place the loader function in the the main route file, inside the
  `createFileRoute('/path/to/file)(options)` options.
*/
export function FileRouteLoader<
  TFilePath extends keyof FileRoutesByPath,
  TRoute extends FileRoutesByPath[TFilePath]['preLoaderRoute'],
>(
  _path: TFilePath,
): <TLoaderFn>(
  loaderFn: Constrain<
    TLoaderFn,
    RouteLoaderFn<
      TRoute['parentRoute'],
      TRoute['types']['params'],
      TRoute['types']['loaderDeps'],
      TRoute['types']['routerContext'],
      TRoute['types']['routeContextFn'],
      TRoute['types']['beforeLoadFn']
    >
  >,
) => TLoaderFn {
  warning(
    false,
    `FileRouteLoader is deprecated and will be removed in the next major version. Please place the loader function in the the main route file, inside the \`createFileRoute('/path/to/file')(options)\` options`,
  )
  return (loaderFn) => loaderFn as any
}

export type LazyRouteOptions = Pick<
  UpdatableRouteOptions<
    AnyRoute,
    string,
    string,
    AnyPathParams,
    AnySearchValidator,
    {},
    AnyContext,
    AnyContext,
    AnyContext,
    AnyContext
  >,
  'component' | 'errorComponent' | 'pendingComponent' | 'notFoundComponent'
>

export class LazyRoute<TRoute extends AnyRoute> {
  options: {
    id: string
  } & LazyRouteOptions

  constructor(
    opts: {
      id: string
    } & LazyRouteOptions,
  ) {
    this.options = opts
    ;(this as any).$$typeof = Symbol.for('react.memo')
  }

  useMatch = <
    TRouteMatch = MakeRouteMatch<
      RegisteredRouter['routeTree'],
      TRoute['types']['id']
    >,
    TSelected = TRouteMatch,
  >(opts?: {
    select?: (match: TRouteMatch) => TSelected
  }): TSelected => {
    return useMatch({ select: opts?.select, from: this.options.id })
  }

  useRouteContext = <TSelected = TRoute['types']['allContext']>(opts?: {
    select?: (s: TRoute['types']['allContext']) => TSelected
  }): TSelected => {
    return useMatch({
      from: this.options.id,
      select: (d: any) => (opts?.select ? opts.select(d.context) : d.context),
    })
  }

  useSearch = <TSelected = TRoute['types']['fullSearchSchema']>(opts?: {
    select?: (s: TRoute['types']['fullSearchSchema']) => TSelected
  }): TSelected => {
    return useSearch({ ...opts, from: this.options.id })
  }

  useParams = <TSelected = TRoute['types']['allParams']>(opts?: {
    select?: (s: TRoute['types']['allParams']) => TSelected
  }): TSelected => {
    return useParams({ ...opts, from: this.options.id })
  }

  useLoaderDeps = <TSelected = TRoute['types']['loaderDeps']>(opts?: {
    select?: (s: TRoute['types']['loaderDeps']) => TSelected
  }): TSelected => {
    return useLoaderDeps({ ...opts, from: this.options.id } as any)
  }

  useLoaderData = <TSelected = TRoute['types']['loaderData']>(opts?: {
    select?: (s: TRoute['types']['loaderData']) => TSelected
  }): TSelected => {
    return useLoaderData({ ...opts, from: this.options.id } as any)
  }

  useNavigate = () => {
    return useNavigate({ from: this.options.id })
  }
}

export function createLazyRoute<
  TId extends RouteIds<RegisteredRouter['routeTree']>,
  TRoute extends AnyRoute = RouteById<RegisteredRouter['routeTree'], TId>,
>(id: TId) {
  return (opts: LazyRouteOptions) => {
    return new LazyRoute<TRoute>({ id: id as any, ...opts })
  }
}

export function createLazyFileRoute<
  TFilePath extends keyof FileRoutesByPath,
  TRoute extends FileRoutesByPath[TFilePath]['preLoaderRoute'],
>(id: TFilePath) {
  return (opts: LazyRouteOptions) => new LazyRoute<TRoute>({ id, ...opts })
}<|MERGE_RESOLUTION|>--- conflicted
+++ resolved
@@ -88,12 +88,8 @@
       UpdatableRouteOptions<
         TParentRoute,
         TId,
-<<<<<<< HEAD
         TFullPath,
-        TAllParams,
-=======
         TParams,
->>>>>>> d1d60868
         TSearchValidator,
         TLoaderFn,
         TLoaderDeps,
