import warning from 'tiny-warning'
import { createRoute } from './route'

import { useMatch } from './useMatch'
import { useLoaderDeps } from './useLoaderDeps'
import { useLoaderData } from './useLoaderData'
import { useSearch } from './useSearch'
import { useParams } from './useParams'
import { useNavigate } from './useNavigate'
import type { UseParamsRoute } from './useParams'
import type { UseMatchRoute } from './useMatch'
import type { UseSearchRoute } from './useSearch'
import type { Constrain } from './utils'
import type {
  AnyContext,
  AnyPathParams,
  AnyRoute,
  FileBaseRouteOptions,
  ResolveParams,
  RootRoute,
  Route,
  RouteConstraints,
  RouteLoaderFn,
  UpdatableRouteOptions,
} from './route'
import type { RegisteredRouter } from './router'
import type { RouteById, RouteIds } from './routeInfo'
<<<<<<< HEAD
import type { AnyValidator } from './validators'
=======
import type { UseLoaderDepsRoute } from './useLoaderDeps'
import type { UseLoaderDataRoute } from './useLoaderData'
import type { UseRouteContextRoute } from './useRouteContext'
>>>>>>> 5689f6be

export interface FileRoutesByPath {
  // '/': {
  //   parentRoute: typeof rootRoute
  // }
}

export interface FileRouteTypes {
  fileRoutesByFullPath: any
  fullPaths: any
  to: any
  fileRoutesByTo: any
  id: any
  fileRoutesById: any
}

export type InferFileRouteTypes<TRouteTree extends AnyRoute> =
  TRouteTree extends RootRoute<
    any,
    any,
    any,
    any,
    any,
    any,
    any,
    infer TFileRouteTypes extends FileRouteTypes
  >
    ? TFileRouteTypes
    : never

export function createFileRoute<
  TFilePath extends keyof FileRoutesByPath,
  TParentRoute extends AnyRoute = FileRoutesByPath[TFilePath]['parentRoute'],
  TId extends RouteConstraints['TId'] = FileRoutesByPath[TFilePath]['id'],
  TPath extends RouteConstraints['TPath'] = FileRoutesByPath[TFilePath]['path'],
  TFullPath extends
    RouteConstraints['TFullPath'] = FileRoutesByPath[TFilePath]['fullPath'],
>(
  path: TFilePath,
): FileRoute<TFilePath, TParentRoute, TId, TPath, TFullPath>['createRoute'] {
  return new FileRoute<TFilePath, TParentRoute, TId, TPath, TFullPath>(path, {
    silent: true,
  }).createRoute
}

/** 
  @deprecated It's no longer recommended to use the `FileRoute` class directly.
  Instead, use `createFileRoute('/path/to/file')(options)` to create a file route.
*/
export class FileRoute<
  TFilePath extends keyof FileRoutesByPath,
  TParentRoute extends AnyRoute = FileRoutesByPath[TFilePath]['parentRoute'],
  TId extends RouteConstraints['TId'] = FileRoutesByPath[TFilePath]['id'],
  TPath extends RouteConstraints['TPath'] = FileRoutesByPath[TFilePath]['path'],
  TFullPath extends
    RouteConstraints['TFullPath'] = FileRoutesByPath[TFilePath]['fullPath'],
> {
  silent?: boolean

  constructor(
    public path: TFilePath,
    _opts?: { silent: boolean },
  ) {
    this.silent = _opts?.silent
  }

  createRoute = <
    TSearchValidator = undefined,
    TParams = ResolveParams<TPath>,
    TRouteContextFn = AnyContext,
    TBeforeLoadFn = AnyContext,
    TLoaderDeps extends Record<string, any> = {},
    TLoaderFn = undefined,
    TChildren = unknown,
  >(
    options?: FileBaseRouteOptions<
      TParentRoute,
      TId,
      TPath,
      TSearchValidator,
      TParams,
      TLoaderDeps,
      TLoaderFn,
      AnyContext,
      TRouteContextFn,
      TBeforeLoadFn
    > &
      UpdatableRouteOptions<
        TParentRoute,
        TId,
        TFullPath,
        TParams,
        TSearchValidator,
        TLoaderFn,
        TLoaderDeps,
        AnyContext,
        TRouteContextFn,
        TBeforeLoadFn
      >,
  ): Route<
    TParentRoute,
    TPath,
    TFullPath,
    TFilePath,
    TId,
    TSearchValidator,
    TParams,
    AnyContext,
    TRouteContextFn,
    TBeforeLoadFn,
    TLoaderDeps,
    TLoaderFn,
    TChildren
  > => {
    warning(
      this.silent,
      'FileRoute is deprecated and will be removed in the next major version. Use the createFileRoute(path)(options) function instead.',
    )
    const route = createRoute(options as any)
    ;(route as any).isRoot = false
    return route as any
  }
}

/** 
  @deprecated It's recommended not to split loaders into separate files.
  Instead, place the loader function in the the main route file, inside the
  `createFileRoute('/path/to/file)(options)` options.
*/
export function FileRouteLoader<
  TFilePath extends keyof FileRoutesByPath,
  TRoute extends FileRoutesByPath[TFilePath]['preLoaderRoute'],
>(
  _path: TFilePath,
): <TLoaderFn>(
  loaderFn: Constrain<
    TLoaderFn,
    RouteLoaderFn<
      TRoute['parentRoute'],
      TRoute['types']['id'],
      TRoute['types']['params'],
      TRoute['types']['loaderDeps'],
      TRoute['types']['routerContext'],
      TRoute['types']['routeContextFn'],
      TRoute['types']['beforeLoadFn']
    >
  >,
) => TLoaderFn {
  warning(
    false,
    `FileRouteLoader is deprecated and will be removed in the next major version. Please place the loader function in the the main route file, inside the \`createFileRoute('/path/to/file')(options)\` options`,
  )
  return (loaderFn) => loaderFn as any
}

export type LazyRouteOptions = Pick<
  UpdatableRouteOptions<
    AnyRoute,
    string,
    string,
    AnyPathParams,
    AnyValidator,
    {},
    AnyContext,
    AnyContext,
    AnyContext,
    AnyContext
  >,
  'component' | 'errorComponent' | 'pendingComponent' | 'notFoundComponent'
>

export class LazyRoute<TRoute extends AnyRoute> {
  options: {
    id: string
  } & LazyRouteOptions

  constructor(
    opts: {
      id: string
    } & LazyRouteOptions,
  ) {
    this.options = opts
    ;(this as any).$$typeof = Symbol.for('react.memo')
  }

  useMatch: UseMatchRoute<TRoute['id']> = (opts) => {
    return useMatch({
      select: opts?.select,
      from: this.options.id,
      structuralSharing: opts?.structuralSharing,
    } as any) as any
  }

  useRouteContext: UseRouteContextRoute<TRoute['id']> = (opts) => {
    return useMatch({
      from: this.options.id,
      select: (d: any) => (opts?.select ? opts.select(d.context) : d.context),
    }) as any
  }

  useSearch: UseSearchRoute<TRoute['id']> = (opts) => {
    return useSearch({
      select: opts?.select,
      structuralSharing: opts?.structuralSharing,
      from: this.options.id,
    } as any)
  }

  useParams: UseParamsRoute<TRoute['id']> = (opts) => {
    return useParams({
      select: opts?.select,
      structuralSharing: opts?.structuralSharing,
      from: this.options.id,
    } as any)
  }

  useLoaderDeps: UseLoaderDepsRoute<TRoute['id']> = (opts) => {
    return useLoaderDeps({ ...opts, from: this.options.id } as any)
  }

  useLoaderData: UseLoaderDataRoute<TRoute['id']> = (opts) => {
    return useLoaderData({ ...opts, from: this.options.id } as any)
  }

  useNavigate = () => {
    return useNavigate({ from: this.options.id })
  }
}

export function createLazyRoute<
  TId extends RouteIds<RegisteredRouter['routeTree']>,
  TRoute extends AnyRoute = RouteById<RegisteredRouter['routeTree'], TId>,
>(id: TId) {
  return (opts: LazyRouteOptions) => {
    return new LazyRoute<TRoute>({ id: id as any, ...opts })
  }
}

export function createLazyFileRoute<
  TFilePath extends keyof FileRoutesByPath,
  TRoute extends FileRoutesByPath[TFilePath]['preLoaderRoute'],
>(id: TFilePath) {
  return (opts: LazyRouteOptions) => new LazyRoute<TRoute>({ id, ...opts })
}<|MERGE_RESOLUTION|>--- conflicted
+++ resolved
@@ -25,13 +25,10 @@
 } from './route'
 import type { RegisteredRouter } from './router'
 import type { RouteById, RouteIds } from './routeInfo'
-<<<<<<< HEAD
 import type { AnyValidator } from './validators'
-=======
 import type { UseLoaderDepsRoute } from './useLoaderDeps'
 import type { UseLoaderDataRoute } from './useLoaderData'
 import type { UseRouteContextRoute } from './useRouteContext'
->>>>>>> 5689f6be
 
 export interface FileRoutesByPath {
   // '/': {
