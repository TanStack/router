--- conflicted
+++ resolved
@@ -1,11 +1,4 @@
 import { useMatch } from './useMatch'
-<<<<<<< HEAD
-import type { RegisteredRouter } from './router'
-import type { AnyRoute } from './route'
-import type { MakeRouteMatch } from './Matches'
-import type { RouteIds } from './routeInfo'
-import type { Constrain, ConstrainLiteral, StrictOrFrom } from './utils'
-=======
 import type {
   StructuralSharingOption,
   ValidateSelected,
@@ -52,7 +45,6 @@
   opts?: UseLoaderDepsBaseOptions<TRouter, TId, TSelected, TStructuralSharing> &
     StructuralSharingOption<TRouter, TSelected, false>,
 ) => UseLoaderDepsResult<TRouter, TId, TSelected>
->>>>>>> f063b49b
 
 export function useLoaderDeps<
   TRouter extends AnyRouter = RegisteredRouter,
@@ -60,16 +52,9 @@
   TSelected = unknown,
   TStructuralSharing extends boolean = boolean,
 >(
-<<<<<<< HEAD
-  opts: StrictOrFrom<ConstrainLiteral<TFrom, RouteIds<TRouteTree>>> & {
-    select?: (match: TRouteMatch) => TSelected
-  },
-): TSelected {
-=======
   opts: UseLoaderDepsOptions<TRouter, TFrom, TSelected, TStructuralSharing>,
 ): UseLoaderDepsResult<TRouter, TFrom, TSelected> {
   const { select, ...rest } = opts
->>>>>>> f063b49b
   return useMatch({
     ...rest,
     select: (s) => {
