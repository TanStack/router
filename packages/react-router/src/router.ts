import { createBrowserHistory, createMemoryHistory } from '@tanstack/history'
import { Store } from '@tanstack/react-store'
import invariant from 'tiny-invariant'
import warning from 'tiny-warning'
import { rootRouteId } from './root'
import { defaultParseSearch, defaultStringifySearch } from './searchParams'
import {
  createControlledPromise,
  deepEqual,
  functionalUpdate,
  last,
  pick,
  replaceEqualDeep,
} from './utils'
import { getRouteMatch } from './RouterProvider'
import {
  cleanPath,
  interpolatePath,
  joinPaths,
  matchPathname,
  parsePathname,
  resolvePath,
  trimPath,
  trimPathLeft,
  trimPathRight,
} from './path'
import { isRedirect, isResolvedRedirect } from './redirects'
import { isNotFound } from './not-found'
import type { Manifest } from './manifest'
import type * as React from 'react'
import type {
  HistoryLocation,
  HistoryState,
  RouterHistory,
} from '@tanstack/history'

//

import type {
  AnyContext,
  AnyRoute,
  AnySearchSchema,
  ErrorRouteComponent,
  LoaderFnContext,
  NotFoundRouteComponent,
  RouteMask,
} from './route'
import type {
  FullSearchSchema,
  RouteById,
  RoutePaths,
  RoutesById,
  RoutesByPath,
} from './routeInfo'
import type {
  ControlledPromise,
  NonNullableUpdater,
  PickAsRequired,
  Timeout,
  Updater,
} from './utils'
import type { RouteComponent } from './route'
import type {
  AnyRouteMatch,
  MakeRouteMatch,
  MatchRouteOptions,
  RouteMatch,
} from './Matches'
import type { ParsedLocation } from './location'
import type { SearchParser, SearchSerializer } from './searchParams'
import type {
  BuildLocationFn,
  CommitLocationOptions,
  InjectedHtmlEntry,
  NavigateFn,
} from './RouterProvider'

import type { AnyRedirect, ResolvedRedirect } from './redirects'

import type { NotFoundError } from './not-found'
import type { NavigateOptions, ResolveRelativePath, ToOptions } from './link'
import type { NoInfer } from '@tanstack/react-store'
import type { DeferredPromiseState } from './defer'
import type { ErrorInfo } from 'react'

//

declare global {
  interface Window {
    __TSR_DEHYDRATED__?: { data: string }
    __TSR_ROUTER_CONTEXT__?: React.Context<Router<any, any>>
  }
}

export interface Register {
  // router: Router
}

export type AnyRouter = Router<any, any, any, any>

export type RegisteredRouter = Register extends {
  router: infer TRouter extends AnyRouter
}
  ? TRouter
  : AnyRouter

export type HydrationCtx = {
  router: DehydratedRouter
  payload: Record<string, any>
}

export type RouterContextOptions<TRouteTree extends AnyRoute> =
  AnyContext extends TRouteTree['types']['routerContext']
    ? {
        context?: TRouteTree['types']['routerContext']
      }
    : {
        context: TRouteTree['types']['routerContext']
      }

export type TrailingSlashOption = 'always' | 'never' | 'preserve'

export interface RouterOptions<
  TRouteTree extends AnyRoute,
  TTrailingSlashOption extends TrailingSlashOption,
  TDehydrated extends Record<string, any> = Record<string, any>,
  TSerializedError extends Record<string, any> = Record<string, any>,
> {
  /**
   * The history object that will be used to manage the browser history.
   * If not provided, a new createBrowserHistory instance will be created and used.
   * @link [API Docs](https://tanstack.com/router/latest/docs/framework/react/api/router/RouterOptionsType#history-property)
   * @link [Guide](https://tanstack.com/router/latest/docs/framework/react/guide/history-types)
   */
  history?: RouterHistory
  /**
   * A function that will be used to stringify search params when generating links.
   * Defaults to `defaultStringifySearch`.
   * @link [API Docs](https://tanstack.com/router/latest/docs/framework/react/api/router/RouterOptionsType#stringifysearch-method)
   * @link [Guide](https://tanstack.com/router/latest/docs/framework/react/guide/custom-search-param-serialization)
   */
  stringifySearch?: SearchSerializer
  /**
   * A function that will be used to parse search params when parsing the current location.
   * Defaults to `defaultParseSearch`.
   * @link [API Docs](https://tanstack.com/router/latest/docs/framework/react/api/router/RouterOptionsType#parsesearch-method)
   * @link [Guide](https://tanstack.com/router/latest/docs/framework/react/guide/custom-search-param-serialization)
   */
  parseSearch?: SearchParser
  /**
   * Defaults to `false`
   * If `false`, routes will not be preloaded by default in any way.
   * If `'intent'`, routes will be preloaded by default when the user hovers over a link or a `touchstart` event is detected on a `<Link>`.
   * @link [API Docs](https://tanstack.com/router/latest/docs/framework/react/api/router/RouterOptionsType#defaultpreload-property)
   * @link [Guide](https://tanstack.com/router/latest/docs/framework/react/guide/preloading)
   */
  defaultPreload?: false | 'intent'
  /**
   * Defaults to 50
   * The delay in milliseconds that a route must be hovered over or touched before it is preloaded.
   * @link [API Docs](https://tanstack.com/router/latest/docs/framework/react/api/router/RouterOptionsType#defaultpreloaddelay-property)
   * @link [Guide](https://tanstack.com/router/latest/docs/framework/react/guide/preloading#preload-delay)
   */
  defaultPreloadDelay?: number
  /**
   * Defaults to `Outlet`
   * The default `component` a route should use if no component is provided.
   * @link [API Docs](https://tanstack.com/router/latest/docs/framework/react/api/router/RouterOptionsType#defaultcomponent-property)
   */
  defaultComponent?: RouteComponent
  /**
   * Defaults to `ErrorComponent`
   * The default `errorComponent` a route should use if no error component is provided.
   * @link [API Docs](https://tanstack.com/router/latest/docs/framework/react/api/router/RouterOptionsType#defaulterrorcomponent-property)
   * @link [Guide](https://tanstack.com/router/latest/docs/framework/react/guide/data-loading#handling-errors-with-routeoptionserrorcomponent)
   */
  defaultErrorComponent?: ErrorRouteComponent
  /**
   * The default `pendingComponent` a route should use if no pending component is provided.
   * @link [API Docs](https://tanstack.com/router/latest/docs/framework/react/api/router/RouterOptionsType#defaultpendingcomponent-property)
   * @link [Guide](https://tanstack.com/router/latest/docs/framework/react/guide/data-loading#showing-a-pending-component)
   */
  defaultPendingComponent?: RouteComponent
  /**
   * Defaults to `1000`
   * The default `pendingMs` a route should use if no pendingMs is provided.
   * @link [API Docs](https://tanstack.com/router/latest/docs/framework/react/api/router/RouterOptionsType#defaultpendingms-property)
   * @link [Guide](https://tanstack.com/router/latest/docs/framework/react/guide/data-loading#avoiding-pending-component-flash)
   */
  defaultPendingMs?: number
  /**
   * Defaults to `500`
   * The default `pendingMinMs` a route should use if no pendingMinMs is provided.
   * @link [API Docs](https://tanstack.com/router/latest/docs/framework/react/api/router/RouterOptionsType#defaultpendingminms-property)
   * @link [Guide](https://tanstack.com/router/latest/docs/framework/react/guide/data-loading#avoiding-pending-component-flash)
   */
  defaultPendingMinMs?: number
  /**
   * Defaults to `0`
   * The default `staleTime` a route should use if no staleTime is
   * @link [API Docs](https://tanstack.com/router/latest/docs/framework/react/api/router/RouterOptionsType#defaultstaletime-property)
   * @link [Guide](https://tanstack.com/router/latest/docs/framework/react/guide/data-loading#key-options)
   */
  defaultStaleTime?: number
  /**
   * Defaults to `30_000` ms (30 seconds)
   * The default `preloadStaleTime` a route should use if no preloadStaleTime is provided.
   * @link [API Docs](https://tanstack.com/router/latest/docs/framework/react/api/router/RouterOptionsType#defaultpreloadstaletime-property)
   * @link [Guide](https://tanstack.com/router/latest/docs/framework/react/guide/preloading)
   */
  defaultPreloadStaleTime?: number
  /**
   * Defaults to `routerOptions.defaultGcTime`, which defaults to 30 minutes.
   * The default `defaultPreloadGcTime` a route should use if no preloadGcTime is provided.
   * @link [API Docs](https://tanstack.com/router/latest/docs/framework/react/api/router/RouterOptionsType#defaultpreloadgctime-property)
   * @link [Guide](https://tanstack.com/router/latest/docs/framework/react/guide/preloading)
   */
  defaultPreloadGcTime?: number
  /**
   * The default `onCatch` handler for errors caught by the Router ErrorBoundary
   * @link [API Docs](https://tanstack.com/router/latest/docs/framework/react/api/router/RouterOptionsType#defaultoncatch-property)
   * @link [Guide](https://tanstack.com/router/latest/docs/framework/react/guide/data-loading#handling-errors-with-routeoptionsoncatch)
   */
  defaultOnCatch?: (error: Error, errorInfo: ErrorInfo) => void
  defaultViewTransition?: boolean
  /**
   * @link [Guide](https://tanstack.com/router/latest/docs/framework/react/guide/not-found-errors#the-notfoundmode-option)
   */
  notFoundMode?: 'root' | 'fuzzy'
  /**
   * Defaults to 30 minutes.
   * The default `gcTime` a route should use if no
   * @link [API Docs](https://tanstack.com/router/latest/docs/framework/react/api/router/RouterOptionsType#defaultgctime-property)
   * @link [Guide](https://tanstack.com/router/latest/docs/framework/react/guide/data-loading#key-options)
   */
  defaultGcTime?: number
  /**
   * Defaults to `false`
   * If `true`, all routes will be matched as case-sensitive.
   * @link [API Docs](https://tanstack.com/router/latest/docs/framework/react/api/router/RouterOptionsType#casesensitive-property)
   * @link [Guide](https://tanstack.com/router/latest/docs/framework/react/guide/route-trees#case-sensitivity)
   */
  caseSensitive?: boolean
  /**
   * Required
   * The route tree that will be used to configure the router instance.
   * @link [API Docs](https://tanstack.com/router/latest/docs/framework/react/api/router/RouterOptionsType#routetree-property)
   * @link [Guide](https://tanstack.com/router/latest/docs/framework/react/guide/route-trees)
   */
  routeTree?: TRouteTree
  /**
   * Defaults to `/`
   * The basepath for then entire router. This is useful for mounting a router instance at a subpath.
   * @link [API Docs](https://tanstack.com/router/latest/docs/framework/react/api/router/RouterOptionsType#basepath-property)
   */
  basepath?: string
  /**
   * Optional or required if the root route was created with [`createRootRouteWithContext()`](https://tanstack.com/router/latest/docs/framework/react/api/router/createRootRouteWithContextFunction).
   * The root context that will be provided to all routes in the route tree.
   * This can be used to provide a context to all routes in the tree without having to provide it to each route individually.
   * @link [API Docs](https://tanstack.com/router/latest/docs/framework/react/api/router/RouterOptionsType#context-property)
   * @link [Guide](https://tanstack.com/router/latest/docs/framework/react/guide/router-context)
   */
  context?: TRouteTree['types']['routerContext']
  /**
   * A function that will be called when the router is dehydrated.
   * The return value of this function will be serialized and stored in the router's dehydrated state.
   * @link [API Docs](https://tanstack.com/router/latest/docs/framework/react/api/router/RouterOptionsType#dehydrate-method)
   * @link [Guide](https://tanstack.com/router/latest/docs/framework/react/guide/external-data-loading#critical-dehydrationhydration)
   */
  dehydrate?: () => TDehydrated
  /**
   * A function that will be called when the router is hydrated.
   * The return value of this function will be serialized and stored in the router's dehydrated state.
   * @link [API Docs](https://tanstack.com/router/latest/docs/framework/react/api/router/RouterOptionsType#hydrate-method)
   * @link [Guide](https://tanstack.com/router/latest/docs/framework/react/guide/external-data-loading#critical-dehydrationhydration)
   */
  hydrate?: (dehydrated: TDehydrated) => void
  /**
   * An array of route masks that will be used to mask routes in the route tree.
   * Route masking is when you display a route at a different path than the one it is configured to match, like a modal popup that when shared will unmask to the modal's content instead of the modal's context.
   * @link [API Docs](https://tanstack.com/router/latest/docs/framework/react/api/router/RouterOptionsType#routemasks-property)
   * @link [Guide](https://tanstack.com/router/latest/docs/framework/react/guide/route-masking)
   */
  routeMasks?: Array<RouteMask<TRouteTree>>
  /**
   * Defaults to `false`
   * If `true`, route masks will, by default, be removed when the page is reloaded.
   * This can be overridden on a per-mask basis by setting the `unmaskOnReload` option on the mask, or on a per-navigation basis by setting the `unmaskOnReload` option in the `Navigate` options.
   * @link [API Docs](https://tanstack.com/router/latest/docs/framework/react/api/router/RouterOptionsType#unmaskonreload-property)
   * @link [Guide](https://tanstack.com/router/latest/docs/framework/react/guide/route-masking#unmasking-on-page-reload)
   */
  unmaskOnReload?: boolean
  /**
   * A component that will be used to wrap the entire router.
   * This is useful for providing a context to the entire router.
   * @link [API Docs](https://tanstack.com/router/latest/docs/framework/react/api/router/RouterOptionsType#wrap-property)
   */
  Wrap?: (props: { children: any }) => React.JSX.Element
  /**
   * A component that will be used to wrap the inner contents of the router.
   * This is useful for providing a context to the inner contents of the router where you also need access to the router context and hooks.
   * @link [API Docs](https://tanstack.com/router/latest/docs/framework/react/api/router/RouterOptionsType#innerwrap-property)
   */
  InnerWrap?: (props: { children: any }) => React.JSX.Element
  /**
   * @deprecated
   * Use `notFoundComponent` instead.
   * See https://tanstack.com/router/v1/docs/guide/not-found-errors#migrating-from-notfoundroute for more info.
   * @link [API Docs](https://tanstack.com/router/latest/docs/framework/react/api/router/RouterOptionsType#notfoundroute-property)
   */
  notFoundRoute?: AnyRoute
  /**
   * Defaults to `NotFound`
   * The default `notFoundComponent` a route should use if no notFound component is provided.
   * @link [API Docs](https://tanstack.com/router/latest/docs/framework/react/api/router/RouterOptionsType#defaultnotfoundcomponent-property)
   * @link [Guide](https://tanstack.com/router/latest/docs/framework/react/guide/not-found-errors#default-router-wide-not-found-handling)
   */
  defaultNotFoundComponent?: NotFoundRouteComponent
  /**
   * The transformer that will be used when sending data between the server and the client during SSR.
   * @link [API Docs](https://tanstack.com/router/latest/docs/framework/react/api/router/RouterOptionsType#transformer-property)
   * @link [Guide](https://tanstack.com/router/latest/docs/framework/react/guide/ssr#data-transformers)
   */
  transformer?: RouterTransformer
  /**
   * The serializer object that will be used to determine how errors are serialized and deserialized between the server and the client.
   * @link [API Docs](https://tanstack.com/router/latest/docs/framework/react/api/router/RouterOptionsType#errorserializer-property)
   */
  errorSerializer?: RouterErrorSerializer<TSerializedError>
  /**
   * Defaults to `never`
   * Configures how trailing slashes are treated.
   * `'always'` will add a trailing slash if not present, `'never'` will remove the trailing slash if present and `'preserve'` will not modify the trailing slash.
   * @link [API Docs](https://tanstack.com/router/latest/docs/framework/react/api/router/RouterOptionsType#trailingslash-property)
   */
  trailingSlash?: TTrailingSlashOption
}

export interface RouterTransformer {
  stringify: (obj: unknown) => string
  parse: (str: string) => unknown
}
export interface RouterErrorSerializer<TSerializedError> {
  serialize: (err: unknown) => TSerializedError
  deserialize: (err: TSerializedError) => unknown
}

export interface RouterState<
  TRouteTree extends AnyRoute = AnyRoute,
  TRouteMatch = MakeRouteMatch<TRouteTree>,
> {
  status: 'pending' | 'idle'
  isLoading: boolean
  isTransitioning: boolean
  matches: Array<TRouteMatch>
  pendingMatches?: Array<TRouteMatch>
  cachedMatches: Array<TRouteMatch>
  location: ParsedLocation<FullSearchSchema<TRouteTree>>
  resolvedLocation: ParsedLocation<FullSearchSchema<TRouteTree>>
  statusCode: number
  redirect?: ResolvedRedirect
}

export type ListenerFn<TEvent extends RouterEvent> = (event: TEvent) => void

export interface BuildNextOptions {
  to?: string | number | null
  params?: true | Updater<unknown>
  search?: true | Updater<unknown>
  hash?: true | Updater<string>
  state?: true | NonNullableUpdater<HistoryState>
  mask?: {
    to?: string | number | null
    params?: true | Updater<unknown>
    search?: true | Updater<unknown>
    hash?: true | Updater<string>
    state?: true | NonNullableUpdater<HistoryState>
    unmaskOnReload?: boolean
  }
  from?: string
  fromSearch?: unknown
  _fromLocation?: ParsedLocation
}

export interface DehydratedRouterState {
  dehydratedMatches: Array<DehydratedRouteMatch>
}

export type DehydratedRouteMatch = Pick<
  MakeRouteMatch,
  'id' | 'status' | 'updatedAt' | 'loaderData'
>

export interface DehydratedRouter {
  state: DehydratedRouterState
  manifest?: Manifest
}

export type RouterConstructorOptions<
  TRouteTree extends AnyRoute,
  TTrailingSlashOption extends TrailingSlashOption,
  TDehydrated extends Record<string, any>,
  TSerializedError extends Record<string, any>,
> = Omit<
  RouterOptions<
    TRouteTree,
    TTrailingSlashOption,
    TDehydrated,
    TSerializedError
  >,
  'context'
> &
  RouterContextOptions<TRouteTree>

export const componentTypes = [
  'component',
  'errorComponent',
  'pendingComponent',
  'notFoundComponent',
] as const

export type RouterEvents = {
  onBeforeNavigate: {
    type: 'onBeforeNavigate'
    fromLocation: ParsedLocation
    toLocation: ParsedLocation
    pathChanged: boolean
  }
  onBeforeLoad: {
    type: 'onBeforeLoad'
    fromLocation: ParsedLocation
    toLocation: ParsedLocation
    pathChanged: boolean
  }
  onLoad: {
    type: 'onLoad'
    fromLocation: ParsedLocation
    toLocation: ParsedLocation
    pathChanged: boolean
  }
  onResolved: {
    type: 'onResolved'
    fromLocation: ParsedLocation
    toLocation: ParsedLocation
    pathChanged: boolean
  }
}

export type RouterEvent = RouterEvents[keyof RouterEvents]

export type RouterListener<TRouterEvent extends RouterEvent> = {
  eventType: TRouterEvent['type']
  fn: ListenerFn<TRouterEvent>
}

export function createRouter<
  TRouteTree extends AnyRoute,
  TTrailingSlashOption extends TrailingSlashOption,
  TDehydrated extends Record<string, any> = Record<string, any>,
  TSerializedError extends Record<string, any> = Record<string, any>,
>(
  options: RouterConstructorOptions<
    TRouteTree,
    TTrailingSlashOption,
    TDehydrated,
    TSerializedError
  >,
) {
  return new Router<
    TRouteTree,
    TTrailingSlashOption,
    TDehydrated,
    TSerializedError
  >(options)
}

export class Router<
  in out TRouteTree extends AnyRoute,
  in out TTrailingSlashOption extends TrailingSlashOption,
  in out TDehydrated extends Record<string, any> = Record<string, any>,
  in out TSerializedError extends Record<string, any> = Record<string, any>,
> {
  // Option-independent properties
  tempLocationKey: string | undefined = `${Math.round(
    Math.random() * 10000000,
  )}`
  resetNextScroll = true
  shouldViewTransition?: boolean = undefined
  latestLoadPromise: Promise<void> = Promise.resolve()
  subscribers = new Set<RouterListener<RouterEvent>>()
  dehydratedData?: TDehydrated
  viewTransitionPromise?: ControlledPromise<true>
  manifest?: Manifest

  // Must build in constructor
  __store!: Store<RouterState<TRouteTree>>
  options!: PickAsRequired<
    Omit<
      RouterOptions<
        TRouteTree,
        TTrailingSlashOption,
        TDehydrated,
        TSerializedError
      >,
      'transformer'
    > & {
      transformer: RouterTransformer
    },
    'stringifySearch' | 'parseSearch' | 'context'
  >
  history!: RouterHistory
  latestLocation!: ParsedLocation<FullSearchSchema<TRouteTree>>
  basepath!: string
  routeTree!: TRouteTree
  routesById!: RoutesById<TRouteTree>
  routesByPath!: RoutesByPath<TRouteTree>
  flatRoutes!: Array<AnyRoute>

  /**
   * @deprecated Use the `createRouter` function instead
   */
  constructor(
    options: RouterConstructorOptions<
      TRouteTree,
      TTrailingSlashOption,
      TDehydrated,
      TSerializedError
    >,
  ) {
    this.update({
      defaultPreloadDelay: 50,
      defaultPendingMs: 1000,
      defaultPendingMinMs: 500,
      context: undefined!,
      ...options,
      stringifySearch: options.stringifySearch ?? defaultStringifySearch,
      parseSearch: options.parseSearch ?? defaultParseSearch,
      transformer: options.transformer ?? JSON,
    })

    if (typeof document !== 'undefined') {
      ;(window as any).__TSR__ROUTER__ = this
    }
  }

  isServer = typeof document === 'undefined'

  // These are default implementations that can optionally be overridden
  // by the router provider once rendered. We provide these so that the
  // router can be used in a non-react environment if necessary
  startReactTransition: (fn: () => void) => void = (fn) => fn()

  update = (
    newOptions: RouterConstructorOptions<
      TRouteTree,
      TTrailingSlashOption,
      TDehydrated,
      TSerializedError
    >,
  ) => {
    if (newOptions.notFoundRoute) {
      console.warn(
        'The notFoundRoute API is deprecated and will be removed in the next major version. See https://tanstack.com/router/v1/docs/guide/not-found-errors#migrating-from-notfoundroute for more info.',
      )
    }

    const previousOptions = this.options
    this.options = {
      ...this.options,
      ...newOptions,
    }

    if (
      !this.basepath ||
      (newOptions.basepath && newOptions.basepath !== previousOptions.basepath)
    ) {
      if (
        newOptions.basepath === undefined ||
        newOptions.basepath === '' ||
        newOptions.basepath === '/'
      ) {
        this.basepath = '/'
      } else {
        this.basepath = `/${trimPath(newOptions.basepath)}`
      }
    }

    if (
      // eslint-disable-next-line @typescript-eslint/no-unnecessary-condition
      !this.history ||
      (this.options.history && this.options.history !== this.history)
    ) {
      this.history =
        this.options.history ??
        (typeof document !== 'undefined'
          ? createBrowserHistory()
          : createMemoryHistory({
              initialEntries: [this.options.basepath || '/'],
            }))
      this.latestLocation = this.parseLocation()
    }

    if (this.options.routeTree !== this.routeTree) {
      this.routeTree = this.options.routeTree as TRouteTree
      this.buildRouteTree()
    }

    // eslint-disable-next-line @typescript-eslint/no-unnecessary-condition
    if (!this.__store) {
      this.__store = new Store(getInitialRouterState(this.latestLocation), {
        onUpdate: () => {
          this.__store.state = {
            ...this.state,
            cachedMatches: this.state.cachedMatches.filter(
              (d) => !['redirected'].includes(d.status),
            ),
          }
        },
      })
    }
  }

  get state() {
    return this.__store.state
  }

  buildRouteTree = () => {
    this.routesById = {} as RoutesById<TRouteTree>
    this.routesByPath = {} as RoutesByPath<TRouteTree>

    const notFoundRoute = this.options.notFoundRoute
    if (notFoundRoute) {
      notFoundRoute.init({ originalIndex: 99999999999 })
      ;(this.routesById as any)[notFoundRoute.id] = notFoundRoute
    }

    const recurseRoutes = (childRoutes: Array<AnyRoute>) => {
      childRoutes.forEach((childRoute, i) => {
        childRoute.init({ originalIndex: i })

        const existingRoute = (this.routesById as any)[childRoute.id]

        invariant(
          !existingRoute,
          `Duplicate routes found with id: ${String(childRoute.id)}`,
        )
        ;(this.routesById as any)[childRoute.id] = childRoute

        if (!childRoute.isRoot && childRoute.path) {
          const trimmedFullPath = trimPathRight(childRoute.fullPath)
          if (
            !(this.routesByPath as any)[trimmedFullPath] ||
            childRoute.fullPath.endsWith('/')
          ) {
            ;(this.routesByPath as any)[trimmedFullPath] = childRoute
          }
        }

        const children = childRoute.children

        if (children?.length) {
          recurseRoutes(children)
        }
      })
    }

    recurseRoutes([this.routeTree])

    const scoredRoutes: Array<{
      child: AnyRoute
      trimmed: string
      parsed: ReturnType<typeof parsePathname>
      index: number
      scores: Array<number>
    }> = []

    const routes: Array<AnyRoute> = Object.values(this.routesById)

    routes.forEach((d, i) => {
      if (d.isRoot || !d.path) {
        return
      }

      const trimmed = trimPathLeft(d.fullPath)
      const parsed = parsePathname(trimmed)

      while (parsed.length > 1 && parsed[0]?.value === '/') {
        parsed.shift()
      }

      const scores = parsed.map((segment) => {
        if (segment.value === '/') {
          return 0.75
        }

        if (segment.type === 'param') {
          return 0.5
        }

        if (segment.type === 'wildcard') {
          return 0.25
        }

        return 1
      })

      scoredRoutes.push({ child: d, trimmed, parsed, index: i, scores })
    })

    this.flatRoutes = scoredRoutes
      .sort((a, b) => {
        const minLength = Math.min(a.scores.length, b.scores.length)

        // Sort by min available score
        for (let i = 0; i < minLength; i++) {
          if (a.scores[i] !== b.scores[i]) {
            return b.scores[i]! - a.scores[i]!
          }
        }

        // Sort by length of score
        if (a.scores.length !== b.scores.length) {
          return b.scores.length - a.scores.length
        }

        // Sort by min available parsed value
        for (let i = 0; i < minLength; i++) {
          if (a.parsed[i]!.value !== b.parsed[i]!.value) {
            return a.parsed[i]!.value > b.parsed[i]!.value ? 1 : -1
          }
        }

        // Sort by original index
        return a.index - b.index
      })
      .map((d, i) => {
        d.child.rank = i
        return d.child
      })
  }

  subscribe = <TType extends keyof RouterEvents>(
    eventType: TType,
    fn: ListenerFn<RouterEvents[TType]>,
  ) => {
    const listener: RouterListener<any> = {
      eventType,
      fn,
    }

    this.subscribers.add(listener)

    return () => {
      this.subscribers.delete(listener)
    }
  }

  emit = (routerEvent: RouterEvent) => {
    this.subscribers.forEach((listener) => {
      if (listener.eventType === routerEvent.type) {
        listener.fn(routerEvent)
      }
    })
  }

  checkLatest = (promise: Promise<void>): void => {
    if (this.latestLoadPromise !== promise) {
      throw this.latestLoadPromise
    }
  }

  parseLocation = (
    previousLocation?: ParsedLocation<FullSearchSchema<TRouteTree>>,
  ): ParsedLocation<FullSearchSchema<TRouteTree>> => {
    const parse = ({
      pathname,
      search,
      hash,
      state,
    }: HistoryLocation): ParsedLocation<FullSearchSchema<TRouteTree>> => {
      const parsedSearch = this.options.parseSearch(search)
      const searchStr = this.options.stringifySearch(parsedSearch)

      return {
        pathname: pathname,
        searchStr,
        search: replaceEqualDeep(previousLocation?.search, parsedSearch) as any,
        hash: hash.split('#').reverse()[0] ?? '',
        href: `${pathname}${searchStr}${hash}`,
        state: replaceEqualDeep(previousLocation?.state, state),
      }
    }

    const location = parse(this.history.location)

    const { __tempLocation, __tempKey } = location.state

    if (__tempLocation && (!__tempKey || __tempKey === this.tempLocationKey)) {
      // Sync up the location keys
      const parsedTempLocation = parse(__tempLocation) as any
      parsedTempLocation.state.key = location.state.key

      delete parsedTempLocation.state.__tempLocation

      return {
        ...parsedTempLocation,
        maskedLocation: location,
      }
    }

    return location
  }

  resolvePathWithBase = (from: string, path: string) => {
    const resolvedPath = resolvePath({
      basepath: this.basepath,
      base: from,
      to: cleanPath(path),
      trailingSlash: this.options.trailingSlash,
    })
    return resolvedPath
  }

  get looseRoutesById() {
    return this.routesById as Record<string, AnyRoute>
  }

  matchRoutes = (
    pathname: string,
    locationSearch: AnySearchSchema,
    opts?: { preload?: boolean; throwOnError?: boolean },
  ): Array<AnyRouteMatch> => {
    let routeParams: Record<string, string> = {}

    const foundRoute = this.flatRoutes.find((route) => {
      const matchedParams = matchPathname(
        this.basepath,
        trimPathRight(pathname),
        {
          to: route.fullPath,
          caseSensitive:
            route.options.caseSensitive ?? this.options.caseSensitive,
          fuzzy: true,
        },
      )

      if (matchedParams) {
        routeParams = matchedParams
        return true
      }

      return false
    })

    let routeCursor: AnyRoute =
      foundRoute || (this.routesById as any)[rootRouteId]

    const matchedRoutes: Array<AnyRoute> = [routeCursor]

    let isGlobalNotFound = false

    // Check to see if the route needs a 404 entry
    if (
      // If we found a route, and it's not an index route and we have left over path
      foundRoute
        ? foundRoute.path !== '/' && routeParams['**']
        : // Or if we didn't find a route and we have left over path
          trimPathRight(pathname)
    ) {
      // If the user has defined an (old) 404 route, use it
      if (this.options.notFoundRoute) {
        matchedRoutes.push(this.options.notFoundRoute)
      } else {
        // If there is no routes found during path matching
        isGlobalNotFound = true
      }
    }

    while (routeCursor.parentRoute) {
      routeCursor = routeCursor.parentRoute
      matchedRoutes.unshift(routeCursor)
    }

    const globalNotFoundRouteId = (() => {
      if (!isGlobalNotFound) {
        return undefined
      }

      if (this.options.notFoundMode !== 'root') {
        for (let i = matchedRoutes.length - 1; i >= 0; i--) {
          const route = matchedRoutes[i]!
          if (route.children) {
            return route.id
          }
        }
      }

      return rootRouteId
    })()

    // Existing matches are matches that are already loaded along with
    // pending matches that are still loading

    const parseErrors = matchedRoutes.map((route) => {
      let parsedParamsError

      if (route.options.parseParams) {
        try {
          const parsedParams = route.options.parseParams(routeParams)
          // Add the parsed params to the accumulated params bag
          Object.assign(routeParams, parsedParams)
        } catch (err: any) {
          parsedParamsError = new PathParamError(err.message, {
            cause: err,
          })

          if (opts?.throwOnError) {
            throw parsedParamsError
          }

          return parsedParamsError
        }
      }

      return
    })

    const matches: Array<AnyRouteMatch> = []

    matchedRoutes.forEach((route, index) => {
      // Take each matched route and resolve + validate its search params
      // This has to happen serially because each route's search params
      // can depend on the parent route's search params
      // It must also happen before we create the match so that we can
      // pass the search params to the route's potential key function
      // which is used to uniquely identify the route match in state

      const parentMatch = matches[index - 1]

      const [preMatchSearch, searchError]: [Record<string, any>, any] = (() => {
        // Validate the search params and stabilize them
        const parentSearch = parentMatch?.search ?? locationSearch

        try {
          const validator =
            typeof route.options.validateSearch === 'object'
              ? route.options.validateSearch.parse
              : route.options.validateSearch

          const search = validator?.(parentSearch) ?? {}

          return [
            {
              ...parentSearch,
              ...search,
            },
            undefined,
          ]
        } catch (err: any) {
          const searchParamError = new SearchParamError(err.message, {
            cause: err,
          })

          if (opts?.throwOnError) {
            throw searchParamError
          }

          return [parentSearch, searchParamError]
        }
      })()

      // This is where we need to call route.options.loaderDeps() to get any additional
      // deps that the route's loader function might need to run. We need to do this
      // before we create the match so that we can pass the deps to the route's
      // potential key function which is used to uniquely identify the route match in state

      const loaderDeps =
        route.options.loaderDeps?.({
          search: preMatchSearch,
        }) ?? ''

      const loaderDepsHash = loaderDeps ? JSON.stringify(loaderDeps) : ''

      const interpolatedPath = interpolatePath({
        path: route.fullPath,
        params: routeParams,
      })

      const matchId =
        interpolatePath({
          path: route.id,
          params: routeParams,
          leaveWildcards: true,
        }) + loaderDepsHash

      // Waste not, want not. If we already have a match for this route,
      // reuse it. This is important for layout routes, which might stick
      // around between navigation actions that only change leaf routes.
      const existingMatch = getRouteMatch(this.state, matchId)

      const cause = this.state.matches.find((d) => d.id === matchId)
        ? 'stay'
        : 'enter'

      let match: AnyRouteMatch

      if (existingMatch) {
        match = {
          ...existingMatch,
          cause,
          params: routeParams,
        }
      } else {
        const status =
          route.options.loader || route.options.beforeLoad
            ? 'pending'
            : 'success'

        const loadPromise = createControlledPromise<void>()

        // If it's already a success, resolve the load promise
        if (status === 'success') {
          loadPromise.resolve()
        }

        match = {
          id: matchId,
          routeId: route.id,
          params: routeParams,
          pathname: joinPaths([this.basepath, interpolatedPath]),
          updatedAt: Date.now(),
          search: {} as any,
          searchError: undefined,
          status: 'pending',
          isFetching: false,
          error: undefined,
          paramsError: parseErrors[index],
          loaderPromise: Promise.resolve(),
          loadPromise,
          routeContext: undefined!,
          context: undefined!,
          abortController: new AbortController(),
          fetchCount: 0,
          cause,
          loaderDeps,
          invalid: false,
          preload: false,
          links: route.options.links?.(),
          scripts: route.options.scripts?.(),
          staticData: route.options.staticData || {},
        }
      }

      // If it's already a success, update the meta and headers
      // These may get updated again if the match is refreshed
      // due to being stale
      if (match.status === 'success') {
        match.meta = route.options.meta?.({
          matches,
          params: match.params,
          loaderData: match.loaderData,
        })

        match.headers = route.options.headers?.({
          loaderData: match.loaderData,
        })
      }

      if (!opts?.preload) {
        // If we have a global not found, mark the right match as global not found
        match.globalNotFound = globalNotFoundRouteId === route.id
      }

      // Regardless of whether we're reusing an existing match or creating
      // a new one, we need to update the match's search params
      match.search = replaceEqualDeep(match.search, preMatchSearch)
      // And also update the searchError if there is one
      match.searchError = searchError

      matches.push(match)
    })

    return matches as any
  }

  cancelMatch = (id: string) => {
    getRouteMatch(this.state, id)?.abortController.abort()
  }

  cancelMatches = () => {
    this.state.pendingMatches?.forEach((match) => {
      this.cancelMatch(match.id)
    })
  }

  buildLocation: BuildLocationFn<TRouteTree> = (opts) => {
    const build = (
      dest: BuildNextOptions & {
        unmaskOnReload?: boolean
      } = {},
      matches?: Array<MakeRouteMatch<TRouteTree>>,
    ): ParsedLocation => {
      const latestLocation =
        dest._fromLocation ?? (this.latestLocation as ParsedLocation)
      let fromPath = latestLocation.pathname
      let fromSearch = dest.fromSearch || latestLocation.search

      const fromMatches = this.matchRoutes(latestLocation.pathname, fromSearch)

      const fromMatch =
        dest.from != null
          ? fromMatches.find((d) =>
              matchPathname(this.basepath, trimPathRight(d.pathname), {
                to: dest.from,
                caseSensitive: false,
                fuzzy: false,
              }),
            )
          : undefined

      fromPath = fromMatch?.pathname || fromPath

      invariant(
        dest.from == null || fromMatch != null,
        'Could not find match for from: ' + dest.from,
      )

      fromSearch = last(fromMatches)?.search || this.latestLocation.search

      const stayingMatches = matches?.filter((d) =>
        fromMatches.find((e) => e.routeId === d.routeId),
      )

      const fromRouteByFromPathRouteId =
        this.routesById[
          stayingMatches?.find((d) => d.pathname === fromPath)?.routeId
        ]

      let pathname = dest.to
        ? this.resolvePathWithBase(fromPath, `${dest.to}`)
        : this.resolvePathWithBase(
            fromPath,
            fromRouteByFromPathRouteId?.to ?? fromPath,
          )

      const prevParams = { ...last(fromMatches)?.params }

      let nextParams =
        (dest.params ?? true) === true
          ? prevParams
          : { ...prevParams, ...functionalUpdate(dest.params, prevParams) }

      if (Object.keys(nextParams).length > 0) {
        matches
          ?.map((d) => this.looseRoutesById[d.routeId]!.options.stringifyParams)
          .filter(Boolean)
          .forEach((fn) => {
            nextParams = { ...nextParams!, ...fn!(nextParams) }
          })
      }

      // encode all path params so the generated href is valid and stable
      Object.keys(nextParams).forEach((key) => {
        if (['*', '_splat'].includes(key)) {
          // the splat/catch-all routes shouldn't have the '/' encoded out
          nextParams[key] = encodeURI(nextParams[key])
        } else {
          nextParams[key] = encodeURIComponent(nextParams[key])
        }
      })

      pathname = interpolatePath({
        path: pathname,
        params: nextParams ?? {},
        leaveWildcards: false,
        leaveParams: opts.leaveParams,
      })

      const preSearchFilters =
        stayingMatches
          ?.map(
            (match) =>
              this.looseRoutesById[match.routeId]!.options.preSearchFilters ??
              [],
          )
          .flat()
          .filter(Boolean) ?? []

      const postSearchFilters =
        stayingMatches
          ?.map(
            (match) =>
              this.looseRoutesById[match.routeId]!.options.postSearchFilters ??
              [],
          )
          .flat()
          .filter(Boolean) ?? []

      // Pre filters first
      const preFilteredSearch = preSearchFilters.length
        ? preSearchFilters.reduce((prev, next) => next(prev), fromSearch)
        : fromSearch

      // Then the link/navigate function
      const destSearch =
        dest.search === true
          ? preFilteredSearch // Preserve resolvedFrom true
          : dest.search
            ? functionalUpdate(dest.search, preFilteredSearch) // Updater
            : preSearchFilters.length
              ? preFilteredSearch // Preserve resolvedFrom filters
              : {}

      // Then post filters
      const postFilteredSearch = postSearchFilters.length
        ? postSearchFilters.reduce((prev, next) => next(prev), destSearch)
        : destSearch

      const search = replaceEqualDeep(fromSearch, postFilteredSearch)

      const searchStr = this.options.stringifySearch(search)

      const hash =
        dest.hash === true
          ? this.latestLocation.hash
          : dest.hash
            ? functionalUpdate(dest.hash, this.latestLocation.hash)
            : undefined

      const hashStr = hash ? `#${hash}` : ''

      let nextState =
        dest.state === true
          ? this.latestLocation.state
          : dest.state
            ? functionalUpdate(dest.state, this.latestLocation.state)
            : {}

      nextState = replaceEqualDeep(this.latestLocation.state, nextState)

      return {
        pathname,
        search,
        searchStr,
        state: nextState as any,
        hash: hash ?? '',
        href: `${pathname}${searchStr}${hashStr}`,
        unmaskOnReload: dest.unmaskOnReload,
      }
    }

    const buildWithMatches = (
      dest: BuildNextOptions = {},
      maskedDest?: BuildNextOptions,
    ) => {
      const next = build(dest)
      let maskedNext = maskedDest ? build(maskedDest) : undefined

      if (!maskedNext) {
        let params = {}

        const foundMask = this.options.routeMasks?.find((d) => {
          const match = matchPathname(this.basepath, next.pathname, {
            to: d.from,
            caseSensitive: false,
            fuzzy: false,
          })

          if (match) {
            params = match
            return true
          }

          return false
        })

        if (foundMask) {
          const { from, ...maskProps } = foundMask
          maskedDest = {
            ...pick(opts, ['from']),
            ...maskProps,
            params,
          }
          maskedNext = build(maskedDest)
        }
      }

      const nextMatches = this.matchRoutes(next.pathname, next.search)
      const maskedMatches = maskedNext
        ? this.matchRoutes(maskedNext.pathname, maskedNext.search)
        : undefined
      const maskedFinal = maskedNext
        ? build(maskedDest, maskedMatches)
        : undefined

      const final = build(dest, nextMatches)

      if (maskedFinal) {
        final.maskedLocation = maskedFinal
      }

      return final
    }

    if (opts.mask) {
      return buildWithMatches(opts, {
        ...pick(opts, ['from']),
        ...opts.mask,
      })
    }

    return buildWithMatches(opts)
  }

  commitLocation = async ({
    startTransition,
    viewTransition,
    ...next
  }: ParsedLocation & CommitLocationOptions) => {
    const isSameState = () => {
      // `state.key` is ignored but may still be provided when navigating,
      // temporarily add the previous key to the next state so it doesn't affect
      // the comparison

      next.state.key = this.latestLocation.state.key
      const isEqual = deepEqual(next.state, this.latestLocation.state)
      delete next.state.key
      return isEqual
    }

    const isSameUrl = this.latestLocation.href === next.href

    // Don't commit to history if nothing changed
    if (isSameUrl && isSameState()) {
      this.load()
    } else {
      // eslint-disable-next-line prefer-const
      let { maskedLocation, ...nextHistory } = next

      if (maskedLocation) {
        nextHistory = {
          ...maskedLocation,
          state: {
            ...maskedLocation.state,
            __tempKey: undefined,
            __tempLocation: {
              ...nextHistory,
              search: nextHistory.searchStr,
              state: {
                ...nextHistory.state,
                __tempKey: undefined!,
                __tempLocation: undefined!,
                key: undefined!,
              },
            },
          },
        }

        if (
          nextHistory.unmaskOnReload ??
          this.options.unmaskOnReload ??
          false
        ) {
          nextHistory.state.__tempKey = this.tempLocationKey
        }
      }

      this.shouldViewTransition = viewTransition

      this.history[next.replace ? 'replace' : 'push'](
        nextHistory.href,
        nextHistory.state,
      )
    }

    this.resetNextScroll = next.resetScroll ?? true

    return this.latestLoadPromise
  }

  buildAndCommitLocation = ({
    replace,
    resetScroll,
    startTransition,
    viewTransition,
    ...rest
  }: BuildNextOptions & CommitLocationOptions = {}) => {
    const location = this.buildLocation(rest as any)
    return this.commitLocation({
      ...location,
      startTransition,
      viewTransition,
      replace,
      resetScroll,
    })
  }

  navigate: NavigateFn = ({ from, to, __isRedirect, ...rest }) => {
    // If this link simply reloads the current route,
    // make sure it has a new key so it will trigger a data refresh

    // If this `to` is a valid external URL, return
    // null for LinkUtils
    const toString = String(to)
    // const fromString = from !== undefined ? String(from) : from
    let isExternal

    try {
      new URL(`${toString}`)
      isExternal = true
    } catch (e) {}

    invariant(
      !isExternal,
      'Attempting to navigate to external url with this.navigate!',
    )

    return this.buildAndCommitLocation({
      ...rest,
      from,
      to,
      // to: toString,
    })
  }

  load = async (): Promise<void> => {
    this.latestLocation = this.parseLocation(this.latestLocation)

    if (this.state.location === this.latestLocation) {
      return
    }

    const promise = createControlledPromise<void>()
    this.latestLoadPromise = promise
    let redirect: ResolvedRedirect | undefined
    let notFound: NotFoundError | undefined

    this.startReactTransition(async () => {
      try {
        const next = this.latestLocation
        const prevLocation = this.state.resolvedLocation
        const pathDidChange = prevLocation.href !== next.href

        // Cancel any pending matches
        this.cancelMatches()

        let pendingMatches!: Array<AnyRouteMatch>

        this.__store.batch(() => {
          // this call breaks a route context of destination route after a redirect
          // we should be fine not eagerly calling this since we call it later
          // this.cleanCache()

          // Match the routes
          pendingMatches = this.matchRoutes(next.pathname, next.search)

          // Ingest the new matches
          this.__store.setState((s) => ({
            ...s,
            status: 'pending',
            isLoading: true,
            location: next,
            pendingMatches,
            // If a cached moved to pendingMatches, remove it from cachedMatches
            cachedMatches: s.cachedMatches.filter((d) => {
              return !pendingMatches.find((e) => e.id === d.id)
            }),
          }))
        })

        if (!this.state.redirect) {
          this.emit({
            type: 'onBeforeNavigate',
            fromLocation: prevLocation,
            toLocation: next,
            pathChanged: pathDidChange,
          })
        }

        this.emit({
          type: 'onBeforeLoad',
          fromLocation: prevLocation,
          toLocation: next,
          pathChanged: pathDidChange,
        })

        await this.loadMatches({
          matches: pendingMatches,
          location: next,
          checkLatest: () => this.checkLatest(promise),
          onReady: async () => {
            await this.startViewTransition(async () => {
              // this.viewTransitionPromise = createControlledPromise<true>()

              // Commit the pending matches. If a previous match was
              // removed, place it in the cachedMatches
              let exitingMatches!: Array<AnyRouteMatch>
              let enteringMatches!: Array<AnyRouteMatch>
              let stayingMatches!: Array<AnyRouteMatch>

              this.__store.batch(() => {
                this.__store.setState((s) => {
                  const previousMatches = s.matches
                  const newMatches = s.pendingMatches || s.matches

                  exitingMatches = previousMatches.filter(
                    (match) => !newMatches.find((d) => d.id === match.id),
                  )
                  enteringMatches = newMatches.filter(
                    (match) => !previousMatches.find((d) => d.id === match.id),
                  )
                  stayingMatches = previousMatches.filter((match) =>
                    newMatches.find((d) => d.id === match.id),
                  )

                  return {
                    ...s,
                    isLoading: false,
                    matches: newMatches,
                    pendingMatches: undefined,
                    cachedMatches: [
                      ...s.cachedMatches,
                      ...exitingMatches.filter((d) => d.status !== 'error'),
                    ],
                  }
                })
                this.cleanCache()
              })

              //
              ;(
                [
                  [exitingMatches, 'onLeave'],
                  [enteringMatches, 'onEnter'],
                  [stayingMatches, 'onStay'],
                ] as const
              ).forEach(([matches, hook]) => {
                matches.forEach((match) => {
                  this.looseRoutesById[match.routeId]!.options[hook]?.(match)
                })
              })
            })
          },
        })
      } catch (err) {
        if (isResolvedRedirect(err)) {
          redirect = err
          if (!this.isServer) {
            this.navigate({ ...err, replace: true, __isRedirect: true })
            this.load()
          }
        } else if (isNotFound(err)) {
          notFound = err
        }

        this.__store.setState((s) => ({
          ...s,
          statusCode: redirect
            ? redirect.statusCode
            : notFound
              ? 404
              : s.matches.some((d) => d.status === 'error')
                ? 500
                : 200,
          redirect,
        }))
      }

      promise.resolve()
    })

    return this.latestLoadPromise
  }

  startViewTransition = async (fn: () => Promise<void>) => {
    // Determine if we should start a view transition from the navigation
    // or from the router default
    const shouldViewTransition =
      this.shouldViewTransition ?? this.options.defaultViewTransition

    // Reset the view transition flag
    delete this.shouldViewTransition
    // Attempt to start a view transition (or just apply the changes if we can't)
    ;(shouldViewTransition && typeof document !== 'undefined'
      ? document
      : undefined
    )
      // @ts-expect-error
      ?.startViewTransition?.(fn) || fn()
  }

  loadMatches = async ({
    checkLatest,
    location,
    matches,
    preload,
    onReady,
  }: {
    checkLatest: () => void
    location: ParsedLocation
    matches: Array<AnyRouteMatch>
    preload?: boolean
    onReady?: () => Promise<void>
  }): Promise<Array<MakeRouteMatch>> => {
    let firstBadMatchIndex: number | undefined
    let rendered = false

    const triggerOnReady = async () => {
      if (!rendered) {
        rendered = true
        await onReady?.()
      }
    }

    if (!this.isServer && !this.state.matches.length) {
      triggerOnReady()
    }

    const updateMatch = (
      id: string,
      updater: (match: AnyRouteMatch) => AnyRouteMatch,
      opts?: { remove?: boolean },
    ) => {
      let updated!: AnyRouteMatch
      const isPending = this.state.pendingMatches?.find((d) => d.id === id)
      const isMatched = this.state.matches.find((d) => d.id === id)

      const matchesKey = isPending
        ? 'pendingMatches'
        : isMatched
          ? 'matches'
          : 'cachedMatches'

      this.__store.setState((s) => ({
        ...s,
        [matchesKey]: opts?.remove
          ? s[matchesKey]?.filter((d) => d.id !== id)
          : s[matchesKey]?.map((d) =>
              d.id === id ? (updated = updater(d)) : d,
            ),
      }))

      return updated
    }

    const handleRedirectAndNotFound = (match: AnyRouteMatch, err: any) => {
      if (isResolvedRedirect(err)) throw err

      if (isRedirect(err) || isNotFound(err)) {
        // if (!rendered) {
        updateMatch(match.id, (prev) => ({
          ...prev,
          status: isRedirect(err)
            ? 'redirected'
            : isNotFound(err)
              ? 'notFound'
              : 'error',
          isFetching: false,
          error: err,
        }))
        // }

        if (!(err as any).routeId) {
          ;(err as any).routeId = match.routeId
        }

        if (isRedirect(err)) {
          rendered = true
          err = this.resolveRedirect(err)
          throw err
        } else if (isNotFound(err)) {
          this.handleNotFound(matches, err)
          throw err
        }
      }
    }

    try {
      await new Promise<void>((resolveAll, rejectAll) => {
        ;(async () => {
          try {
            // Check each match middleware to see if the route can be accessed
            // eslint-disable-next-line prefer-const
            for (let [index, match] of matches.entries()) {
              const parentMatch = matches[index - 1]
              const route = this.looseRoutesById[match.routeId]!
              const abortController = new AbortController()
              let loadPromise = match.loadPromise

              const pendingMs =
                route.options.pendingMs ?? this.options.defaultPendingMs

              const shouldPending = !!(
                onReady &&
                !this.isServer &&
                !preload &&
                (route.options.loader || route.options.beforeLoad) &&
                typeof pendingMs === 'number' &&
                pendingMs !== Infinity &&
                (route.options.pendingComponent ??
                  this.options.defaultPendingComponent)
              )

              if (shouldPending) {
                // If we might show a pending component, we need to wait for the
                // pending promise to resolve before we start showing that state
                setTimeout(() => {
                  try {
                    checkLatest()
                    // Update the match and prematurely resolve the loadMatches promise so that
                    // the pending component can start rendering
                    triggerOnReady()
                  } catch {}
                }, pendingMs)
              }

              if (match.isFetching) {
                continue
              }

              const previousResolve = loadPromise.resolve
              // Create a new one
              loadPromise = createControlledPromise<void>(
                // Resolve the old when we we resolve the new one
                previousResolve,
              )

              // Otherwise, load the route
              matches[index] = match = updateMatch(match.id, (prev) => ({
                ...prev,
                isFetching: 'beforeLoad',
                loadPromise,
              }))

              const handleSerialError = (err: any, routerCode: string) => {
                // If the error is a promise, it means we're outdated and
                // should abort the current async operation
                if (err instanceof Promise) {
                  throw err
                }

                err.routerCode = routerCode
                firstBadMatchIndex = firstBadMatchIndex ?? index
                handleRedirectAndNotFound(match, err)

                try {
                  route.options.onError?.(err)
                } catch (errorHandlerErr) {
                  err = errorHandlerErr
                  handleRedirectAndNotFound(match, err)
                }

                matches[index] = match = updateMatch(match.id, () => ({
                  ...match,
                  error: err,
                  status: 'error',
                  updatedAt: Date.now(),
                  abortController: new AbortController(),
                }))
              }

              if (match.paramsError) {
                handleSerialError(match.paramsError, 'PARSE_PARAMS')
              }

              if (match.searchError) {
                handleSerialError(match.searchError, 'VALIDATE_SEARCH')
              }

              try {
                const parentContext =
                  parentMatch?.context ?? this.options.context ?? {}

                // Make sure the match has parent context set before going further
                matches[index] = match = {
                  ...match,
                  routeContext: replaceEqualDeep(
                    match.routeContext,
                    parentContext,
                  ),
                  context: replaceEqualDeep(match.context, parentContext),
                  abortController,
                }

<<<<<<< HEAD
                const beforeLoadFnContext = {
                  search: match.search,
                  abortController,
                  params: match.params,
                  preload: !!preload,
                  context: match.routeContext,
                  location,
                  navigate: (opts: any) =>
                    this.navigate({ ...opts, from: match.pathname }),
                  buildLocation: this.buildLocation,
                  cause: preload ? 'preload' : match.cause,
                }

                const beforeLoadContext = route.options.beforeLoad
                  ? (await route.options.beforeLoad(beforeLoadFnContext)) ?? {}
                  : {}
=======
                const beforeLoadContext =
                  (await route.options.beforeLoad?.({
                    search: match.search,
                    abortController,
                    params: match.params,
                    preload: !!preload,
                    context: parentContext,
                    location,
                    navigate: (opts: any) =>
                      this.navigate({ ...opts, _fromLocation: location }),
                    buildLocation: this.buildLocation,
                    cause: preload ? 'preload' : match.cause,
                  })) ?? ({} as any)
>>>>>>> c05e6f34

                checkLatest()

                if (
                  isRedirect(beforeLoadContext) ||
                  isNotFound(beforeLoadContext)
                ) {
                  handleSerialError(beforeLoadContext, 'BEFORE_LOAD')
                }

                const context = {
                  ...parentContext,
                  ...beforeLoadContext,
                }

                matches[index] = match = {
                  ...match,
                  routeContext: replaceEqualDeep(
                    match.routeContext,
                    beforeLoadContext,
                  ),
                  context: replaceEqualDeep(match.context, context),
                  abortController,
                }
                updateMatch(match.id, () => match)
              } catch (err) {
                handleSerialError(err, 'BEFORE_LOAD')
                break
              }
            }

            checkLatest()

            const validResolvedMatches = matches.slice(0, firstBadMatchIndex)
            const matchPromises: Array<Promise<any>> = []

            validResolvedMatches.forEach((match, index) => {
              const createValidateResolvedMatchPromise = async () => {
                const parentMatchPromise = matchPromises[index - 1]
                const route = this.looseRoutesById[match.routeId]!

                const loaderContext: LoaderFnContext = {
                  params: match.params,
                  deps: match.loaderDeps,
                  preload: !!preload,
                  parentMatchPromise,
                  abortController: match.abortController,
                  context: match.context,
                  location,
                  navigate: (opts) =>
                    this.navigate({ ...opts, _fromLocation: location }),
                  cause: preload ? 'preload' : match.cause,
                  route,
                }

                const fetchAndResolveInLoaderLifetime = async () => {
                  const existing = getRouteMatch(this.state, match.id)!
                  let lazyPromise = Promise.resolve()
                  let componentsPromise = Promise.resolve() as Promise<any>
                  let loaderPromise = existing.loaderPromise

                  // If the Matches component rendered
                  // the pending component and needs to show it for
                  // a minimum duration, we''ll wait for it to resolve
                  // before committing to the match and resolving
                  // the loadPromise
                  const potentialPendingMinPromise = async () => {
                    const latestMatch = getRouteMatch(this.state, match.id)

                    if (latestMatch?.minPendingPromise) {
                      await latestMatch.minPendingPromise

                      checkLatest()

                      updateMatch(latestMatch.id, (prev) => ({
                        ...prev,
                        minPendingPromise: undefined,
                      }))
                    }
                  }

                  try {
                    if (match.isFetching === 'beforeLoad') {
                      // If the user doesn't want the route to reload, just
                      // resolve with the existing loader data

                      // if (match.fetchCount && match.status === 'success') {
                      //   resolve()
                      // }

                      // Otherwise, load the route
                      matches[index] = match = updateMatch(
                        match.id,
                        (prev) => ({
                          ...prev,
                          isFetching: 'loader',
                          fetchCount: match.fetchCount + 1,
                        }),
                      )

                      lazyPromise =
                        route.lazyFn?.().then((lazyRoute) => {
                          Object.assign(route.options, lazyRoute.options)
                        }) || Promise.resolve()

                      // If for some reason lazy resolves more lazy components...
                      // We'll wait for that before pre attempt to preload any
                      // components themselves.
                      componentsPromise = lazyPromise.then(() =>
                        Promise.all(
                          componentTypes.map(async (type) => {
                            const component = route.options[type]

                            if ((component as any)?.preload) {
                              await (component as any).preload()
                            }
                          }),
                        ),
                      )

                      // Lazy option can modify the route options,
                      // so we need to wait for it to resolve before
                      // we can use the options
                      await lazyPromise

                      // checkLatest()

                      // Kick off the loader!
                      loaderPromise = route.options.loader?.(loaderContext)
                      checkLatest()

                      matches[index] = match = updateMatch(
                        match.id,
                        (prev) => ({
                          ...prev,
                          loaderPromise,
                        }),
                      )
                    }

                    const loaderData = await loaderPromise
                    checkLatest()

                    handleRedirectAndNotFound(match, loaderData)

                    await potentialPendingMinPromise()
                    checkLatest()

                    const meta = route.options.meta?.({
                      matches,
                      params: match.params,
                      loaderData,
                    })

                    const headers = route.options.headers?.({
                      loaderData,
                    })

                    matches[index] = match = updateMatch(match.id, (prev) => ({
                      ...prev,
                      error: undefined,
                      status: 'success',
                      isFetching: false,
                      updatedAt: Date.now(),
                      loaderData,
                      meta,
                      headers,
                    }))
                  } catch (e) {
                    checkLatest()
                    let error = e

                    await potentialPendingMinPromise()
                    checkLatest()

                    handleRedirectAndNotFound(match, e)

                    try {
                      route.options.onError?.(e)
                    } catch (onErrorError) {
                      error = onErrorError
                      handleRedirectAndNotFound(match, onErrorError)
                    }

                    matches[index] = match = updateMatch(match.id, (prev) => ({
                      ...prev,
                      error,
                      status: 'error',
                      isFetching: false,
                    }))
                  }

                  // Last but not least, wait for the the component
                  // to be preloaded before we resolve the match
                  await componentsPromise

                  checkLatest()

                  match.loadPromise.resolve()
                }

                // This is where all of the stale-while-revalidate magic happens
                const age = Date.now() - match.updatedAt

                const staleAge = preload
                  ? route.options.preloadStaleTime ??
                    this.options.defaultPreloadStaleTime ??
                    30_000 // 30 seconds for preloads by default
                  : route.options.staleTime ??
                    this.options.defaultStaleTime ??
                    0

                const shouldReloadOption = route.options.shouldReload

                // Default to reloading the route all the time
                // Allow shouldReload to get the last say,
                // if provided.
                const shouldReload =
                  typeof shouldReloadOption === 'function'
                    ? shouldReloadOption(loaderContext)
                    : shouldReloadOption

                matches[index] = match = {
                  ...match,
                  preload:
                    !!preload &&
                    !this.state.matches.find((d) => d.id === match.id),
                }

                const fetchWithRedirectAndNotFound = async () => {
                  try {
                    await fetchAndResolveInLoaderLifetime()
                  } catch (err) {
                    checkLatest()
                    handleRedirectAndNotFound(match, err)
                  }
                }

                // If the route is successful and still fresh, just resolve
                if (
                  match.status === 'success' &&
                  (match.invalid || (shouldReload ?? age > staleAge))
                ) {
                  ;(async () => {
                    try {
                      await fetchWithRedirectAndNotFound()
                    } catch (err) {}
                  })()
                  return
                }

                if (match.status !== 'success') {
                  await fetchWithRedirectAndNotFound()
                }

                return
              }

              matchPromises.push(createValidateResolvedMatchPromise())
            })

            await Promise.all(matchPromises)

            checkLatest()

            resolveAll()
          } catch (err) {
            rejectAll(err)
          }
        })()
      })
      await triggerOnReady()
    } catch (err) {
      if (isRedirect(err) || isNotFound(err)) {
        if (isNotFound(err) && !preload) {
          await triggerOnReady()
        }
        throw err
      }
    }

    return matches
  }

  invalidate = () => {
    const invalidate = (d: MakeRouteMatch<TRouteTree>) => ({
      ...d,
      invalid: true,
      ...(d.status === 'error' ? ({ status: 'pending' } as const) : {}),
    })

    this.__store.setState((s) => ({
      ...s,
      matches: s.matches.map(invalidate),
      cachedMatches: s.cachedMatches.map(invalidate),
      pendingMatches: s.pendingMatches?.map(invalidate),
    }))

    return this.load()
  }

  resolveRedirect = (err: AnyRedirect): ResolvedRedirect => {
    const redirect = err as ResolvedRedirect

    if (!redirect.href) {
      redirect.href = this.buildLocation(redirect as any).href
    }

    return redirect
  }

  cleanCache = () => {
    // This is where all of the garbage collection magic happens
    this.__store.setState((s) => {
      return {
        ...s,
        cachedMatches: s.cachedMatches.filter((d) => {
          const route = this.looseRoutesById[d.routeId]!

          if (!route.options.loader) {
            return false
          }

          // If the route was preloaded, use the preloadGcTime
          // otherwise, use the gcTime
          const gcTime =
            (d.preload
              ? route.options.preloadGcTime ?? this.options.defaultPreloadGcTime
              : route.options.gcTime ?? this.options.defaultGcTime) ??
            5 * 60 * 1000

          return d.status !== 'error' && Date.now() - d.updatedAt < gcTime
        }),
      }
    })
  }

  preloadRoute = async <
    TFrom extends RoutePaths<TRouteTree> | string = string,
    TTo extends string = '',
    TMaskFrom extends RoutePaths<TRouteTree> | string = TFrom,
    TMaskTo extends string = '',
  >(
    opts: NavigateOptions<
      Router<TRouteTree, TTrailingSlashOption, TDehydrated, TSerializedError>,
      TFrom,
      TTo,
      TMaskFrom,
      TMaskTo
    >,
  ): Promise<Array<AnyRouteMatch> | undefined> => {
    const next = this.buildLocation(opts as any)

    let matches = this.matchRoutes(next.pathname, next.search, {
      throwOnError: true,
      preload: true,
    })

    const loadedMatchIds = Object.fromEntries(
      [
        ...this.state.matches,
        ...(this.state.pendingMatches ?? []),
        ...this.state.cachedMatches,
      ].map((d) => [d.id, true]),
    )

    this.__store.batch(() => {
      matches.forEach((match) => {
        if (!loadedMatchIds[match.id]) {
          this.__store.setState((s) => ({
            ...s,
            cachedMatches: [...(s.cachedMatches as any), match],
          }))
        }
      })
    })

    // If the preload leaf match is the same as the current or pending leaf match,
    // do not preload as it could cause a mutation of the current route.
    // The user should specify proper loaderDeps (which are used to uniquely identify a route)
    // to trigger preloads for routes with the same pathname, but different deps

    const leafMatch = last(matches)
    const currentLeafMatch = last(this.state.matches)
    const pendingLeafMatch = last(this.state.pendingMatches ?? [])

    if (
      leafMatch &&
      (currentLeafMatch?.id === leafMatch.id ||
        pendingLeafMatch?.id === leafMatch.id)
    ) {
      return undefined
    }

    try {
      matches = await this.loadMatches({
        matches,
        location: next,
        preload: true,
        checkLatest: () => undefined,
      })

      return matches
    } catch (err) {
      if (isRedirect(err)) {
        return await this.preloadRoute({
          ...(err as any),
          _fromLocation: next,
        })
      }
      // Preload errors are not fatal, but we should still log them
      console.error(err)
      return undefined
    }
  }

  matchRoute = <
    TFrom extends RoutePaths<TRouteTree> = '/',
    TTo extends string = '',
    TResolved = ResolveRelativePath<TFrom, NoInfer<TTo>>,
  >(
    location: ToOptions<
      Router<TRouteTree, TTrailingSlashOption, TDehydrated, TSerializedError>,
      TFrom,
      TTo
    >,
    opts?: MatchRouteOptions,
  ): false | RouteById<TRouteTree, TResolved>['types']['allParams'] => {
    const matchLocation = {
      ...location,
      to: location.to
        ? this.resolvePathWithBase((location.from || '') as string, location.to)
        : undefined,
      params: location.params || {},
      leaveParams: true,
    }
    const next = this.buildLocation(matchLocation as any)

    if (opts?.pending && this.state.status !== 'pending') {
      return false
    }

    const baseLocation = opts?.pending
      ? this.latestLocation
      : this.state.resolvedLocation

    const match = matchPathname(this.basepath, baseLocation.pathname, {
      ...opts,
      to: next.pathname,
    }) as any

    if (!match) {
      return false
    }
    if (location.params) {
      if (!deepEqual(match, location.params, true)) {
        return false
      }
    }

    if (match && (opts?.includeSearch ?? true)) {
      return deepEqual(baseLocation.search, next.search, true) ? match : false
    }

    return match
  }

  // We use a token -> weak map to keep track of deferred promises
  // that are registered on the server and need to be resolved
  registeredDeferredsIds = new Map<string, {}>()
  registeredDeferreds = new WeakMap<{}, DeferredPromiseState<any>>()

  getDeferred = (uid: string) => {
    const token = this.registeredDeferredsIds.get(uid)

    if (!token) {
      return undefined
    }

    return this.registeredDeferreds.get(token)
  }

  dehydrate = (): DehydratedRouter => {
    const pickError =
      this.options.errorSerializer?.serialize ?? defaultSerializeError

    return {
      state: {
        dehydratedMatches: this.state.matches.map((d) => ({
          ...pick(d, ['id', 'status', 'updatedAt', 'loaderData']),
          // If an error occurs server-side during SSRing,
          // send a small subset of the error to the client
          error: d.error
            ? {
                data: pickError(d.error),
                __isServerError: true,
              }
            : undefined,
        })),
      },
      manifest: this.manifest,
    }
  }

  hydrate = async (__do_not_use_server_ctx?: string) => {
    let _ctx = __do_not_use_server_ctx
    // Client hydrates from window
    if (typeof document !== 'undefined') {
      _ctx = window.__TSR_DEHYDRATED__?.data
    }

    invariant(
      _ctx,
      'Expected to find a __TSR_DEHYDRATED__ property on window... but we did not. Please file an issue!',
    )

    const ctx = this.options.transformer.parse(_ctx) as HydrationCtx
    this.dehydratedData = ctx.payload as any
    this.options.hydrate?.(ctx.payload as any)
    const dehydratedState = ctx.router.state

    const matches = this.matchRoutes(
      this.state.location.pathname,
      this.state.location.search,
    ).map((match, i, allMatches) => {
      const dehydratedMatch = dehydratedState.dehydratedMatches.find(
        (d) => d.id === match.id,
      )

      invariant(
        dehydratedMatch,
        `Could not find a client-side match for dehydrated match with id: ${match.id}!`,
      )

      const route = this.looseRoutesById[match.routeId]!

      const assets =
        dehydratedMatch.status === 'notFound' ||
        dehydratedMatch.status === 'redirected'
          ? {}
          : {
              meta: route.options.meta?.({
                matches: allMatches,
                params: match.params,
                loaderData: dehydratedMatch.loaderData,
              }),
              links: route.options.links?.(),
              scripts: route.options.scripts?.(),
            }

      return {
        ...match,
        ...dehydratedMatch,
        ...assets,
      }
    })

    this.__store.setState((s) => {
      return {
        ...s,
        matches: matches as any,
      }
    })

    this.manifest = ctx.router.manifest
  }

  handleNotFound = (matches: Array<AnyRouteMatch>, err: NotFoundError) => {
    const matchesByRouteId = Object.fromEntries(
      matches.map((match) => [match.routeId, match]),
    ) as Record<string, AnyRouteMatch>

    // Start at the route that errored or default to the root route
    let routeCursor =
      (err.global
        ? this.looseRoutesById[rootRouteId]
        : this.looseRoutesById[err.routeId]) ||
      this.looseRoutesById[rootRouteId]!

    // Go up the tree until we find a route with a notFoundComponent or we hit the root
    while (
      !routeCursor.options.notFoundComponent &&
      !this.options.defaultNotFoundComponent &&
      routeCursor.id !== rootRouteId
    ) {
      routeCursor = routeCursor.parentRoute

      invariant(
        routeCursor,
        'Found invalid route tree while trying to find not-found handler.',
      )
    }

    const match = matchesByRouteId[routeCursor.id]

    invariant(match, 'Could not find match for route: ' + routeCursor.id)

    // Assign the error to the match
    Object.assign(match, {
      status: 'notFound',
      error: err,
      isFetching: false,
    } as AnyRouteMatch)
  }

  hasNotFoundMatch = () => {
    return this.__store.state.matches.some(
      (d) => d.status === 'notFound' || d.globalNotFound,
    )
  }

  // resolveMatchPromise = (matchId: string, key: string, value: any) => {
  //   state.matches
  //     .find((d) => d.id === matchId)
  //     ?.__promisesByKey[key]?.resolve(value)
  // }
}

// A function that takes an import() argument which is a function and returns a new function that will
// proxy arguments from the caller to the imported function, retaining all type
// information along the way
export function lazyFn<
  T extends Record<string, (...args: Array<any>) => any>,
  TKey extends keyof T = 'default',
>(fn: () => Promise<T>, key?: TKey) {
  return async (
    ...args: Parameters<T[TKey]>
  ): Promise<Awaited<ReturnType<T[TKey]>>> => {
    const imported = await fn()
    return imported[key || 'default'](...args)
  }
}

export class SearchParamError extends Error {}

export class PathParamError extends Error {}

export function getInitialRouterState(
  location: ParsedLocation,
): RouterState<any> {
  return {
    isLoading: false,
    isTransitioning: false,
    status: 'idle',
    resolvedLocation: { ...location },
    location,
    matches: [],
    pendingMatches: [],
    cachedMatches: [],
    statusCode: 200,
  }
}

export function defaultSerializeError(err: unknown) {
  if (err instanceof Error) {
    const obj = {
      name: err.name,
      message: err.message,
    }

    if (process.env.NODE_ENV === 'development') {
      ;(obj as any).stack = err.stack
    }

    return obj
  }

  return {
    data: err,
  }
}<|MERGE_RESOLUTION|>--- conflicted
+++ resolved
@@ -1783,7 +1783,6 @@
                   abortController,
                 }
 
-<<<<<<< HEAD
                 const beforeLoadFnContext = {
                   search: match.search,
                   abortController,
@@ -1792,7 +1791,7 @@
                   context: match.routeContext,
                   location,
                   navigate: (opts: any) =>
-                    this.navigate({ ...opts, from: match.pathname }),
+                    this.navigate({ ...opts, _fromLocation: location }),
                   buildLocation: this.buildLocation,
                   cause: preload ? 'preload' : match.cause,
                 }
@@ -1800,21 +1799,6 @@
                 const beforeLoadContext = route.options.beforeLoad
                   ? (await route.options.beforeLoad(beforeLoadFnContext)) ?? {}
                   : {}
-=======
-                const beforeLoadContext =
-                  (await route.options.beforeLoad?.({
-                    search: match.search,
-                    abortController,
-                    params: match.params,
-                    preload: !!preload,
-                    context: parentContext,
-                    location,
-                    navigate: (opts: any) =>
-                      this.navigate({ ...opts, _fromLocation: location }),
-                    buildLocation: this.buildLocation,
-                    cause: preload ? 'preload' : match.cause,
-                  })) ?? ({} as any)
->>>>>>> c05e6f34
 
                 checkLatest()
 
