import { createBrowserHistory, createMemoryHistory } from '@tanstack/history'
import { Store } from '@tanstack/react-store'
import invariant from 'tiny-invariant'
import warning from 'tiny-warning'
import { rootRouteId } from './root'
import { defaultParseSearch, defaultStringifySearch } from './searchParams'
import {
  createControlledPromise,
  deepEqual,
  functionalUpdate,
  last,
  pick,
  replaceEqualDeep,
} from './utils'
import {
  cleanPath,
  interpolatePath,
  joinPaths,
  matchPathname,
  parsePathname,
  resolvePath,
  trimPath,
  trimPathLeft,
  trimPathRight,
} from './path'
import { isRedirect, isResolvedRedirect } from './redirects'
import { isNotFound } from './not-found'
import type * as React from 'react'
import type { Manifest } from './manifest'
import type {
  HistoryLocation,
  HistoryState,
  RouterHistory,
} from '@tanstack/history'

import type {
  AnyContext,
  AnyRoute,
  AnyRouteWithContext,
  AnySearchSchema,
  ErrorRouteComponent,
  LoaderFnContext,
  NotFoundRouteComponent,
  RootRoute,
  RouteComponent,
  RouteMask,
} from './route'
import type {
  FullSearchSchema,
  RouteById,
  RoutePaths,
  RoutesById,
  RoutesByPath,
} from './routeInfo'
import type {
  ControlledPromise,
  NonNullableUpdater,
  PickAsRequired,
  Updater,
} from './utils'
import type {
  AnyRouteMatch,
  MakeRouteMatch,
  MatchRouteOptions,
} from './Matches'
import type { ParsedLocation } from './location'
import type { SearchParser, SearchSerializer } from './searchParams'
import type {
  BuildLocationFn,
  CommitLocationOptions,
  NavigateFn,
} from './RouterProvider'

import type { AnyRedirect, ResolvedRedirect } from './redirects'

import type { NotFoundError } from './not-found'
import type { NavigateOptions, ResolveRelativePath, ToOptions } from './link'
import type { NoInfer } from '@tanstack/react-store'
import type { DeferredPromiseState } from './defer'

//

declare global {
  interface Window {
    __TSR__?: {
      matches: Array<any>
      streamedValues: Record<
        string,
        {
          value: any
          parsed: any
        }
      >
      cleanScripts: () => void
      dehydrated?: any
    }
    __TSR_ROUTER_CONTEXT__?: React.Context<Router<any, any>>
  }
}

export interface Register {
  // router: Router
}

export type AnyRouter = Router<any, any, any, any>

export type AnyRouterWithContext<TContext> = Router<
  AnyRouteWithContext<TContext>,
  any,
  any,
  any
>

export type RegisteredRouter = Register extends {
  router: infer TRouter extends AnyRouter
}
  ? TRouter
  : AnyRouter

export type HydrationCtx = {
  router: DehydratedRouter
  payload: Record<string, any>
}

export type InferRouterContext<TRouteTree extends AnyRoute> =
  TRouteTree extends RootRoute<
    any,
    any,
    any,
    any,
    any,
    infer TRouterContext extends AnyContext,
    any,
    any,
    any,
    any
  >
    ? TRouterContext
    : AnyContext

export type RouterContextOptions<TRouteTree extends AnyRoute> =
  AnyContext extends InferRouterContext<TRouteTree>
    ? {
        context?: InferRouterContext<TRouteTree>
      }
    : {
        context: InferRouterContext<TRouteTree>
      }

export type TrailingSlashOption = 'always' | 'never' | 'preserve'

export interface RouterOptions<
  TRouteTree extends AnyRoute,
  TTrailingSlashOption extends TrailingSlashOption,
  TDehydrated extends Record<string, any> = Record<string, any>,
  TSerializedError extends Record<string, any> = Record<string, any>,
> {
  /**
   * The history object that will be used to manage the browser history.
   * If not provided, a new createBrowserHistory instance will be created and used.
   * @link [API Docs](https://tanstack.com/router/latest/docs/framework/react/api/router/RouterOptionsType#history-property)
   * @link [Guide](https://tanstack.com/router/latest/docs/framework/react/guide/history-types)
   */
  history?: RouterHistory
  /**
   * A function that will be used to stringify search params when generating links.
   * Defaults to `defaultStringifySearch`.
   * @link [API Docs](https://tanstack.com/router/latest/docs/framework/react/api/router/RouterOptionsType#stringifysearch-method)
   * @link [Guide](https://tanstack.com/router/latest/docs/framework/react/guide/custom-search-param-serialization)
   */
  stringifySearch?: SearchSerializer
  /**
   * A function that will be used to parse search params when parsing the current location.
   * Defaults to `defaultParseSearch`.
   * @link [API Docs](https://tanstack.com/router/latest/docs/framework/react/api/router/RouterOptionsType#parsesearch-method)
   * @link [Guide](https://tanstack.com/router/latest/docs/framework/react/guide/custom-search-param-serialization)
   */
  parseSearch?: SearchParser
  /**
   * Defaults to `false`
   * If `false`, routes will not be preloaded by default in any way.
   * If `'intent'`, routes will be preloaded by default when the user hovers over a link or a `touchstart` event is detected on a `<Link>`.
   * @link [API Docs](https://tanstack.com/router/latest/docs/framework/react/api/router/RouterOptionsType#defaultpreload-property)
   * @link [Guide](https://tanstack.com/router/latest/docs/framework/react/guide/preloading)
   */
  defaultPreload?: false | 'intent'
  /**
   * Defaults to 50
   * The delay in milliseconds that a route must be hovered over or touched before it is preloaded.
   * @link [API Docs](https://tanstack.com/router/latest/docs/framework/react/api/router/RouterOptionsType#defaultpreloaddelay-property)
   * @link [Guide](https://tanstack.com/router/latest/docs/framework/react/guide/preloading#preload-delay)
   */
  defaultPreloadDelay?: number
  /**
   * Defaults to `Outlet`
   * The default `component` a route should use if no component is provided.
   * @link [API Docs](https://tanstack.com/router/latest/docs/framework/react/api/router/RouterOptionsType#defaultcomponent-property)
   */
  defaultComponent?: RouteComponent
  /**
   * Defaults to `ErrorComponent`
   * The default `errorComponent` a route should use if no error component is provided.
   * @link [API Docs](https://tanstack.com/router/latest/docs/framework/react/api/router/RouterOptionsType#defaulterrorcomponent-property)
   * @link [Guide](https://tanstack.com/router/latest/docs/framework/react/guide/data-loading#handling-errors-with-routeoptionserrorcomponent)
   */
  defaultErrorComponent?: ErrorRouteComponent
  /**
   * The default `pendingComponent` a route should use if no pending component is provided.
   * @link [API Docs](https://tanstack.com/router/latest/docs/framework/react/api/router/RouterOptionsType#defaultpendingcomponent-property)
   * @link [Guide](https://tanstack.com/router/latest/docs/framework/react/guide/data-loading#showing-a-pending-component)
   */
  defaultPendingComponent?: RouteComponent
  /**
   * Defaults to `1000`
   * The default `pendingMs` a route should use if no pendingMs is provided.
   * @link [API Docs](https://tanstack.com/router/latest/docs/framework/react/api/router/RouterOptionsType#defaultpendingms-property)
   * @link [Guide](https://tanstack.com/router/latest/docs/framework/react/guide/data-loading#avoiding-pending-component-flash)
   */
  defaultPendingMs?: number
  /**
   * Defaults to `500`
   * The default `pendingMinMs` a route should use if no pendingMinMs is provided.
   * @link [API Docs](https://tanstack.com/router/latest/docs/framework/react/api/router/RouterOptionsType#defaultpendingminms-property)
   * @link [Guide](https://tanstack.com/router/latest/docs/framework/react/guide/data-loading#avoiding-pending-component-flash)
   */
  defaultPendingMinMs?: number
  /**
   * Defaults to `0`
   * The default `staleTime` a route should use if no staleTime is
   * @link [API Docs](https://tanstack.com/router/latest/docs/framework/react/api/router/RouterOptionsType#defaultstaletime-property)
   * @link [Guide](https://tanstack.com/router/latest/docs/framework/react/guide/data-loading#key-options)
   */
  defaultStaleTime?: number
  /**
   * Defaults to `30_000` ms (30 seconds)
   * The default `preloadStaleTime` a route should use if no preloadStaleTime is provided.
   * @link [API Docs](https://tanstack.com/router/latest/docs/framework/react/api/router/RouterOptionsType#defaultpreloadstaletime-property)
   * @link [Guide](https://tanstack.com/router/latest/docs/framework/react/guide/preloading)
   */
  defaultPreloadStaleTime?: number
  /**
   * Defaults to `routerOptions.defaultGcTime`, which defaults to 30 minutes.
   * The default `defaultPreloadGcTime` a route should use if no preloadGcTime is provided.
   * @link [API Docs](https://tanstack.com/router/latest/docs/framework/react/api/router/RouterOptionsType#defaultpreloadgctime-property)
   * @link [Guide](https://tanstack.com/router/latest/docs/framework/react/guide/preloading)
   */
  defaultPreloadGcTime?: number
  /**
   * The default `onCatch` handler for errors caught by the Router ErrorBoundary
   * @link [API Docs](https://tanstack.com/router/latest/docs/framework/react/api/router/RouterOptionsType#defaultoncatch-property)
   * @link [Guide](https://tanstack.com/router/latest/docs/framework/react/guide/data-loading#handling-errors-with-routeoptionsoncatch)
   */
  defaultOnCatch?: (error: Error, errorInfo: React.ErrorInfo) => void
  defaultViewTransition?: boolean
  /**
   * @link [Guide](https://tanstack.com/router/latest/docs/framework/react/guide/not-found-errors#the-notfoundmode-option)
   */
  notFoundMode?: 'root' | 'fuzzy'
  /**
   * Defaults to 30 minutes.
   * The default `gcTime` a route should use if no
   * @link [API Docs](https://tanstack.com/router/latest/docs/framework/react/api/router/RouterOptionsType#defaultgctime-property)
   * @link [Guide](https://tanstack.com/router/latest/docs/framework/react/guide/data-loading#key-options)
   */
  defaultGcTime?: number
  /**
   * Defaults to `false`
   * If `true`, all routes will be matched as case-sensitive.
   * @link [API Docs](https://tanstack.com/router/latest/docs/framework/react/api/router/RouterOptionsType#casesensitive-property)
   * @link [Guide](https://tanstack.com/router/latest/docs/framework/react/guide/route-trees#case-sensitivity)
   */
  caseSensitive?: boolean
  /**
   * Required
   * The route tree that will be used to configure the router instance.
   * @link [API Docs](https://tanstack.com/router/latest/docs/framework/react/api/router/RouterOptionsType#routetree-property)
   * @link [Guide](https://tanstack.com/router/latest/docs/framework/react/guide/route-trees)
   */
  routeTree?: TRouteTree
  /**
   * Defaults to `/`
   * The basepath for then entire router. This is useful for mounting a router instance at a subpath.
   * @link [API Docs](https://tanstack.com/router/latest/docs/framework/react/api/router/RouterOptionsType#basepath-property)
   */
  basepath?: string
  /**
   * Optional or required if the root route was created with [`createRootRouteWithContext()`](https://tanstack.com/router/latest/docs/framework/react/api/router/createRootRouteWithContextFunction).
   * The root context that will be provided to all routes in the route tree.
   * This can be used to provide a context to all routes in the tree without having to provide it to each route individually.
   * @link [API Docs](https://tanstack.com/router/latest/docs/framework/react/api/router/RouterOptionsType#context-property)
   * @link [Guide](https://tanstack.com/router/latest/docs/framework/react/guide/router-context)
   */
  context?: InferRouterContext<TRouteTree>
  /**
   * A function that will be called when the router is dehydrated.
   * The return value of this function will be serialized and stored in the router's dehydrated state.
   * @link [API Docs](https://tanstack.com/router/latest/docs/framework/react/api/router/RouterOptionsType#dehydrate-method)
   * @link [Guide](https://tanstack.com/router/latest/docs/framework/react/guide/external-data-loading#critical-dehydrationhydration)
   */
  dehydrate?: () => TDehydrated
  /**
   * A function that will be called when the router is hydrated.
   * The return value of this function will be serialized and stored in the router's dehydrated state.
   * @link [API Docs](https://tanstack.com/router/latest/docs/framework/react/api/router/RouterOptionsType#hydrate-method)
   * @link [Guide](https://tanstack.com/router/latest/docs/framework/react/guide/external-data-loading#critical-dehydrationhydration)
   */
  hydrate?: (dehydrated: TDehydrated) => void
  /**
   * An array of route masks that will be used to mask routes in the route tree.
   * Route masking is when you display a route at a different path than the one it is configured to match, like a modal popup that when shared will unmask to the modal's content instead of the modal's context.
   * @link [API Docs](https://tanstack.com/router/latest/docs/framework/react/api/router/RouterOptionsType#routemasks-property)
   * @link [Guide](https://tanstack.com/router/latest/docs/framework/react/guide/route-masking)
   */
  routeMasks?: Array<RouteMask<TRouteTree>>
  /**
   * Defaults to `false`
   * If `true`, route masks will, by default, be removed when the page is reloaded.
   * This can be overridden on a per-mask basis by setting the `unmaskOnReload` option on the mask, or on a per-navigation basis by setting the `unmaskOnReload` option in the `Navigate` options.
   * @link [API Docs](https://tanstack.com/router/latest/docs/framework/react/api/router/RouterOptionsType#unmaskonreload-property)
   * @link [Guide](https://tanstack.com/router/latest/docs/framework/react/guide/route-masking#unmasking-on-page-reload)
   */
  unmaskOnReload?: boolean
  /**
   * A component that will be used to wrap the entire router.
   * This is useful for providing a context to the entire router.
   * @link [API Docs](https://tanstack.com/router/latest/docs/framework/react/api/router/RouterOptionsType#wrap-property)
   */
  Wrap?: (props: { children: any }) => React.JSX.Element
  /**
   * A component that will be used to wrap the inner contents of the router.
   * This is useful for providing a context to the inner contents of the router where you also need access to the router context and hooks.
   * @link [API Docs](https://tanstack.com/router/latest/docs/framework/react/api/router/RouterOptionsType#innerwrap-property)
   */
  InnerWrap?: (props: { children: any }) => React.JSX.Element
  /**
   * @deprecated
   * Use `notFoundComponent` instead.
   * See https://tanstack.com/router/v1/docs/guide/not-found-errors#migrating-from-notfoundroute for more info.
   * @link [API Docs](https://tanstack.com/router/latest/docs/framework/react/api/router/RouterOptionsType#notfoundroute-property)
   */
  notFoundRoute?: AnyRoute
  /**
   * Defaults to `NotFound`
   * The default `notFoundComponent` a route should use if no notFound component is provided.
   * @link [API Docs](https://tanstack.com/router/latest/docs/framework/react/api/router/RouterOptionsType#defaultnotfoundcomponent-property)
   * @link [Guide](https://tanstack.com/router/latest/docs/framework/react/guide/not-found-errors#default-router-wide-not-found-handling)
   */
  defaultNotFoundComponent?: NotFoundRouteComponent
  /**
   * The transformer that will be used when sending data between the server and the client during SSR.
   * @link [API Docs](https://tanstack.com/router/latest/docs/framework/react/api/router/RouterOptionsType#transformer-property)
   * @link [Guide](https://tanstack.com/router/latest/docs/framework/react/guide/ssr#data-transformers)
   */
  transformer?: RouterTransformer
  /**
   * The serializer object that will be used to determine how errors are serialized and deserialized between the server and the client.
   * @link [API Docs](https://tanstack.com/router/latest/docs/framework/react/api/router/RouterOptionsType#errorserializer-property)
   */
  errorSerializer?: RouterErrorSerializer<TSerializedError>
  /**
   * Defaults to `never`
   * Configures how trailing slashes are treated.
   * `'always'` will add a trailing slash if not present, `'never'` will remove the trailing slash if present and `'preserve'` will not modify the trailing slash.
   * @link [API Docs](https://tanstack.com/router/latest/docs/framework/react/api/router/RouterOptionsType#trailingslash-property)
   */
  trailingSlash?: TTrailingSlashOption
  /**
   * Defaults to `typeof document !== 'undefined'`
   * While usually automatic, sometimes it can be useful to force the router into a server-side state, e.g. when using the router in a non-browser environment that has access to a global.document object.
   * @link [API Docs](https://tanstack.com/router/latest/docs/framework/react/api/router/RouterOptionsType#isserver property)
   */
  isServer?: boolean
}

export interface RouterTransformer {
  stringify: (obj: unknown) => string
  parse: (str: string) => unknown
}
export interface RouterErrorSerializer<TSerializedError> {
  serialize: (err: unknown) => TSerializedError
  deserialize: (err: TSerializedError) => unknown
}

export interface RouterState<
  TRouteTree extends AnyRoute = AnyRoute,
  TRouteMatch = MakeRouteMatch<TRouteTree>,
> {
  status: 'pending' | 'idle'
  loadedAt: number
  isLoading: boolean
  isTransitioning: boolean
  matches: Array<TRouteMatch>
  pendingMatches?: Array<TRouteMatch>
  cachedMatches: Array<TRouteMatch>
  location: ParsedLocation<FullSearchSchema<TRouteTree>>
  resolvedLocation: ParsedLocation<FullSearchSchema<TRouteTree>>
  statusCode: number
  redirect?: ResolvedRedirect
}

export type ListenerFn<TEvent extends RouterEvent> = (event: TEvent) => void

export interface BuildNextOptions {
  to?: string | number | null
  params?: true | Updater<unknown>
  search?: true | Updater<unknown>
  hash?: true | Updater<string>
  state?: true | NonNullableUpdater<HistoryState>
  mask?: {
    to?: string | number | null
    params?: true | Updater<unknown>
    search?: true | Updater<unknown>
    hash?: true | Updater<string>
    state?: true | NonNullableUpdater<HistoryState>
    unmaskOnReload?: boolean
  }
  from?: string
  fromSearch?: unknown
  _fromLocation?: ParsedLocation
}

export interface DehydratedRouterState {
  dehydratedMatches: Array<DehydratedRouteMatch>
}

export type DehydratedRouteMatch = Pick<
  MakeRouteMatch,
  'id' | 'status' | 'updatedAt' | 'loaderData'
>

export interface DehydratedRouter {
  state: DehydratedRouterState
  manifest?: Manifest
}

export type RouterConstructorOptions<
  TRouteTree extends AnyRoute,
  TTrailingSlashOption extends TrailingSlashOption,
  TDehydrated extends Record<string, any>,
  TSerializedError extends Record<string, any>,
> = Omit<
  RouterOptions<
    TRouteTree,
    TTrailingSlashOption,
    TDehydrated,
    TSerializedError
  >,
  'context'
> &
  RouterContextOptions<TRouteTree>

export const componentTypes = [
  'component',
  'errorComponent',
  'pendingComponent',
  'notFoundComponent',
] as const

export type RouterEvents = {
  onBeforeNavigate: {
    type: 'onBeforeNavigate'
    fromLocation: ParsedLocation
    toLocation: ParsedLocation
    pathChanged: boolean
  }
  onBeforeLoad: {
    type: 'onBeforeLoad'
    fromLocation: ParsedLocation
    toLocation: ParsedLocation
    pathChanged: boolean
  }
  onLoad: {
    type: 'onLoad'
    fromLocation: ParsedLocation
    toLocation: ParsedLocation
    pathChanged: boolean
  }
  onResolved: {
    type: 'onResolved'
    fromLocation: ParsedLocation
    toLocation: ParsedLocation
    pathChanged: boolean
  }
}

export type RouterEvent = RouterEvents[keyof RouterEvents]

export type RouterListener<TRouterEvent extends RouterEvent> = {
  eventType: TRouterEvent['type']
  fn: ListenerFn<TRouterEvent>
}

export function createRouter<
  TRouteTree extends AnyRoute,
  TTrailingSlashOption extends TrailingSlashOption,
  TDehydrated extends Record<string, any> = Record<string, any>,
  TSerializedError extends Record<string, any> = Record<string, any>,
>(
  options: RouterConstructorOptions<
    TRouteTree,
    TTrailingSlashOption,
    TDehydrated,
    TSerializedError
  >,
) {
  return new Router<
    TRouteTree,
    TTrailingSlashOption,
    TDehydrated,
    TSerializedError
  >(options)
}

export class Router<
  in out TRouteTree extends AnyRoute,
  in out TTrailingSlashOption extends TrailingSlashOption,
  in out TDehydrated extends Record<string, any> = Record<string, any>,
  in out TSerializedError extends Record<string, any> = Record<string, any>,
> {
  // Option-independent properties
  tempLocationKey: string | undefined = `${Math.round(
    Math.random() * 10000000,
  )}`
  resetNextScroll = true
  shouldViewTransition?: boolean = undefined
  subscribers = new Set<RouterListener<RouterEvent>>()
  dehydratedData?: TDehydrated
  viewTransitionPromise?: ControlledPromise<true>
  manifest?: Manifest
  AfterEachMatch?: (props: {
    match: Pick<
      AnyRouteMatch,
      'id' | 'status' | 'error' | 'loadPromise' | 'minPendingPromise'
    >
    matchIndex: number
  }) => any
  serializeLoaderData?: (
    data: any,
    ctx: {
      router: AnyRouter
      match: AnyRouteMatch
    },
  ) => any
  serializer?: (data: any) => string

  // Must build in constructor
  __store!: Store<RouterState<TRouteTree>>
  options!: PickAsRequired<
    Omit<
      RouterOptions<
        TRouteTree,
        TTrailingSlashOption,
        TDehydrated,
        TSerializedError
      >,
      'transformer'
    > & {
      transformer: RouterTransformer
    },
    'stringifySearch' | 'parseSearch' | 'context'
  >
  history!: RouterHistory
  latestLocation!: ParsedLocation<FullSearchSchema<TRouteTree>>
  basepath!: string
  routeTree!: TRouteTree
  routesById!: RoutesById<TRouteTree>
  routesByPath!: RoutesByPath<TRouteTree>
  flatRoutes!: Array<AnyRoute>
  isServer!: boolean

  /**
   * @deprecated Use the `createRouter` function instead
   */
  constructor(
    options: RouterConstructorOptions<
      TRouteTree,
      TTrailingSlashOption,
      TDehydrated,
      TSerializedError
    >,
  ) {
    this.update({
      defaultPreloadDelay: 50,
      defaultPendingMs: 1000,
      defaultPendingMinMs: 500,
      context: undefined!,
      ...options,
      stringifySearch: options.stringifySearch ?? defaultStringifySearch,
      parseSearch: options.parseSearch ?? defaultParseSearch,
    })

    if (typeof document !== 'undefined') {
      ;(window as any).__TSR__ROUTER__ = this
    }
  }

  // These are default implementations that can optionally be overridden
  // by the router provider once rendered. We provide these so that the
  // router can be used in a non-react environment if necessary
  startReactTransition: (fn: () => void) => void = (fn) => fn()

  update = (
    newOptions: RouterConstructorOptions<
      TRouteTree,
      TTrailingSlashOption,
      TDehydrated,
      TSerializedError
    >,
  ) => {
    if (newOptions.notFoundRoute) {
      console.warn(
        'The notFoundRoute API is deprecated and will be removed in the next major version. See https://tanstack.com/router/v1/docs/guide/not-found-errors#migrating-from-notfoundroute for more info.',
      )
    }

    const previousOptions = this.options
    this.options = {
      ...this.options,
      ...newOptions,
    }

    this.isServer = this.options.isServer ?? typeof document === 'undefined'

    if (
      !this.basepath ||
      (newOptions.basepath && newOptions.basepath !== previousOptions.basepath)
    ) {
      if (
        newOptions.basepath === undefined ||
        newOptions.basepath === '' ||
        newOptions.basepath === '/'
      ) {
        this.basepath = '/'
      } else {
        this.basepath = `/${trimPath(newOptions.basepath)}`
      }
    }

    if (
      // eslint-disable-next-line ts/no-unnecessary-condition
      !this.history ||
      (this.options.history && this.options.history !== this.history)
    ) {
      this.history =
        this.options.history ??
        (this.isServer
          ? createMemoryHistory({
              initialEntries: [this.basepath || '/'],
            })
          : createBrowserHistory())
      this.latestLocation = this.parseLocation()
    }

    if (this.options.routeTree !== this.routeTree) {
      this.routeTree = this.options.routeTree as TRouteTree
      this.buildRouteTree()
    }

    // eslint-disable-next-line ts/no-unnecessary-condition
    if (!this.__store) {
      this.__store = new Store(getInitialRouterState(this.latestLocation), {
        onUpdate: () => {
          this.__store.state = {
            ...this.state,
            cachedMatches: this.state.cachedMatches.filter(
              (d) => !['redirected'].includes(d.status),
            ),
          }
        },
      })
    }
  }

  get state() {
    return this.__store.state
  }

  buildRouteTree = () => {
    this.routesById = {} as RoutesById<TRouteTree>
    this.routesByPath = {} as RoutesByPath<TRouteTree>

    const notFoundRoute = this.options.notFoundRoute
    if (notFoundRoute) {
      notFoundRoute.init({ originalIndex: 99999999999 })
      ;(this.routesById as any)[notFoundRoute.id] = notFoundRoute
    }

    const recurseRoutes = (childRoutes: Array<AnyRoute>) => {
      childRoutes.forEach((childRoute, i) => {
        childRoute.init({ originalIndex: i })

        const existingRoute = (this.routesById as any)[childRoute.id]

        invariant(
          !existingRoute,
          `Duplicate routes found with id: ${String(childRoute.id)}`,
        )
        ;(this.routesById as any)[childRoute.id] = childRoute

        if (!childRoute.isRoot && childRoute.path) {
          const trimmedFullPath = trimPathRight(childRoute.fullPath)
          if (
            !(this.routesByPath as any)[trimmedFullPath] ||
            childRoute.fullPath.endsWith('/')
          ) {
            ;(this.routesByPath as any)[trimmedFullPath] = childRoute
          }
        }

        const children = childRoute.children

        if (children?.length) {
          recurseRoutes(children)
        }
      })
    }

    recurseRoutes([this.routeTree])

    const scoredRoutes: Array<{
      child: AnyRoute
      trimmed: string
      parsed: ReturnType<typeof parsePathname>
      index: number
      scores: Array<number>
    }> = []

    const routes: Array<AnyRoute> = Object.values(this.routesById)

    routes.forEach((d, i) => {
      if (d.isRoot || !d.path) {
        return
      }

      const trimmed = trimPathLeft(d.fullPath)
      const parsed = parsePathname(trimmed)

      while (parsed.length > 1 && parsed[0]?.value === '/') {
        parsed.shift()
      }

      const scores = parsed.map((segment) => {
        if (segment.value === '/') {
          return 0.75
        }

        if (segment.type === 'param') {
          return 0.5
        }

        if (segment.type === 'wildcard') {
          return 0.25
        }

        return 1
      })

      scoredRoutes.push({ child: d, trimmed, parsed, index: i, scores })
    })

    this.flatRoutes = scoredRoutes
      .sort((a, b) => {
        const minLength = Math.min(a.scores.length, b.scores.length)

        // Sort by min available score
        for (let i = 0; i < minLength; i++) {
          if (a.scores[i] !== b.scores[i]) {
            return b.scores[i]! - a.scores[i]!
          }
        }

        // Sort by length of score
        if (a.scores.length !== b.scores.length) {
          return b.scores.length - a.scores.length
        }

        // Sort by min available parsed value
        for (let i = 0; i < minLength; i++) {
          if (a.parsed[i]!.value !== b.parsed[i]!.value) {
            return a.parsed[i]!.value > b.parsed[i]!.value ? 1 : -1
          }
        }

        // Sort by original index
        return a.index - b.index
      })
      .map((d, i) => {
        d.child.rank = i
        return d.child
      })
  }

  subscribe = <TType extends keyof RouterEvents>(
    eventType: TType,
    fn: ListenerFn<RouterEvents[TType]>,
  ) => {
    const listener: RouterListener<any> = {
      eventType,
      fn,
    }

    this.subscribers.add(listener)

    return () => {
      this.subscribers.delete(listener)
    }
  }

  emit = (routerEvent: RouterEvent) => {
    this.subscribers.forEach((listener) => {
      if (listener.eventType === routerEvent.type) {
        listener.fn(routerEvent)
      }
    })
  }

  parseLocation = (
    previousLocation?: ParsedLocation<FullSearchSchema<TRouteTree>>,
  ): ParsedLocation<FullSearchSchema<TRouteTree>> => {
    const parse = ({
      pathname,
      search,
      hash,
      state,
    }: HistoryLocation): ParsedLocation<FullSearchSchema<TRouteTree>> => {
      const parsedSearch = this.options.parseSearch(search)
      const searchStr = this.options.stringifySearch(parsedSearch)

      return {
        pathname,
        searchStr,
        search: replaceEqualDeep(previousLocation?.search, parsedSearch) as any,
        hash: hash.split('#').reverse()[0] ?? '',
        href: `${pathname}${searchStr}${hash}`,
        state: replaceEqualDeep(previousLocation?.state, state),
      }
    }

    const location = parse(this.history.location)

    const { __tempLocation, __tempKey } = location.state

    if (__tempLocation && (!__tempKey || __tempKey === this.tempLocationKey)) {
      // Sync up the location keys
      const parsedTempLocation = parse(__tempLocation) as any
      parsedTempLocation.state.key = location.state.key

      delete parsedTempLocation.state.__tempLocation

      return {
        ...parsedTempLocation,
        maskedLocation: location,
      }
    }

    return location
  }

  resolvePathWithBase = (from: string, path: string) => {
    const resolvedPath = resolvePath({
      basepath: this.basepath,
      base: from,
      to: cleanPath(path),
      trailingSlash: this.options.trailingSlash,
    })
    return resolvedPath
  }

  get looseRoutesById() {
    return this.routesById as Record<string, AnyRoute>
  }

  matchRoutes = (
    pathname: string,
    locationSearch: AnySearchSchema,
    opts?: { preload?: boolean; throwOnError?: boolean },
  ): Array<AnyRouteMatch> => {
    let routeParams: Record<string, string> = {}

    const foundRoute = this.flatRoutes.find((route) => {
      const matchedParams = matchPathname(
        this.basepath,
        trimPathRight(pathname),
        {
          to: route.fullPath,
          caseSensitive:
            route.options.caseSensitive ?? this.options.caseSensitive,
          fuzzy: true,
        },
      )

      if (matchedParams) {
        routeParams = matchedParams
        return true
      }

      return false
    })

    let routeCursor: AnyRoute =
      foundRoute || (this.routesById as any)[rootRouteId]

    const matchedRoutes: Array<AnyRoute> = [routeCursor]

    let isGlobalNotFound = false

    // Check to see if the route needs a 404 entry
    if (
      // If we found a route, and it's not an index route and we have left over path
      foundRoute
        ? foundRoute.path !== '/' && routeParams['**']
        : // Or if we didn't find a route and we have left over path
          trimPathRight(pathname)
    ) {
      // If the user has defined an (old) 404 route, use it
      if (this.options.notFoundRoute) {
        matchedRoutes.push(this.options.notFoundRoute)
      } else {
        // If there is no routes found during path matching
        isGlobalNotFound = true
      }
    }

    while (routeCursor.parentRoute) {
      routeCursor = routeCursor.parentRoute
      matchedRoutes.unshift(routeCursor)
    }

    const globalNotFoundRouteId = (() => {
      if (!isGlobalNotFound) {
        return undefined
      }

      if (this.options.notFoundMode !== 'root') {
        for (let i = matchedRoutes.length - 1; i >= 0; i--) {
          const route = matchedRoutes[i]!
          if (route.children) {
            return route.id
          }
        }
      }

      return rootRouteId
    })()

    // Existing matches are matches that are already loaded along with
    // pending matches that are still loading

    const parseErrors = matchedRoutes.map((route) => {
      let parsedParamsError

      const parseParams =
        route.options.params?.parse ?? route.options.parseParams

      if (parseParams) {
        try {
          const parsedParams = parseParams(routeParams)
          // Add the parsed params to the accumulated params bag
          Object.assign(routeParams, parsedParams)
        } catch (err: any) {
          parsedParamsError = new PathParamError(err.message, {
            cause: err,
          })

          if (opts?.throwOnError) {
            throw parsedParamsError
          }

          return parsedParamsError
        }
      }

      return
    })

    const matches: Array<AnyRouteMatch> = []

    matchedRoutes.forEach((route, index) => {
      // Take each matched route and resolve + validate its search params
      // This has to happen serially because each route's search params
      // can depend on the parent route's search params
      // It must also happen before we create the match so that we can
      // pass the search params to the route's potential key function
      // which is used to uniquely identify the route match in state

      const parentMatch = matches[index - 1]

      const [preMatchSearch, searchError]: [Record<string, any>, any] = (() => {
        // Validate the search params and stabilize them
        const parentSearch = parentMatch?.search ?? locationSearch

        try {
          const validator =
            typeof route.options.validateSearch === 'object'
              ? route.options.validateSearch.parse
              : route.options.validateSearch

          const search = validator?.(parentSearch) ?? {}

          return [
            {
              ...parentSearch,
              ...search,
            },
            undefined,
          ]
        } catch (err: any) {
          const searchParamError = new SearchParamError(err.message, {
            cause: err,
          })

          if (opts?.throwOnError) {
            throw searchParamError
          }

          return [parentSearch, searchParamError]
        }
      })()

      // This is where we need to call route.options.loaderDeps() to get any additional
      // deps that the route's loader function might need to run. We need to do this
      // before we create the match so that we can pass the deps to the route's
      // potential key function which is used to uniquely identify the route match in state

      const loaderDeps =
        route.options.loaderDeps?.({
          search: preMatchSearch,
        }) ?? ''

      const loaderDepsHash = loaderDeps ? JSON.stringify(loaderDeps) : ''

      const interpolatedPath = interpolatePath({
        path: route.fullPath,
        params: routeParams,
      })

      const matchId =
        interpolatePath({
          path: route.id,
          params: routeParams,
          leaveWildcards: true,
        }) + loaderDepsHash

      // Waste not, want not. If we already have a match for this route,
      // reuse it. This is important for layout routes, which might stick
      // around between navigation actions that only change leaf routes.
      const existingMatch = this.getMatch(matchId)

      const cause = this.state.matches.find((d) => d.id === matchId)
        ? 'stay'
        : 'enter'

      let match: AnyRouteMatch

      if (existingMatch) {
        match = {
          ...existingMatch,
          cause,
          params: routeParams,
        }
      } else {
        const status =
          route.options.loader || route.options.beforeLoad || route.lazyFn
            ? 'pending'
            : 'success'

        match = {
          id: matchId,
          index,
          routeId: route.id,
          params: routeParams,
          pathname: joinPaths([this.basepath, interpolatedPath]),
          updatedAt: Date.now(),
          search: {} as any,
          searchError: undefined,
          status,
          isFetching: false,
          error: undefined,
          paramsError: parseErrors[index],
          routeContext: undefined!,
          context: undefined!,
          abortController: new AbortController(),
          fetchCount: 0,
          cause,
          loaderDeps,
          invalid: false,
          preload: false,
          links: route.options.links?.(),
          scripts: route.options.scripts?.(),
          staticData: route.options.staticData || {},
          loadPromise: createControlledPromise(),
        }
      }

      // If it's already a success, update the meta and headers
      // These may get updated again if the match is refreshed
      // due to being stale
      if (match.status === 'success') {
        match.meta = route.options.meta?.({
          matches,
          match,
          params: match.params,
          loaderData: match.loaderData,
        })

        match.headers = route.options.headers?.({
          loaderData: match.loaderData,
        })
      }

      if (!opts?.preload) {
        // If we have a global not found, mark the right match as global not found
        match.globalNotFound = globalNotFoundRouteId === route.id
      }

      // Regardless of whether we're reusing an existing match or creating
      // a new one, we need to update the match's search params
      match.search = replaceEqualDeep(match.search, preMatchSearch)
      // And also update the searchError if there is one
      match.searchError = searchError

      matches.push(match)
    })

    return matches as any
  }

  cancelMatch = (id: string) => {
    this.getMatch(id)?.abortController.abort()
  }

  cancelMatches = () => {
    this.state.pendingMatches?.forEach((match) => {
      this.cancelMatch(match.id)
    })
  }

  buildLocation: BuildLocationFn = (opts) => {
    const build = (
      dest: BuildNextOptions & {
        unmaskOnReload?: boolean
      } = {},
      matches?: Array<MakeRouteMatch<TRouteTree>>,
    ): ParsedLocation => {
      // if the router is loading the previous location is what
      // we should use because the old matches are still around
      // and the latest location has already been updated.
      // If the router is not loading we should always use the
      // latest location because resolvedLocation can lag behind
      // and the new matches could already render
      const currentLocation = this.state.isLoading
        ? this.state.resolvedLocation
        : this.latestLocation

      const location = dest._fromLocation ?? currentLocation

      let fromPath = location.pathname
      let fromSearch = dest.fromSearch || location.search

      const fromMatches = this.matchRoutes(location.pathname, fromSearch)

      const fromMatch =
        dest.from != null
          ? fromMatches.find((d) =>
              matchPathname(this.basepath, trimPathRight(d.pathname), {
                to: dest.from,
                caseSensitive: false,
                fuzzy: false,
              }),
            )
          : undefined

      fromPath = fromMatch?.pathname || fromPath

      invariant(
        dest.from == null || fromMatch != null,
        'Could not find match for from: ' + dest.from,
      )

      fromSearch = last(fromMatches)?.search || this.latestLocation.search

      const stayingMatches = matches?.filter((d) =>
        fromMatches.find((e) => e.routeId === d.routeId),
      )

      const fromRouteByFromPathRouteId =
        this.routesById[
          stayingMatches?.find((d) => d.pathname === fromPath)?.routeId
        ]

      let pathname = dest.to
        ? this.resolvePathWithBase(fromPath, `${dest.to}`)
        : this.resolvePathWithBase(
            fromPath,
            fromRouteByFromPathRouteId?.to ?? fromPath,
          )

      const prevParams = { ...last(fromMatches)?.params }

      let nextParams =
        (dest.params ?? true) === true
          ? prevParams
          : { ...prevParams, ...functionalUpdate(dest.params, prevParams) }

      if (Object.keys(nextParams).length > 0) {
        matches
          ?.map((d) => {
            const route = this.looseRoutesById[d.routeId]
            return (
              route?.options.params?.stringify ?? route!.options.stringifyParams
            )
          })
          .filter(Boolean)
          .forEach((fn) => {
            nextParams = { ...nextParams!, ...fn!(nextParams) }
          })
      }

      pathname = interpolatePath({
        path: pathname,
        params: nextParams ?? {},
        leaveWildcards: false,
        leaveParams: opts.leaveParams,
      })

      const preSearchFilters =
        stayingMatches
          ?.map(
            (match) =>
              this.looseRoutesById[match.routeId]!.options.preSearchFilters ??
              [],
          )
          .flat()
          .filter(Boolean) ?? []

      const postSearchFilters =
        stayingMatches
          ?.map(
            (match) =>
              this.looseRoutesById[match.routeId]!.options.postSearchFilters ??
              [],
          )
          .flat()
          .filter(Boolean) ?? []

      // Pre filters first
      const preFilteredSearch = preSearchFilters.length
        ? preSearchFilters.reduce((prev, next) => next(prev), fromSearch)
        : fromSearch

      // Then the link/navigate function
      const destSearch =
        dest.search === true
          ? preFilteredSearch // Preserve resolvedFrom true
          : dest.search
            ? functionalUpdate(dest.search, preFilteredSearch) // Updater
            : preSearchFilters.length
              ? preFilteredSearch // Preserve resolvedFrom filters
              : {}

      // Then post filters
      const postFilteredSearch = postSearchFilters.length
        ? postSearchFilters.reduce((prev, next) => next(prev), destSearch)
        : destSearch

      const search = replaceEqualDeep(fromSearch, postFilteredSearch)

      const searchStr = this.options.stringifySearch(search)

      const hash =
        dest.hash === true
          ? this.latestLocation.hash
          : dest.hash
            ? functionalUpdate(dest.hash, this.latestLocation.hash)
            : undefined

      const hashStr = hash ? `#${hash}` : ''

      let nextState =
        dest.state === true
          ? this.latestLocation.state
          : dest.state
            ? functionalUpdate(dest.state, this.latestLocation.state)
            : {}

      nextState = replaceEqualDeep(this.latestLocation.state, nextState)

      return {
        pathname,
        search,
        searchStr,
        state: nextState as any,
        hash: hash ?? '',
        href: `${pathname}${searchStr}${hashStr}`,
        unmaskOnReload: dest.unmaskOnReload,
      }
    }

    const buildWithMatches = (
      dest: BuildNextOptions = {},
      maskedDest?: BuildNextOptions,
    ) => {
      const next = build(dest)
      let maskedNext = maskedDest ? build(maskedDest) : undefined

      if (!maskedNext) {
        let params = {}

        const foundMask = this.options.routeMasks?.find((d) => {
          const match = matchPathname(this.basepath, next.pathname, {
            to: d.from,
            caseSensitive: false,
            fuzzy: false,
          })

          if (match) {
            params = match
            return true
          }

          return false
        })

        if (foundMask) {
          const { from, ...maskProps } = foundMask
          maskedDest = {
            ...pick(opts, ['from']),
            ...maskProps,
            params,
          }
          maskedNext = build(maskedDest)
        }
      }

      const nextMatches = this.matchRoutes(next.pathname, next.search)
      const maskedMatches = maskedNext
        ? this.matchRoutes(maskedNext.pathname, maskedNext.search)
        : undefined
      const maskedFinal = maskedNext
        ? build(maskedDest, maskedMatches)
        : undefined

      const final = build(dest, nextMatches)

      if (maskedFinal) {
        final.maskedLocation = maskedFinal
      }

      return final
    }

    if (opts.mask) {
      return buildWithMatches(opts, {
        ...pick(opts, ['from']),
        ...opts.mask,
      })
    }

    return buildWithMatches(opts)
  }

  commitLocationPromise: undefined | ControlledPromise<void>

  commitLocation = ({
    viewTransition,
    ignoreBlocker,
    ...next
  }: ParsedLocation & CommitLocationOptions): Promise<void> => {
    const isSameState = () => {
      // `state.key` is ignored but may still be provided when navigating,
      // temporarily add the previous key to the next state so it doesn't affect
      // the comparison

      next.state.key = this.latestLocation.state.key
      const isEqual = deepEqual(next.state, this.latestLocation.state)
      delete next.state.key
      return isEqual
    }

    const isSameUrl = this.latestLocation.href === next.href

    const previousCommitPromise = this.commitLocationPromise
    this.commitLocationPromise = createControlledPromise<void>(() => {
      previousCommitPromise?.resolve()
    })

    // Don't commit to history if nothing changed
    if (isSameUrl && isSameState()) {
      this.load()
    } else {
      // eslint-disable-next-line prefer-const
      let { maskedLocation, ...nextHistory } = next

      if (maskedLocation) {
        nextHistory = {
          ...maskedLocation,
          state: {
            ...maskedLocation.state,
            __tempKey: undefined,
            __tempLocation: {
              ...nextHistory,
              search: nextHistory.searchStr,
              state: {
                ...nextHistory.state,
                __tempKey: undefined!,
                __tempLocation: undefined!,
                key: undefined!,
              },
            },
          },
        }

        if (
          nextHistory.unmaskOnReload ??
          this.options.unmaskOnReload ??
          false
        ) {
          nextHistory.state.__tempKey = this.tempLocationKey
        }
      }

      this.shouldViewTransition = viewTransition

      this.history[next.replace ? 'replace' : 'push'](
        nextHistory.href,
        nextHistory.state,
        { ignoreBlocker },
      )
    }

    this.resetNextScroll = next.resetScroll ?? true

    if (!this.history.subscribers.size) {
      this.load()
    }

    return this.commitLocationPromise
  }

  buildAndCommitLocation = ({
    replace,
    resetScroll,
    viewTransition,
    ignoreBlocker,
    ...rest
  }: BuildNextOptions & CommitLocationOptions = {}) => {
    const location = this.buildLocation(rest as any)
    return this.commitLocation({
      ...location,
      viewTransition,
      replace,
      resetScroll,
      ignoreBlocker,
    })
  }

  navigate: NavigateFn = ({ from, to, __isRedirect, ...rest }) => {
    // If this link simply reloads the current route,
    // make sure it has a new key so it will trigger a data refresh

    // If this `to` is a valid external URL, return
    // null for LinkUtils
    const toString = String(to)
    // const fromString = from !== undefined ? String(from) : from
    let isExternal

    try {
      new URL(`${toString}`)
      isExternal = true
    } catch (e) {}

    invariant(
      !isExternal,
      'Attempting to navigate to external url with router.navigate!',
    )

    return this.buildAndCommitLocation({
      ...rest,
      from,
      to,
      // to: toString,
    })
  }

  latestLoadPromise: undefined | Promise<void>

  load = async (): Promise<void> => {
    this.latestLocation = this.parseLocation(this.latestLocation)

    this.__store.setState((s) => ({
      ...s,
      loadedAt: Date.now(),
    }))

    let redirect: ResolvedRedirect | undefined
    let notFound: NotFoundError | undefined

    const loadPromise = new Promise<void>((resolve) => {
      this.startReactTransition(async () => {
        try {
          const next = this.latestLocation
          const prevLocation = this.state.resolvedLocation
          const pathDidChange = prevLocation.href !== next.href

          // Cancel any pending matches
          this.cancelMatches()

          let pendingMatches!: Array<AnyRouteMatch>

          this.__store.batch(() => {
            // this call breaks a route context of destination route after a redirect
            // we should be fine not eagerly calling this since we call it later
            // this.cleanCache()

            // Match the routes
            pendingMatches = this.matchRoutes(next.pathname, next.search)

            // Ingest the new matches
            this.__store.setState((s) => ({
              ...s,
              status: 'pending',
              isLoading: true,
              location: next,
              pendingMatches,
              // If a cached moved to pendingMatches, remove it from cachedMatches
              cachedMatches: s.cachedMatches.filter((d) => {
                return !pendingMatches.find((e) => e.id === d.id)
              }),
            }))
          })

          if (!this.state.redirect) {
            this.emit({
              type: 'onBeforeNavigate',
              fromLocation: prevLocation,
              toLocation: next,
              pathChanged: pathDidChange,
            })
          }

          this.emit({
            type: 'onBeforeLoad',
            fromLocation: prevLocation,
            toLocation: next,
            pathChanged: pathDidChange,
          })

          await this.loadMatches({
            matches: pendingMatches,
            location: next,
            // eslint-disable-next-line ts/require-await
            onReady: async () => {
              // eslint-disable-next-line ts/require-await
              this.startViewTransition(async () => {
                // this.viewTransitionPromise = createControlledPromise<true>()

                // Commit the pending matches. If a previous match was
                // removed, place it in the cachedMatches
                let exitingMatches!: Array<AnyRouteMatch>
                let enteringMatches!: Array<AnyRouteMatch>
                let stayingMatches!: Array<AnyRouteMatch>

                this.__store.batch(() => {
                  this.__store.setState((s) => {
                    const previousMatches = s.matches
                    const newMatches = s.pendingMatches || s.matches

                    exitingMatches = previousMatches.filter(
                      (match) => !newMatches.find((d) => d.id === match.id),
                    )
                    enteringMatches = newMatches.filter(
                      (match) =>
                        !previousMatches.find((d) => d.id === match.id),
                    )
                    stayingMatches = previousMatches.filter((match) =>
                      newMatches.find((d) => d.id === match.id),
                    )

                    return {
                      ...s,
                      isLoading: false,
                      matches: newMatches,
                      pendingMatches: undefined,
                      cachedMatches: [
                        ...s.cachedMatches,
                        ...exitingMatches.filter((d) => d.status !== 'error'),
                      ],
                    }
                  })
                  this.cleanCache()
                })

                //
                ;(
                  [
                    [exitingMatches, 'onLeave'],
                    [enteringMatches, 'onEnter'],
                    [stayingMatches, 'onStay'],
                  ] as const
                ).forEach(([matches, hook]) => {
                  matches.forEach((match) => {
                    this.looseRoutesById[match.routeId]!.options[hook]?.(match)
                  })
                })
              })
            },
          })
        } catch (err) {
          if (isResolvedRedirect(err)) {
            redirect = err
            if (!this.isServer) {
              this.navigate({ ...err, replace: true, __isRedirect: true })
            }
          } else if (isNotFound(err)) {
            notFound = err
          }

          this.__store.setState((s) => ({
            ...s,
            statusCode: redirect
              ? redirect.statusCode
              : notFound
                ? 404
                : s.matches.some((d) => d.status === 'error')
                  ? 500
                  : 200,
            redirect,
          }))
        }

        if (this.latestLoadPromise === loadPromise) {
          this.commitLocationPromise?.resolve()
          this.latestLoadPromise = undefined
          this.commitLocationPromise = undefined
        }
        resolve()
      })
    })

    this.latestLoadPromise = loadPromise

    await loadPromise

    while (
      (this.latestLoadPromise as any) &&
      loadPromise !== this.latestLoadPromise
    ) {
      await this.latestLoadPromise
    }
  }

  startViewTransition = (fn: () => Promise<void>) => {
    // Determine if we should start a view transition from the navigation
    // or from the router default
    const shouldViewTransition =
      this.shouldViewTransition ?? this.options.defaultViewTransition

    // Reset the view transition flag
    delete this.shouldViewTransition
    // Attempt to start a view transition (or just apply the changes if we can't)
    ;(shouldViewTransition && typeof document !== 'undefined'
      ? document
      : undefined
    )
      // @ts-expect-error
      ?.startViewTransition?.(fn) || fn()
  }

  updateMatch = (
    id: string,
    updater: (match: AnyRouteMatch) => AnyRouteMatch,
  ) => {
    let updated!: AnyRouteMatch
    const isPending = this.state.pendingMatches?.find((d) => d.id === id)
    const isMatched = this.state.matches.find((d) => d.id === id)

    const matchesKey = isPending
      ? 'pendingMatches'
      : isMatched
        ? 'matches'
        : 'cachedMatches'

    this.__store.setState((s) => ({
      ...s,
      [matchesKey]: s[matchesKey]?.map((d) =>
        d.id === id ? (updated = updater(d)) : d,
      ),
    }))

    return updated
  }

  getMatch = (matchId: string) => {
    return [
      ...this.state.cachedMatches,
      ...(this.state.pendingMatches ?? []),
      ...this.state.matches,
    ].find((d) => d.id === matchId)
  }

  isMatchActive = (matchId: string) => {
    return [...this.state.matches, ...(this.state.pendingMatches ?? [])].some(
      (d) => d.id === matchId,
    )
  }

  loadMatches = async ({
    location,
    matches,
    preload,
    onReady,
    updateMatch = this.updateMatch,
  }: {
    location: ParsedLocation
    matches: Array<AnyRouteMatch>
    preload?: boolean
    onReady?: () => Promise<void>
    updateMatch?: (
      id: string,
      updater: (match: AnyRouteMatch) => AnyRouteMatch,
    ) => void
    getMatch?: (matchId: string) => AnyRouteMatch | undefined
  }): Promise<Array<MakeRouteMatch>> => {
    let firstBadMatchIndex: number | undefined
    let rendered = false

    const triggerOnReady = async () => {
      if (!rendered) {
        rendered = true
        await onReady?.()
      }
    }

    if (!this.isServer && !this.state.matches.length) {
      triggerOnReady()
    }

    const handleRedirectAndNotFound = (match: AnyRouteMatch, err: any) => {
      if (isResolvedRedirect(err)) throw err

      if (isRedirect(err) || isNotFound(err)) {
        updateMatch(match.id, (prev) => ({
          ...prev,
          status: isRedirect(err)
            ? 'redirected'
            : isNotFound(err)
              ? 'notFound'
              : 'error',
          isFetching: false,
          error: err,
          beforeLoadPromise: undefined,
          loaderPromise: undefined,
        }))

        if (!(err as any).routeId) {
          ;(err as any).routeId = match.routeId
        }

        match.beforeLoadPromise?.resolve()
        match.loaderPromise?.resolve()
        match.loadPromise?.resolve()

        if (isRedirect(err)) {
          rendered = true
          err = this.resolveRedirect({ ...err, _fromLocation: location })
          throw err
        } else if (isNotFound(err)) {
          this._handleNotFound(matches, err, {
            updateMatch,
          })
          throw err
        }
      }
    }

    try {
      await new Promise<void>((resolveAll, rejectAll) => {
        ;(async () => {
          try {
            const handleSerialError = (
              index: number,
              err: any,
              routerCode: string,
            ) => {
              const { id: matchId, routeId } = matches[index]!
              const route = this.looseRoutesById[routeId]!

              // Much like suspense, we use a promise here to know if
              // we've been outdated by a new loadMatches call and
              // should abort the current async operation
              if (err instanceof Promise) {
                throw err
              }

              err.routerCode = routerCode
              firstBadMatchIndex = firstBadMatchIndex ?? index
              handleRedirectAndNotFound(this.getMatch(matchId)!, err)

              try {
                route.options.onError?.(err)
              } catch (errorHandlerErr) {
                err = errorHandlerErr
                handleRedirectAndNotFound(this.getMatch(matchId)!, err)
              }

              updateMatch(matchId, (prev) => {
                prev.beforeLoadPromise?.resolve()

                return {
                  ...prev,
                  error: err,
                  status: 'error',
                  isFetching: false,
                  updatedAt: Date.now(),
                  abortController: new AbortController(),
                  beforeLoadPromise: undefined,
                }
              })
            }

            for (const [index, { id: matchId, routeId }] of matches.entries()) {
              const existingMatch = this.getMatch(matchId)!

              if (
                // If we are in the middle of a load, either of these will be present
                // (not to be confused with `loadPromise`, which is always defined)
                existingMatch.beforeLoadPromise ||
                existingMatch.loaderPromise
              ) {
                // Wait for the beforeLoad to resolve before we continue
                await existingMatch.beforeLoadPromise
              } else {
                // If we are not in the middle of a load, start it
                try {
                  updateMatch(matchId, (prev) => ({
                    ...prev,
                    loadPromise: createControlledPromise<void>(() => {
                      prev.loadPromise?.resolve()
                    }),
                    beforeLoadPromise: createControlledPromise<void>(),
                  }))

                  const route = this.looseRoutesById[routeId]!
                  const abortController = new AbortController()

                  const parentMatchId = matches[index - 1]?.id

                  const getParentContext = () => {
                    if (!parentMatchId) {
                      return (this.options.context as any) ?? {}
                    }

<<<<<<< HEAD
                    return (
                      this.getMatch(parentMatchId)!.context ??
                      this.options.context ??
                      {}
                    )
                  }
=======
                const beforeLoadContext = route.options.beforeLoad
                  ? ((await route.options.beforeLoad(beforeLoadFnContext)) ??
                    {})
                  : {}
>>>>>>> 080834aa

                  const pendingMs =
                    route.options.pendingMs ?? this.options.defaultPendingMs

                  const shouldPending = !!(
                    onReady &&
                    !this.isServer &&
                    !preload &&
                    (route.options.loader || route.options.beforeLoad) &&
                    typeof pendingMs === 'number' &&
                    pendingMs !== Infinity &&
                    (route.options.pendingComponent ??
                      this.options.defaultPendingComponent)
                  )

                  if (shouldPending) {
                    // If we might show a pending component, we need to wait for the
                    // pending promise to resolve before we start showing that state
                    setTimeout(() => {
                      try {
                        // Update the match and prematurely resolve the loadMatches promise so that
                        // the pending component can start rendering
                        triggerOnReady()
                      } catch {}
                    }, pendingMs)
                  }

                  const { paramsError, searchError } = this.getMatch(matchId)!

                  if (paramsError) {
                    handleSerialError(index, paramsError, 'PARSE_PARAMS')
                  }

                  if (searchError) {
                    handleSerialError(index, searchError, 'VALIDATE_SEARCH')
                  }

                  const parentContext = getParentContext()

                  updateMatch(matchId, (prev) => ({
                    ...prev,
                    isFetching: 'beforeLoad',
                    fetchCount: prev.fetchCount + 1,
                    routeContext: replaceEqualDeep(
                      prev.routeContext,
                      parentContext,
                    ),
                    context: replaceEqualDeep(prev.context, parentContext),
                    abortController,
                  }))

                  const { search, params, routeContext, cause } =
                    this.getMatch(matchId)!

                  const beforeLoadFnContext = {
                    search,
                    abortController,
                    params,
                    preload: !!preload,
                    context: routeContext,
                    location,
                    navigate: (opts: any) =>
                      this.navigate({ ...opts, _fromLocation: location }),
                    buildLocation: this.buildLocation,
                    cause: preload ? 'preload' : cause,
                  }

                  const beforeLoadContext =
                    (await route.options.beforeLoad?.(beforeLoadFnContext)) ??
                    {}

                  if (
                    isRedirect(beforeLoadContext) ||
                    isNotFound(beforeLoadContext)
                  ) {
                    handleSerialError(index, beforeLoadContext, 'BEFORE_LOAD')
                  }

                  updateMatch(matchId, (prev) => {
                    const routeContext = {
                      ...prev.routeContext,
                      ...beforeLoadContext,
                    }

                    return {
                      ...prev,
                      routeContext: replaceEqualDeep(
                        prev.routeContext,
                        routeContext,
                      ),
                      context: replaceEqualDeep(prev.context, routeContext),
                      abortController,
                    }
                  })
                } catch (err) {
                  handleSerialError(index, err, 'BEFORE_LOAD')
                }

                updateMatch(matchId, (prev) => {
                  prev.beforeLoadPromise?.resolve()

                  return {
                    ...prev,
                    beforeLoadPromise: undefined,
                    isFetching: false,
                  }
                })
              }
            }

            const validResolvedMatches = matches.slice(0, firstBadMatchIndex)
            const matchPromises: Array<Promise<any>> = []

            validResolvedMatches.forEach(({ id: matchId, routeId }, index) => {
              matchPromises.push(
                (async () => {
                  const { loaderPromise: prevLoaderPromise } =
                    this.getMatch(matchId)!

                  if (prevLoaderPromise) {
                    await prevLoaderPromise
                  } else {
                    const parentMatchPromise = matchPromises[index - 1]
                    const route = this.looseRoutesById[routeId]!

                    const getLoaderContext = (): LoaderFnContext => {
                      const {
                        params,
                        loaderDeps,
                        abortController,
                        context,
                        cause,
                      } = this.getMatch(matchId)!

                      return {
                        params,
                        deps: loaderDeps,
                        preload: !!preload,
                        parentMatchPromise,
                        abortController: abortController,
                        context,
                        location,
                        navigate: (opts) =>
                          this.navigate({ ...opts, _fromLocation: location }),
                        cause: preload ? 'preload' : cause,
                        route,
                      }
                    }

                    // This is where all of the stale-while-revalidate magic happens
                    const age = Date.now() - this.getMatch(matchId)!.updatedAt

                    const staleAge = preload
                      ? route.options.preloadStaleTime ??
                        this.options.defaultPreloadStaleTime ??
                        30_000 // 30 seconds for preloads by default
                      : route.options.staleTime ??
                        this.options.defaultStaleTime ??
                        0

                    const shouldReloadOption = route.options.shouldReload

                    // Default to reloading the route all the time
                    // Allow shouldReload to get the last say,
                    // if provided.
                    const shouldReload =
                      typeof shouldReloadOption === 'function'
                        ? shouldReloadOption(getLoaderContext())
                        : shouldReloadOption

                    updateMatch(matchId, (prev) => ({
                      ...prev,
                      loaderPromise: createControlledPromise<void>(),
                      preload:
                        !!preload &&
                        !this.state.matches.find((d) => d.id === matchId),
                    }))

                    const runLoader = async () => {
                      try {
                        // If the Matches component rendered
                        // the pending component and needs to show it for
                        // a minimum duration, we''ll wait for it to resolve
                        // before committing to the match and resolving
                        // the loadPromise
                        const potentialPendingMinPromise = async () => {
                          const latestMatch = this.getMatch(matchId)!

                          if (latestMatch.minPendingPromise) {
                            await latestMatch.minPendingPromise

                            updateMatch(latestMatch.id, (prev) => ({
                              ...prev,
                              minPendingPromise: undefined,
                            }))
                          }
                        }

                        // Actually run the loader and handle the result
                        try {
                          route._lazyPromise =
                            route._lazyPromise ||
                            (route.lazyFn
                              ? route.lazyFn().then((lazyRoute) => {
                                  Object.assign(
                                    route.options,
                                    lazyRoute.options,
                                  )
                                })
                              : Promise.resolve())

                          // If for some reason lazy resolves more lazy components...
                          // We'll wait for that before pre attempt to preload any
                          // components themselves.
                          const componentsPromise =
                            this.getMatch(matchId)!.componentsPromise ||
                            route._lazyPromise.then(() =>
                              Promise.all(
                                componentTypes.map(async (type) => {
                                  const component = route.options[type]

                                  if ((component as any)?.preload) {
                                    await (component as any).preload()
                                  }
                                }),
                              ),
                            )

                          // Otherwise, load the route
                          updateMatch(matchId, (prev) => ({
                            ...prev,
                            isFetching: 'loader',
                            componentsPromise,
                          }))

                          // Lazy option can modify the route options,
                          // so we need to wait for it to resolve before
                          // we can use the options
                          await route._lazyPromise

                          // Kick off the loader!
                          let loaderData =
                            await route.options.loader?.(getLoaderContext())

                          if (this.serializeLoaderData) {
                            loaderData = this.serializeLoaderData(loaderData, {
                              router: this,
                              match: this.getMatch(matchId)!,
                            })
                          }

                          handleRedirectAndNotFound(
                            this.getMatch(matchId)!,
                            loaderData,
                          )

                          await potentialPendingMinPromise()

                          const meta = route.options.meta?.({
                            matches,
                            match: this.getMatch(matchId)!,
                            params: this.getMatch(matchId)!.params,
                            loaderData,
                          })

                          const headers = route.options.headers?.({
                            loaderData,
                          })

                          updateMatch(matchId, (prev) => ({
                            ...prev,
                            error: undefined,
                            status: 'success',
                            isFetching: false,
                            updatedAt: Date.now(),
                            loaderData,
                            meta,
                            headers,
                          }))
                        } catch (e) {
                          let error = e

                          await potentialPendingMinPromise()

                          handleRedirectAndNotFound(this.getMatch(matchId)!, e)

                          try {
                            route.options.onError?.(e)
                          } catch (onErrorError) {
                            error = onErrorError
                            handleRedirectAndNotFound(
                              this.getMatch(matchId)!,
                              onErrorError,
                            )
                          }

                          updateMatch(matchId, (prev) => ({
                            ...prev,
                            error,
                            status: 'error',
                            isFetching: false,
                          }))
                        }

                        // Last but not least, wait for the the component
                        // to be preloaded before we resolve the match
                        await this.getMatch(matchId)!.componentsPromise
                      } catch (err) {
                        handleRedirectAndNotFound(this.getMatch(matchId)!, err)
                      }
                    }

                    // If the route is successful and still fresh, just resolve
                    const { status, invalid } = this.getMatch(matchId)!

                    if (
                      status === 'success' &&
                      (invalid || (shouldReload ?? age > staleAge))
                    ) {
                      ;(async () => {
                        try {
                          await runLoader()
                        } catch (err) {}
                      })()
                    } else if (status !== 'success') {
                      await runLoader()
                    }

<<<<<<< HEAD
                    const { loaderPromise, loadPromise } =
                      this.getMatch(matchId)!
=======
                // This is where all of the stale-while-revalidate magic happens
                const age = Date.now() - match.updatedAt

                const staleAge = preload
                  ? (route.options.preloadStaleTime ??
                    this.options.defaultPreloadStaleTime ??
                    30_000) // 30 seconds for preloads by default
                  : (route.options.staleTime ??
                    this.options.defaultStaleTime ??
                    0)

                const shouldReloadOption = route.options.shouldReload

                // Default to reloading the route all the time
                // Allow shouldReload to get the last say,
                // if provided.
                const shouldReload =
                  typeof shouldReloadOption === 'function'
                    ? shouldReloadOption(loaderContext)
                    : shouldReloadOption

                matches[index] = match = {
                  ...match,
                  preload:
                    !!preload &&
                    !this.state.matches.find((d) => d.id === match.id),
                }
>>>>>>> 080834aa

                    loaderPromise?.resolve()
                    loadPromise?.resolve()
                  }

                  updateMatch(matchId, (prev) => ({
                    ...prev,
                    isFetching: false,
                    loaderPromise: undefined,
                  }))
                })(),
              )
            })

            await Promise.all(matchPromises)

            resolveAll()
          } catch (err) {
            rejectAll(err)
          }
        })()
      })
      await triggerOnReady()
    } catch (err) {
      if (isRedirect(err) || isNotFound(err)) {
        if (isNotFound(err) && !preload) {
          await triggerOnReady()
        }
        throw err
      }
    }

    return matches
  }

  invalidate = () => {
    const invalidate = (d: MakeRouteMatch<TRouteTree>) => ({
      ...d,
      invalid: true,
      ...(d.status === 'error'
        ? ({ status: 'pending', error: undefined } as const)
        : {}),
    })

    this.__store.setState((s) => ({
      ...s,
      matches: s.matches.map(invalidate),
      cachedMatches: s.cachedMatches.map(invalidate),
      pendingMatches: s.pendingMatches?.map(invalidate),
    }))

    return this.load()
  }

  resolveRedirect = (err: AnyRedirect): ResolvedRedirect => {
    const redirect = err as ResolvedRedirect

    if (!redirect.href) {
      redirect.href = this.buildLocation(redirect as any).href
    }

    return redirect
  }

  cleanCache = () => {
    // This is where all of the garbage collection magic happens
    this.__store.setState((s) => {
      return {
        ...s,
        cachedMatches: s.cachedMatches.filter((d) => {
          const route = this.looseRoutesById[d.routeId]!

          if (!route.options.loader) {
            return false
          }

          // If the route was preloaded, use the preloadGcTime
          // otherwise, use the gcTime
          const gcTime =
            (d.preload
              ? (route.options.preloadGcTime ??
                this.options.defaultPreloadGcTime)
              : (route.options.gcTime ?? this.options.defaultGcTime)) ??
            5 * 60 * 1000

          return d.status !== 'error' && Date.now() - d.updatedAt < gcTime
        }),
      }
    })
  }

  preloadRoute = async <
    TFrom extends RoutePaths<TRouteTree> | string = string,
    TTo extends string = '',
    TMaskFrom extends RoutePaths<TRouteTree> | string = TFrom,
    TMaskTo extends string = '',
  >(
    opts: NavigateOptions<
      Router<TRouteTree, TTrailingSlashOption, TDehydrated, TSerializedError>,
      TFrom,
      TTo,
      TMaskFrom,
      TMaskTo
    >,
  ): Promise<Array<AnyRouteMatch> | undefined> => {
    const next = this.buildLocation(opts as any)

    let matches = this.matchRoutes(next.pathname, next.search, {
      throwOnError: true,
      preload: true,
    })

    const loadedMatchIds = Object.fromEntries(
      [
        ...this.state.matches,
        ...(this.state.pendingMatches ?? []),
        ...this.state.cachedMatches,
      ].map((d) => [d.id, true]),
    )

    this.__store.batch(() => {
      matches.forEach((match) => {
        if (!loadedMatchIds[match.id]) {
          this.__store.setState((s) => ({
            ...s,
            cachedMatches: [...(s.cachedMatches as any), match],
          }))
        }
      })
    })

    try {
      matches = await this.loadMatches({
        matches,
        location: next,
        preload: true,
        updateMatch: (id, updater) => {
          if (this.isMatchActive(id)) {
            matches = matches.map((d) => (d.id === id ? updater(d) : d))
          } else {
            this.updateMatch(id, updater)
          }
        },
      })

      return matches
    } catch (err) {
      if (isRedirect(err)) {
        return await this.preloadRoute({
          ...(err as any),
          _fromLocation: next,
        })
      }
      // Preload errors are not fatal, but we should still log them
      console.error(err)
      return undefined
    }
  }

  matchRoute = <
    TFrom extends RoutePaths<TRouteTree> = '/',
    TTo extends string = '',
    TResolved = ResolveRelativePath<TFrom, NoInfer<TTo>>,
  >(
    location: ToOptions<
      Router<TRouteTree, TTrailingSlashOption, TDehydrated, TSerializedError>,
      TFrom,
      TTo
    >,
    opts?: MatchRouteOptions,
  ): false | RouteById<TRouteTree, TResolved>['types']['allParams'] => {
    const matchLocation = {
      ...location,
      to: location.to
        ? this.resolvePathWithBase((location.from || '') as string, location.to)
        : undefined,
      params: location.params || {},
      leaveParams: true,
    }
    const next = this.buildLocation(matchLocation as any)

    if (opts?.pending && this.state.status !== 'pending') {
      return false
    }

    const pending =
      opts?.pending === undefined ? !this.state.isLoading : opts.pending

    const baseLocation = pending
      ? this.latestLocation
      : this.state.resolvedLocation

    const match = matchPathname(this.basepath, baseLocation.pathname, {
      ...opts,
      to: next.pathname,
    }) as any

    if (!match) {
      return false
    }
    if (location.params) {
      if (!deepEqual(match, location.params, true)) {
        return false
      }
    }

    if (match && (opts?.includeSearch ?? true)) {
      return deepEqual(baseLocation.search, next.search, true) ? match : false
    }

    return match
  }

  dehydrate = (): DehydratedRouter => {
    const pickError =
      this.options.errorSerializer?.serialize ?? defaultSerializeError

    return {
      state: {
        dehydratedMatches: this.state.matches.map((d) => {
          return {
            ...pick(d, ['id', 'status', 'updatedAt']),
            // If an error occurs server-side during SSRing,
            // send a small subset of the error to the client
            error: d.error
              ? {
                  data: pickError(d.error),
                  __isServerError: true,
                }
              : undefined,
            // NOTE: We don't send the loader data here, because
            // there is a potential that it needs to be streamed.
            // Instead, we render it next to the route match in the HTML
            // which gives us the potential to stream it via suspense.
          }
        }),
      },
      manifest: this.manifest,
    }
  }

  hydrate = () => {
    // Client hydrates from window
    let ctx: HydrationCtx | undefined

    if (typeof document !== 'undefined') {
      ctx = this.options.transformer.parse(window.__TSR__?.dehydrated) as any
    }

    invariant(
      ctx,
      'Expected to find a dehydrated data on window.__TSR__.dehydrated... but we did not. Please file an issue!',
    )

    this.dehydratedData = ctx.payload as any
    this.options.hydrate?.(ctx.payload as any)
    const dehydratedState = ctx.router.state

    const matches = this.matchRoutes(
      this.state.location.pathname,
      this.state.location.search,
    ).map((match) => {
      const dehydratedMatch = dehydratedState.dehydratedMatches.find(
        (d) => d.id === match.id,
      )

      invariant(
        dehydratedMatch,
        `Could not find a client-side match for dehydrated match with id: ${match.id}!`,
      )

      return {
        ...match,
        ...dehydratedMatch,
      }
    })

    this.__store.setState((s) => {
      return {
        ...s,
        matches: matches as any,
      }
    })

    this.manifest = ctx.router.manifest
  }

  injectedHtml: Array<() => string> = []
  injectHtml: (html: string) => void = (html) => {
    const cb = () => {
      this.injectedHtml = this.injectedHtml.filter((d) => d !== cb)
      return html
    }

    this.injectedHtml.push(cb)
  }
  streamedKeys: Set<string> = new Set()

  getStreamedValue = <T>(key: string): T | undefined => {
    if (this.isServer) {
      return undefined
    }

    const streamedValue = window.__TSR__?.streamedValues[key]

    if (!streamedValue) {
      return
    }

    if (!streamedValue.parsed) {
      streamedValue.parsed = this.options.transformer.parse(streamedValue.value)
    }

    return streamedValue.parsed
  }

  streamValue = (key: string, value: any) => {
    warning(
      !this.streamedKeys.has(key),
      'Key has already been streamed: ' + key,
    )

    this.streamedKeys.add(key)
    const children = `__TSR__.streamedValues['${key}'] = { value: ${this.serializer?.(this.options.transformer.stringify(value))}}`

    this.injectHtml(
      `<script class='tsr-once'>${children}${
        process.env.NODE_ENV === 'development'
          ? `; console.info(\`Injected From Server:
        ${children}\`)`
          : ''
      }; __TSR__.cleanScripts()</script>`,
    )
  }

  _handleNotFound = (
    matches: Array<AnyRouteMatch>,
    err: NotFoundError,
    {
      updateMatch = this.updateMatch,
    }: {
      updateMatch?: (
        id: string,
        updater: (match: AnyRouteMatch) => AnyRouteMatch,
      ) => void
    } = {},
  ) => {
    const matchesByRouteId = Object.fromEntries(
      matches.map((match) => [match.routeId, match]),
    ) as Record<string, AnyRouteMatch>

    // Start at the route that errored or default to the root route
    let routeCursor =
      (err.global
        ? this.looseRoutesById[rootRouteId]
        : this.looseRoutesById[err.routeId]) ||
      this.looseRoutesById[rootRouteId]!

    // Go up the tree until we find a route with a notFoundComponent or we hit the root
    while (
      !routeCursor.options.notFoundComponent &&
      !this.options.defaultNotFoundComponent &&
      routeCursor.id !== rootRouteId
    ) {
      routeCursor = routeCursor.parentRoute

      invariant(
        routeCursor,
        'Found invalid route tree while trying to find not-found handler.',
      )
    }

    const match = matchesByRouteId[routeCursor.id]

    invariant(match, 'Could not find match for route: ' + routeCursor.id)

    // Assign the error to the match

    updateMatch(match.id, (prev) => ({
      ...prev,
      status: 'notFound',
      error: err,
      isFetching: false,
    }))

    if ((err as any).routerCode === 'BEFORE_LOAD' && routeCursor.parentRoute) {
      err.routeId = routeCursor.parentRoute.id
      this._handleNotFound(matches, err, {
        updateMatch,
      })
    }
  }

  hasNotFoundMatch = () => {
    return this.__store.state.matches.some(
      (d) => d.status === 'notFound' || d.globalNotFound,
    )
  }
}

// A function that takes an import() argument which is a function and returns a new function that will
// proxy arguments from the caller to the imported function, retaining all type
// information along the way
export function lazyFn<
  T extends Record<string, (...args: Array<any>) => any>,
  TKey extends keyof T = 'default',
>(fn: () => Promise<T>, key?: TKey) {
  return async (
    ...args: Parameters<T[TKey]>
  ): Promise<Awaited<ReturnType<T[TKey]>>> => {
    const imported = await fn()
    return imported[key || 'default'](...args)
  }
}

export class SearchParamError extends Error {}

export class PathParamError extends Error {}

export function getInitialRouterState(
  location: ParsedLocation,
): RouterState<any> {
  return {
    loadedAt: 0,
    isLoading: false,
    isTransitioning: false,
    status: 'idle',
    resolvedLocation: { ...location },
    location,
    matches: [],
    pendingMatches: [],
    cachedMatches: [],
    statusCode: 200,
  }
}

export function defaultSerializeError(err: unknown) {
  if (err instanceof Error) {
    const obj = {
      name: err.name,
      message: err.message,
    }

    if (process.env.NODE_ENV === 'development') {
      ;(obj as any).stack = err.stack
    }

    return obj
  }

  return {
    data: err,
  }
}<|MERGE_RESOLUTION|>--- conflicted
+++ resolved
@@ -1850,19 +1850,12 @@
                       return (this.options.context as any) ?? {}
                     }
 
-<<<<<<< HEAD
                     return (
                       this.getMatch(parentMatchId)!.context ??
                       this.options.context ??
                       {}
                     )
                   }
-=======
-                const beforeLoadContext = route.options.beforeLoad
-                  ? ((await route.options.beforeLoad(beforeLoadFnContext)) ??
-                    {})
-                  : {}
->>>>>>> 080834aa
 
                   const pendingMs =
                     route.options.pendingMs ?? this.options.defaultPendingMs
@@ -2191,38 +2184,8 @@
                       await runLoader()
                     }
 
-<<<<<<< HEAD
                     const { loaderPromise, loadPromise } =
                       this.getMatch(matchId)!
-=======
-                // This is where all of the stale-while-revalidate magic happens
-                const age = Date.now() - match.updatedAt
-
-                const staleAge = preload
-                  ? (route.options.preloadStaleTime ??
-                    this.options.defaultPreloadStaleTime ??
-                    30_000) // 30 seconds for preloads by default
-                  : (route.options.staleTime ??
-                    this.options.defaultStaleTime ??
-                    0)
-
-                const shouldReloadOption = route.options.shouldReload
-
-                // Default to reloading the route all the time
-                // Allow shouldReload to get the last say,
-                // if provided.
-                const shouldReload =
-                  typeof shouldReloadOption === 'function'
-                    ? shouldReloadOption(loaderContext)
-                    : shouldReloadOption
-
-                matches[index] = match = {
-                  ...match,
-                  preload:
-                    !!preload &&
-                    !this.state.matches.find((d) => d.id === match.id),
-                }
->>>>>>> 080834aa
 
                     loaderPromise?.resolve()
                     loadPromise?.resolve()
