import { createBrowserHistory, createMemoryHistory } from '@tanstack/history'
import { Store } from '@tanstack/react-store'
import invariant from 'tiny-invariant'
import warning from 'tiny-warning'
import { rootRouteId } from './route'
import { defaultParseSearch, defaultStringifySearch } from './searchParams'
import {
  deepEqual,
  escapeJSON,
  functionalUpdate,
  isServer,
  last,
  pick,
  replaceEqualDeep,
} from './utils'
import { getRouteMatch } from './RouterProvider'
import {
  cleanPath,
  interpolatePath,
  joinPaths,
  matchPathname,
  parsePathname,
  resolvePath,
  trimPath,
  trimPathLeft,
  trimPathRight,
} from './path'
import { isRedirect } from './redirects'
import { isNotFound } from './not-found'
import type * as React from 'react'
import type {
  HistoryLocation,
  HistoryState,
  RouterHistory,
} from '@tanstack/history'

//

import type {
  AnyContext,
  AnyRoute,
  AnySearchSchema,
  ErrorRouteComponent,
  LoaderFnContext,
  NotFoundRouteComponent,
  RouteMask,
} from './route'
import type {
  FullSearchSchema,
  RouteById,
  RoutePaths,
  RoutesById,
  RoutesByPath,
} from './routeInfo'
import type {
  NonNullableUpdater,
  PickAsRequired,
  Timeout,
  Updater,
} from './utils'
import type { RouteComponent } from './route'
import type { AnyRouteMatch, MatchRouteOptions, RouteMatch } from './Matches'
import type { ParsedLocation } from './location'
import type { SearchParser, SearchSerializer } from './searchParams'
import type {
  BuildLocationFn,
  CommitLocationOptions,
  InjectedHtmlEntry,
  NavigateFn,
} from './RouterProvider'

import type { AnyRedirect, ResolvedRedirect } from './redirects'

import type { NotFoundError } from './not-found'
import type { NavigateOptions, ResolveRelativePath, ToOptions } from './link'
import type { NoInfer } from '@tanstack/react-store'
import type { DeferredPromiseState } from './defer'

//

declare global {
  interface Window {
    __TSR_DEHYDRATED__?: { data: string }
    __TSR_ROUTER_CONTEXT__?: React.Context<Router<any>>
  }
}

export interface Register {
  // router: Router
}

export type AnyRouter = Router<AnyRoute, any, any>

export type RegisteredRouter = Register extends {
  router: infer TRouter extends AnyRouter
}
  ? TRouter
  : AnyRouter

export type HydrationCtx = {
  router: DehydratedRouter
  payload: Record<string, any>
}

export type RouterContextOptions<TRouteTree extends AnyRoute> =
  AnyContext extends TRouteTree['types']['routerContext']
    ? {
        context?: TRouteTree['types']['routerContext']
      }
    : {
        context: TRouteTree['types']['routerContext']
      }

export interface RouterOptions<
  TRouteTree extends AnyRoute,
  TDehydrated extends Record<string, any> = Record<string, any>,
  TSerializedError extends Record<string, any> = Record<string, any>,
> {
  history?: RouterHistory
  stringifySearch?: SearchSerializer
  parseSearch?: SearchParser
  defaultPreload?: false | 'intent'
  defaultPreloadDelay?: number
  defaultComponent?: RouteComponent
  defaultErrorComponent?: ErrorRouteComponent
  defaultPendingComponent?: RouteComponent
  defaultPendingMs?: number
  defaultPendingMinMs?: number
  defaultStaleTime?: number
  defaultPreloadStaleTime?: number
  defaultPreloadGcTime?: number
  notFoundMode?: 'root' | 'fuzzy'
  defaultGcTime?: number
  caseSensitive?: boolean
  routeTree?: TRouteTree
  basepath?: string
  context?: TRouteTree['types']['routerContext']
  dehydrate?: () => TDehydrated
  hydrate?: (dehydrated: TDehydrated) => void
  routeMasks?: Array<RouteMask<TRouteTree>>
  unmaskOnReload?: boolean
<<<<<<< HEAD
  scrollOnHashChange?: boolean
  Wrap?: (props: { children: any }) => React.ReactNode
  InnerWrap?: (props: { children: any }) => React.ReactNode
=======
  Wrap?: (props: { children: any }) => React.JSX.Element
  InnerWrap?: (props: { children: any }) => React.JSX.Element
>>>>>>> e84815cd
  /**
   * @deprecated
   * Use `notFoundComponent` instead.
   * See https://tanstack.com/router/v1/docs/guide/not-found-errors#migrating-from-notfoundroute for more info.
   */
  notFoundRoute?: AnyRoute
  defaultNotFoundComponent?: NotFoundRouteComponent
  transformer?: RouterTransformer
  errorSerializer?: RouterErrorSerializer<TSerializedError>
}

export interface RouterTransformer {
  stringify: (obj: unknown) => string
  parse: (str: string) => unknown
}
export interface RouterErrorSerializer<TSerializedError> {
  serialize: (err: unknown) => TSerializedError
  deserialize: (err: TSerializedError) => unknown
}

export interface RouterState<TRouteTree extends AnyRoute = AnyRoute> {
  status: 'pending' | 'idle'
  isLoading: boolean
  isTransitioning: boolean
  matches: Array<RouteMatch<TRouteTree>>
  pendingMatches?: Array<RouteMatch<TRouteTree>>
  cachedMatches: Array<RouteMatch<TRouteTree>>
  location: ParsedLocation<FullSearchSchema<TRouteTree>>
  resolvedLocation: ParsedLocation<FullSearchSchema<TRouteTree>>
  lastUpdated: number
  statusCode: number
  redirect?: ResolvedRedirect
}

export type ListenerFn<TEvent extends RouterEvent> = (event: TEvent) => void

export interface BuildNextOptions {
  to?: string | number | null
  params?: true | Updater<unknown>
  search?: true | Updater<unknown>
  hash?: true | Updater<string>
  state?: true | NonNullableUpdater<HistoryState>
  mask?: {
    to?: string | number | null
    params?: true | Updater<unknown>
    search?: true | Updater<unknown>
    hash?: true | Updater<string>
    state?: true | NonNullableUpdater<HistoryState>
    unmaskOnReload?: boolean
  }
  from?: string
}

export interface DehydratedRouterState {
  dehydratedMatches: Array<DehydratedRouteMatch>
}

export type DehydratedRouteMatch = Pick<
  RouteMatch,
  'id' | 'status' | 'updatedAt' | 'loaderData'
>

export interface DehydratedRouter {
  state: DehydratedRouterState
}

export type RouterConstructorOptions<
  TRouteTree extends AnyRoute,
  TDehydrated extends Record<string, any>,
  TSerializedError extends Record<string, any>,
> = Omit<RouterOptions<TRouteTree, TDehydrated, TSerializedError>, 'context'> &
  RouterContextOptions<TRouteTree>

export const componentTypes = [
  'component',
  'errorComponent',
  'pendingComponent',
  'notFoundComponent',
] as const

export type RouterEvents = {
  onBeforeLoad: {
    type: 'onBeforeLoad'
    fromLocation: ParsedLocation
    toLocation: ParsedLocation
    pathChanged: boolean
  }
  onLoad: {
    type: 'onLoad'
    fromLocation: ParsedLocation
    toLocation: ParsedLocation
    pathChanged: boolean
  }
  onResolved: {
    type: 'onResolved'
    fromLocation: ParsedLocation
    toLocation: ParsedLocation
    pathChanged: boolean
  }
}

export type RouterEvent = RouterEvents[keyof RouterEvents]

export type RouterListener<TRouterEvent extends RouterEvent> = {
  eventType: TRouterEvent['type']
  fn: ListenerFn<TRouterEvent>
}

export function createRouter<
  TRouteTree extends AnyRoute = AnyRoute,
  TDehydrated extends Record<string, any> = Record<string, any>,
  TSerializedError extends Record<string, any> = Record<string, any>,
>(
  options: RouterConstructorOptions<TRouteTree, TDehydrated, TSerializedError>,
) {
  return new Router<TRouteTree, TDehydrated, TSerializedError>(options)
}

export class Router<
  TRouteTree extends AnyRoute = AnyRoute,
  TDehydrated extends Record<string, any> = Record<string, any>,
  TSerializedError extends Record<string, any> = Record<string, any>,
> {
  // Option-independent properties
  tempLocationKey: string | undefined = `${Math.round(
    Math.random() * 10000000,
  )}`
  resetNextScroll = true
  navigateTimeout: Timeout | null = null
  latestLoadPromise: Promise<void> = Promise.resolve()
  subscribers = new Set<RouterListener<RouterEvent>>()
  injectedHtml: Array<InjectedHtmlEntry> = []
  dehydratedData?: TDehydrated

  // Must build in constructor
  __store!: Store<RouterState<TRouteTree>>
  options!: PickAsRequired<
    Omit<
      RouterOptions<TRouteTree, TDehydrated, TSerializedError>,
      'transformer'
    > & {
      transformer: RouterTransformer
    },
    'stringifySearch' | 'parseSearch' | 'context'
  >
  history!: RouterHistory
  latestLocation!: ParsedLocation
  basepath!: string
  routeTree!: TRouteTree
  routesById!: RoutesById<TRouteTree>
  routesByPath!: RoutesByPath<TRouteTree>
  flatRoutes!: Array<AnyRoute>

  /**
   * @deprecated Use the `createRouter` function instead
   */
  constructor(
    options: RouterConstructorOptions<
      TRouteTree,
      TDehydrated,
      TSerializedError
    >,
  ) {
    this.update({
      defaultPreloadDelay: 50,
      defaultPendingMs: 1000,
      defaultPendingMinMs: 500,
      context: undefined!,
      ...options,
<<<<<<< HEAD
      stringifySearch: options?.stringifySearch ?? defaultStringifySearch,
      parseSearch: options?.parseSearch ?? defaultParseSearch,
      transformer: options?.transformer ?? JSON,
      scrollOnHashChange: options?.scrollOnHashChange ?? true
=======
      stringifySearch: options.stringifySearch ?? defaultStringifySearch,
      parseSearch: options.parseSearch ?? defaultParseSearch,
      transformer: options.transformer ?? JSON,
>>>>>>> e84815cd
    })

    if (typeof document !== 'undefined') {
      ;(window as any).__TSR__ROUTER__ = this
    }
  }

  // These are default implementations that can optionally be overridden
  // by the router provider once rendered. We provide these so that the
  // router can be used in a non-react environment if necessary
  startReactTransition: (fn: () => void) => void = (fn) => fn()

  update = (
    newOptions: RouterConstructorOptions<
      TRouteTree,
      TDehydrated,
      TSerializedError
    >,
  ) => {
    if (newOptions.notFoundRoute) {
      console.warn(
        'The notFoundRoute API is deprecated and will be removed in the next major version. See https://tanstack.com/router/v1/docs/guide/not-found-errors#migrating-from-notfoundroute for more info.',
      )
    }

    const previousOptions = this.options
    this.options = {
      ...this.options,
      ...newOptions,
    }

    if (
      !this.basepath ||
      (newOptions.basepath && newOptions.basepath !== previousOptions.basepath)
    ) {
      if (
        newOptions.basepath === undefined ||
        newOptions.basepath === '' ||
        newOptions.basepath === '/'
      ) {
        this.basepath = '/'
      } else {
        this.basepath = `/${trimPath(newOptions.basepath)}`
      }
    }

    if (
      // eslint-disable-next-line @typescript-eslint/no-unnecessary-condition
      !this.history ||
      (this.options.history && this.options.history !== this.history)
    ) {
      this.history =
        this.options.history ??
        (typeof document !== 'undefined'
          ? createBrowserHistory()
          : createMemoryHistory({
              initialEntries: [this.options.basepath || '/'],
            }))
      this.latestLocation = this.parseLocation()
    }

    if (this.options.routeTree !== this.routeTree) {
      this.routeTree = this.options.routeTree as TRouteTree
      this.buildRouteTree()
    }

    // eslint-disable-next-line @typescript-eslint/no-unnecessary-condition
    if (!this.__store) {
      this.__store = new Store(getInitialRouterState(this.latestLocation), {
        onUpdate: () => {
          this.__store.state = {
            ...this.state,
            status:
              this.state.isTransitioning || this.state.isLoading
                ? 'pending'
                : 'idle',
            cachedMatches: this.state.cachedMatches.filter(
              (d) => !['redirected'].includes(d.status),
            ),
          }
        },
      })
    }
  }

  get state() {
    return this.__store.state
  }

  buildRouteTree = () => {
    this.routesById = {} as RoutesById<TRouteTree>
    this.routesByPath = {} as RoutesByPath<TRouteTree>

    const notFoundRoute = this.options.notFoundRoute
    if (notFoundRoute) {
      notFoundRoute.init({ originalIndex: 99999999999 })
      ;(this.routesById as any)[notFoundRoute.id] = notFoundRoute
    }

    const recurseRoutes = (childRoutes: Array<AnyRoute>) => {
      childRoutes.forEach((childRoute, i) => {
        childRoute.init({ originalIndex: i })

        const existingRoute = (this.routesById as any)[childRoute.id]

        invariant(
          !existingRoute,
          `Duplicate routes found with id: ${String(childRoute.id)}`,
        )
        ;(this.routesById as any)[childRoute.id] = childRoute

        if (!childRoute.isRoot && childRoute.path) {
          const trimmedFullPath = trimPathRight(childRoute.fullPath)
          if (
            !(this.routesByPath as any)[trimmedFullPath] ||
            childRoute.fullPath.endsWith('/')
          ) {
            ;(this.routesByPath as any)[trimmedFullPath] = childRoute
          }
        }

        const children = childRoute.children

        if (children?.length) {
          recurseRoutes(children)
        }
      })
    }

    recurseRoutes([this.routeTree])

    const scoredRoutes: Array<{
      child: AnyRoute
      trimmed: string
      parsed: ReturnType<typeof parsePathname>
      index: number
      scores: Array<number>
    }> = []

    // eslint-disable-next-line @typescript-eslint/no-unnecessary-type-assertion
    const routes = Object.values(this.routesById) as Array<AnyRoute>

    routes.forEach((d, i) => {
      if (d.isRoot || !d.path) {
        return
      }

      const trimmed = trimPathLeft(d.fullPath)
      const parsed = parsePathname(trimmed)

      while (parsed.length > 1 && parsed[0]?.value === '/') {
        parsed.shift()
      }

      const scores = parsed.map((segment) => {
        if (segment.value === '/') {
          return 0.75
        }

        if (segment.type === 'param') {
          return 0.5
        }

        if (segment.type === 'wildcard') {
          return 0.25
        }

        return 1
      })

      scoredRoutes.push({ child: d, trimmed, parsed, index: i, scores })
    })

    this.flatRoutes = scoredRoutes
      .sort((a, b) => {
        const minLength = Math.min(a.scores.length, b.scores.length)

        // Sort by min available score
        for (let i = 0; i < minLength; i++) {
          if (a.scores[i] !== b.scores[i]) {
            return b.scores[i]! - a.scores[i]!
          }
        }

        // Sort by length of score
        if (a.scores.length !== b.scores.length) {
          return b.scores.length - a.scores.length
        }

        // Sort by min available parsed value
        for (let i = 0; i < minLength; i++) {
          if (a.parsed[i]!.value !== b.parsed[i]!.value) {
            return a.parsed[i]!.value > b.parsed[i]!.value ? 1 : -1
          }
        }

        // Sort by original index
        return a.index - b.index
      })
      .map((d, i) => {
        d.child.rank = i
        return d.child
      })
  }

  subscribe = <TType extends keyof RouterEvents>(
    eventType: TType,
    fn: ListenerFn<RouterEvents[TType]>,
  ) => {
    const listener: RouterListener<any> = {
      eventType,
      fn,
    }

    this.subscribers.add(listener)

    return () => {
      this.subscribers.delete(listener)
    }
  }

  emit = (routerEvent: RouterEvent) => {
    this.subscribers.forEach((listener) => {
      if (listener.eventType === routerEvent.type) {
        listener.fn(routerEvent)
      }
    })
  }

  checkLatest = (promise: Promise<void>): undefined | Promise<void> => {
    return this.latestLoadPromise !== promise
      ? this.latestLoadPromise
      : undefined
  }

  parseLocation = (
    previousLocation?: ParsedLocation,
  ): ParsedLocation<FullSearchSchema<TRouteTree>> => {
    const parse = ({
      pathname,
      search,
      hash,
      state,
    }: HistoryLocation): ParsedLocation<FullSearchSchema<TRouteTree>> => {
      const parsedSearch = this.options.parseSearch(search)
      const searchStr = this.options.stringifySearch(parsedSearch)

      return {
        pathname: pathname,
        searchStr,
        search: replaceEqualDeep(previousLocation?.search, parsedSearch) as any,
        hash: hash.split('#').reverse()[0] ?? '',
        href: `${pathname}${searchStr}${hash}`,
        state: replaceEqualDeep(previousLocation?.state, state),
      }
    }

    const location = parse(this.history.location)

    const { __tempLocation, __tempKey } = location.state

    if (__tempLocation && (!__tempKey || __tempKey === this.tempLocationKey)) {
      // Sync up the location keys
      const parsedTempLocation = parse(__tempLocation) as any
      parsedTempLocation.state.key = location.state.key

      delete parsedTempLocation.state.__tempLocation

      return {
        ...parsedTempLocation,
        maskedLocation: location,
      }
    }

    return location
  }

  resolvePathWithBase = (from: string, path: string) => {
    return resolvePath(this.basepath, from, cleanPath(path))
  }

  get looseRoutesById() {
    return this.routesById as Record<string, AnyRoute>
  }

  // eslint-disable-next-line no-shadow
  matchRoutes = <TRouteTree extends AnyRoute>(
    pathname: string,
    locationSearch: AnySearchSchema,
    opts?: { preload?: boolean; throwOnError?: boolean; debug?: boolean },
  ): Array<RouteMatch<TRouteTree>> => {
    let routeParams: Record<string, string> = {}

    const foundRoute = this.flatRoutes.find((route) => {
      const matchedParams = matchPathname(
        this.basepath,
        trimPathRight(pathname),
        {
          to: route.fullPath,
          caseSensitive:
            route.options.caseSensitive ?? this.options.caseSensitive,
          fuzzy: true,
        },
      )

      if (matchedParams) {
        routeParams = matchedParams
        return true
      }

      return false
    })

    let routeCursor: AnyRoute =
      foundRoute || (this.routesById as any)[rootRouteId]

    const matchedRoutes: Array<AnyRoute> = [routeCursor]

    let isGlobalNotFound = false

    // Check to see if the route needs a 404 entry
    if (
      // If we found a route, and it's not an index route and we have left over path
      foundRoute
        ? foundRoute.path !== '/' && routeParams['**']
        : // Or if we didn't find a route and we have left over path
          trimPathRight(pathname)
    ) {
      // If the user has defined an (old) 404 route, use it
      if (this.options.notFoundRoute) {
        matchedRoutes.push(this.options.notFoundRoute)
      } else {
        // If there is no routes found during path matching
        isGlobalNotFound = true
      }
    }

    while (routeCursor.parentRoute) {
      routeCursor = routeCursor.parentRoute
      matchedRoutes.unshift(routeCursor)
    }

    const globalNotFoundRouteId = (() => {
      if (!isGlobalNotFound) {
        return undefined
      }

      if (this.options.notFoundMode !== 'root') {
        for (let i = matchedRoutes.length - 1; i >= 0; i--) {
          const route = matchedRoutes[i]!
          if (route.children) {
            return route.id
          }
        }
      }

      return rootRouteId
    })()

    // Existing matches are matches that are already loaded along with
    // pending matches that are still loading

    const parseErrors = matchedRoutes.map((route) => {
      let parsedParamsError

      if (route.options.parseParams) {
        try {
          const parsedParams = route.options.parseParams(routeParams)
          // Add the parsed params to the accumulated params bag
          Object.assign(routeParams, parsedParams)
        } catch (err: any) {
          parsedParamsError = new PathParamError(err.message, {
            cause: err,
          })

          if (opts?.throwOnError) {
            throw parsedParamsError
          }

          return parsedParamsError
        }
      }

      return
    })

    const matches: Array<AnyRouteMatch> = []

    matchedRoutes.forEach((route, index) => {
      // Take each matched route and resolve + validate its search params
      // This has to happen serially because each route's search params
      // can depend on the parent route's search params
      // It must also happen before we create the match so that we can
      // pass the search params to the route's potential key function
      // which is used to uniquely identify the route match in state

      const parentMatch = matches[index - 1]
      const isLast = index === matchedRoutes.length - 1

      const [preMatchSearch, searchError]: [Record<string, any>, any] = (() => {
        // Validate the search params and stabilize them
        const parentSearch = parentMatch?.search ?? locationSearch

        try {
          const validator =
            typeof route.options.validateSearch === 'object'
              ? route.options.validateSearch.parse
              : route.options.validateSearch

          const search = validator?.(parentSearch) ?? {}

          return [
            {
              ...parentSearch,
              ...search,
            },
            undefined,
          ]
        } catch (err: any) {
          const searchParamError = new SearchParamError(err.message, {
            cause: err,
          })

          if (opts?.throwOnError) {
            throw searchParamError
          }

          return [parentSearch, searchParamError]
        }
      })()

      // This is where we need to call route.options.loaderDeps() to get any additional
      // deps that the route's loader function might need to run. We need to do this
      // before we create the match so that we can pass the deps to the route's
      // potential key function which is used to uniquely identify the route match in state

      const loaderDeps =
        route.options.loaderDeps?.({
          search: preMatchSearch,
        }) ?? ''

      const loaderDepsHash = loaderDeps ? JSON.stringify(loaderDeps) : ''

      const interpolatedPath = interpolatePath({
        path: route.fullPath,
        params: routeParams,
      })

      const matchId =
        interpolatePath({
          path: route.id,
          params: routeParams,
          leaveWildcards: true,
        }) + loaderDepsHash

      // Waste not, want not. If we already have a match for this route,
      // reuse it. This is important for layout routes, which might stick
      // around between navigation actions that only change leaf routes.
      const existingMatch = getRouteMatch(this.state, matchId)

      const cause = this.state.matches.find((d) => d.id === matchId)
        ? 'stay'
        : 'enter'

      const match: AnyRouteMatch = existingMatch
        ? {
            ...existingMatch,
            cause,
            params: routeParams,
          }
        : {
            id: matchId,
            routeId: route.id,
            params: routeParams,
            pathname: joinPaths([this.basepath, interpolatedPath]),
            updatedAt: Date.now(),
            search: {} as any,
            searchError: undefined,
            status: 'pending',
            showPending: false,
            isFetching: false,
            error: undefined,
            paramsError: parseErrors[index],
            loadPromise: Promise.resolve(),
            routeContext: undefined!,
            context: undefined!,
            abortController: new AbortController(),
            fetchCount: 0,
            cause,
            loaderDeps,
            invalid: false,
            preload: false,
            links: route.options.links?.(),
            scripts: route.options.scripts?.(),
            staticData: route.options.staticData || {},
          }

      if (!opts?.preload) {
        // If we have a global not found, mark the right match as global not found
        match.globalNotFound = globalNotFoundRouteId === route.id
      }

      // Regardless of whether we're reusing an existing match or creating
      // a new one, we need to update the match's search params
      match.search = replaceEqualDeep(match.search, preMatchSearch)
      // And also update the searchError if there is one
      match.searchError = searchError

      matches.push(match)
    })

    return matches as any
  }

  cancelMatch = (id: string) => {
    getRouteMatch(this.state, id)?.abortController.abort()
  }

  cancelMatches = () => {
    this.state.pendingMatches?.forEach((match) => {
      this.cancelMatch(match.id)
    })
  }

  buildLocation: BuildLocationFn<TRouteTree> = (opts) => {
    const build = (
      dest: BuildNextOptions & {
        unmaskOnReload?: boolean
      } = {},
      matches?: Array<AnyRouteMatch>,
    ): ParsedLocation => {
      // if (dest.href) {
      //   return {
      //     pathname: dest.href,
      //     search: {},
      //     searchStr: '',
      //     state: {},
      //     hash: '',
      //     href: dest.href,
      //     unmaskOnReload: dest.unmaskOnReload,
      //   }
      // }

      const relevantMatches = this.state.pendingMatches || this.state.matches
      const fromSearch =
        // eslint-disable-next-line @typescript-eslint/no-unnecessary-condition
        relevantMatches[relevantMatches.length - 1]?.search ||
        this.latestLocation.search

      const fromMatches = this.matchRoutes(
        this.latestLocation.pathname,
        fromSearch,
      )
      const stayingMatches = matches?.filter((d) =>
        fromMatches.find((e) => e.routeId === d.routeId),
      )

      const fromRoute = this.looseRoutesById[last(fromMatches)?.routeId]

      let pathname = dest.to
        ? this.resolvePathWithBase(
            dest.from ?? this.latestLocation.pathname,
            `${dest.to}`,
          )
        : this.resolvePathWithBase(fromRoute?.fullPath, fromRoute?.fullPath)

      const prevParams = { ...last(fromMatches)?.params }

      let nextParams =
        (dest.params ?? true) === true
          ? prevParams
          : { ...prevParams, ...functionalUpdate(dest.params, prevParams) }

      if (Object.keys(nextParams).length > 0) {
        matches
          ?.map((d) => this.looseRoutesById[d.routeId]!.options.stringifyParams)
          .filter(Boolean)
          .forEach((fn) => {
            nextParams = { ...nextParams!, ...fn!(nextParams) }
          })
      }

      pathname = interpolatePath({
        path: pathname,
        params: nextParams ?? {},
        leaveWildcards: false,
        leaveParams: opts.leaveParams,
      })

      const preSearchFilters =
        stayingMatches
          ?.map(
            (match) =>
              this.looseRoutesById[match.routeId]!.options.preSearchFilters ??
              [],
          )
          .flat()
          .filter(Boolean) ?? []

      const postSearchFilters =
        stayingMatches
          ?.map(
            (match) =>
              this.looseRoutesById[match.routeId]!.options.postSearchFilters ??
              [],
          )
          .flat()
          .filter(Boolean) ?? []

      // Pre filters first
      const preFilteredSearch = preSearchFilters.length
        ? preSearchFilters.reduce((prev, next) => next(prev), fromSearch)
        : fromSearch

      // Then the link/navigate function
      const destSearch =
        dest.search === true
          ? preFilteredSearch // Preserve resolvedFrom true
          : dest.search
            ? functionalUpdate(dest.search, preFilteredSearch) // Updater
            : preSearchFilters.length
              ? preFilteredSearch // Preserve resolvedFrom filters
              : {}

      // Then post filters
      const postFilteredSearch = postSearchFilters.length
        ? postSearchFilters.reduce((prev, next) => next(prev), destSearch)
        : destSearch

      const search = replaceEqualDeep(fromSearch, postFilteredSearch)

      const searchStr = this.options.stringifySearch(search)

      const hash =
        dest.hash === true
          ? this.latestLocation.hash
          : dest.hash
            ? functionalUpdate(dest.hash, this.latestLocation.hash)
            : undefined

      const hashStr = hash ? `#${hash}` : ''

      let nextState =
        dest.state === true
          ? this.latestLocation.state
          : dest.state
            ? functionalUpdate(dest.state, this.latestLocation.state)
            : {}

      nextState = replaceEqualDeep(this.latestLocation.state, nextState)

      return {
        pathname,
        search,
        searchStr,
        state: nextState as any,
        hash: hash ?? '',
        href: `${pathname}${searchStr}${hashStr}`,
        unmaskOnReload: dest.unmaskOnReload,
      }
    }

    const buildWithMatches = (
      dest: BuildNextOptions = {},
      maskedDest?: BuildNextOptions,
    ) => {
      const next = build(dest)
      let maskedNext = maskedDest ? build(maskedDest) : undefined

      if (!maskedNext) {
        let params = {}

        const foundMask = this.options.routeMasks?.find((d) => {
          const match = matchPathname(this.basepath, next.pathname, {
            to: d.from,
            caseSensitive: false,
            fuzzy: false,
          })

          if (match) {
            params = match
            return true
          }

          return false
        })

        if (foundMask) {
          maskedDest = {
            ...pick(opts, ['from']),
            ...foundMask,
            params,
          }
          maskedNext = build(maskedDest)
        }
      }

      const nextMatches = this.matchRoutes(next.pathname, next.search)
      const maskedMatches = maskedNext
        ? this.matchRoutes(maskedNext.pathname, maskedNext.search)
        : undefined
      const maskedFinal = maskedNext
        ? build(maskedDest, maskedMatches)
        : undefined

      const final = build(dest, nextMatches)

      if (maskedFinal) {
        final.maskedLocation = maskedFinal
      }

      return final
    }

    if (opts.mask) {
      return buildWithMatches(opts, {
        ...pick(opts, ['from']),
        ...opts.mask,
      })
    }

    return buildWithMatches(opts)
  }

  commitLocation = async ({
    startTransition,
    ...next
  }: ParsedLocation & CommitLocationOptions) => {
    if (this.navigateTimeout) clearTimeout(this.navigateTimeout)

    const isSameUrl = this.latestLocation.href === next.href

    // If the next urls are the same and we're not replacing,
    // do nothing
    if (!isSameUrl) {
      // eslint-disable-next-line prefer-const
      let { maskedLocation, ...nextHistory } = next

      if (maskedLocation) {
        nextHistory = {
          ...maskedLocation,
          state: {
            ...maskedLocation.state,
            __tempKey: undefined,
            __tempLocation: {
              ...nextHistory,
              search: nextHistory.searchStr,
              state: {
                ...nextHistory.state,
                __tempKey: undefined!,
                __tempLocation: undefined!,
                key: undefined!,
              },
            },
          },
        }

        if (
          nextHistory.unmaskOnReload ??
          this.options.unmaskOnReload ??
          false
        ) {
          nextHistory.state.__tempKey = this.tempLocationKey
        }
      }

      const apply = () => {
        this.history[next.replace ? 'replace' : 'push'](
          nextHistory.href,
          nextHistory.state,
        )
      }

      if (startTransition ?? true) {
        this.startReactTransition(apply)
      } else {
        apply()
      }
    }

    this.resetNextScroll = next.resetScroll ?? true

    return this.latestLoadPromise
  }

  buildAndCommitLocation = ({
    replace,
    resetScroll,
    startTransition,
    ...rest
  }: BuildNextOptions & CommitLocationOptions = {}) => {
    const location = this.buildLocation(rest as any)
    return this.commitLocation({
      ...location,
      startTransition,
      replace,
      resetScroll,
    })
  }

  navigate: NavigateFn = ({ from, to, ...rest }) => {
    // If this link simply reloads the current route,
    // make sure it has a new key so it will trigger a data refresh

    // If this `to` is a valid external URL, return
    // null for LinkUtils
    const toString = String(to)
    // const fromString = from !== undefined ? String(from) : from
    let isExternal

    try {
      new URL(`${toString}`)
      isExternal = true
    } catch (e) {}

    invariant(
      !isExternal,
      'Attempting to navigate to external url with this.navigate!',
    )

    return this.buildAndCommitLocation({
      ...rest,
      from,
      to,
      // to: toString,
    })
  }

  loadMatches = async ({
    checkLatest,
    location,
    matches,
    preload,
  }: {
    checkLatest: () => Promise<void> | undefined
    location: ParsedLocation
    matches: Array<AnyRouteMatch>
    preload?: boolean
  }): Promise<Array<RouteMatch>> => {
    let latestPromise
    let firstBadMatchIndex: number | undefined

    const updateMatch = (match: AnyRouteMatch, opts?: { remove?: boolean }) => {
      const isPending = this.state.pendingMatches?.find(
        (d) => d.id === match.id,
      )

      const isMatched = this.state.matches.find((d) => d.id === match.id)

      const matchesKey = isPending
        ? 'pendingMatches'
        : isMatched
          ? 'matches'
          : 'cachedMatches'

      this.__store.setState((s) => ({
        ...s,
        [matchesKey]: opts?.remove
          ? s[matchesKey]?.filter((d) => d.id !== match.id)
          : s[matchesKey]?.map((d) => (d.id === match.id ? match : d)),
      }))
    }

    const handleMatchSpecialError = (match: AnyRouteMatch, err: any) => {
      match = {
        ...match,
        status: isRedirect(err)
          ? 'redirected'
          : isNotFound(err)
            ? 'notFound'
            : 'error',
        isFetching: false,
        error: err,
      }

      updateMatch(match)

      if (!err.routeId) {
        err.routeId = match.routeId
      }

      throw err
    }

    // Check each match middleware to see if the route can be accessed
    // eslint-disable-next-line prefer-const
    for (let [index, match] of matches.entries()) {
      const parentMatch = matches[index - 1]
      const route = this.looseRoutesById[match.routeId]!
      const abortController = new AbortController()

      const handleSerialError = (err: any, code: string) => {
        err.routerCode = code
        firstBadMatchIndex = firstBadMatchIndex ?? index

        if (isRedirect(err) || isNotFound(err)) {
          handleMatchSpecialError(match, err)
        }

        try {
          route.options.onError?.(err)
        } catch (errorHandlerErr) {
          err = errorHandlerErr

          if (isRedirect(err) || isNotFound(err)) {
            handleMatchSpecialError(match, errorHandlerErr)
          }
        }

        matches[index] = match = {
          ...match,
          error: err,
          status: 'error',
          updatedAt: Date.now(),
          abortController: new AbortController(),
        }
      }

      if (match.paramsError) {
        handleSerialError(match.paramsError, 'PARSE_PARAMS')
      }

      if (match.searchError) {
        handleSerialError(match.searchError, 'VALIDATE_SEARCH')
      }

      // if (match.globalNotFound && !preload) {
      //   handleSerialError(notFound({ _global: true }), 'NOT_FOUND')
      // }

      try {
        const parentContext = parentMatch?.context ?? this.options.context ?? {}

        const pendingMs =
          route.options.pendingMs ?? this.options.defaultPendingMs
        const pendingPromise =
          typeof pendingMs === 'number' && pendingMs <= 0
            ? Promise.resolve()
            : new Promise<void>((r) => setTimeout(r, pendingMs))

        const beforeLoadContext =
          (await route.options.beforeLoad?.({
            search: match.search,
            abortController,
            params: match.params,
            preload: !!preload,
            context: parentContext,
            location,
            navigate: (opts) =>
              this.navigate({ ...opts, from: match.pathname } as any),
            buildLocation: this.buildLocation,
            cause: preload ? 'preload' : match.cause,
          })) ?? ({} as any)

        if (isRedirect(beforeLoadContext) || isNotFound(beforeLoadContext)) {
          handleSerialError(beforeLoadContext, 'BEFORE_LOAD')
        }

        const context = {
          ...parentContext,
          ...beforeLoadContext,
        }

        matches[index] = match = {
          ...match,
          routeContext: replaceEqualDeep(match.routeContext, beforeLoadContext),
          context: replaceEqualDeep(match.context, context),
          abortController,
          pendingPromise,
        }
      } catch (err) {
        handleSerialError(err, 'BEFORE_LOAD')
        break
      }
    }

    const validResolvedMatches = matches.slice(0, firstBadMatchIndex)
    const matchPromises: Array<Promise<any>> = []

    validResolvedMatches.forEach((match, index) => {
      matchPromises.push(
        // eslint-disable-next-line no-async-promise-executor
        new Promise<void>(async (resolve, reject) => {
          const parentMatchPromise = matchPromises[index - 1]
          const route = this.looseRoutesById[match.routeId]!

          const handleError = (err: any) => {
            if (isRedirect(err) || isNotFound(err)) {
              handleMatchSpecialError(match, err)
            }
          }

          let loadPromise: Promise<void> | undefined

          matches[index] = match = {
            ...match,
            showPending: false,
          }

          let didShowPending = false
          const pendingMs =
            route.options.pendingMs ?? this.options.defaultPendingMs
          const pendingMinMs =
            route.options.pendingMinMs ?? this.options.defaultPendingMinMs

          const loaderContext: LoaderFnContext = {
            params: match.params,
            deps: match.loaderDeps,
            preload: !!preload,
            parentMatchPromise,
            abortController: match.abortController,
            context: match.context,
            location,
            navigate: (opts) =>
              this.navigate({ ...opts, from: match.pathname } as any),
            cause: preload ? 'preload' : match.cause,
            route,
          }

          const fetch = async () => {
            try {
              if (match.isFetching) {
                loadPromise = getRouteMatch(this.state, match.id)?.loadPromise
              } else {
                // If the user doesn't want the route to reload, just
                // resolve with the existing loader data

                // if (match.fetchCount && match.status === 'success') {
                //   resolve()
                // }

                // Otherwise, load the route
                matches[index] = match = {
                  ...match,
                  isFetching: true,
                  fetchCount: match.fetchCount + 1,
                }

                const lazyPromise =
                  route.lazyFn?.().then((lazyRoute) => {
                    Object.assign(route.options, lazyRoute.options)
                  }) || Promise.resolve()

                // If for some reason lazy resolves more lazy components...
                // We'll wait for that before pre attempt to preload any
                // components themselves.
                const componentsPromise = lazyPromise.then(() =>
                  Promise.all(
                    componentTypes.map(async (type) => {
                      const component = route.options[type]

                      if ((component as any)?.preload) {
                        await (component as any).preload()
                      }
                    }),
                  ),
                )

                // Kick off the loader!
                const loaderPromise = route.options.loader?.(loaderContext)

                loadPromise = Promise.all([
                  componentsPromise,
                  loaderPromise,
                  lazyPromise,
                ]).then((d) => d[1])
              }

              matches[index] = match = {
                ...match,
                loadPromise,
              }

              updateMatch(match)

              const loaderData = await loadPromise
              if ((latestPromise = checkLatest())) return await latestPromise

              handleError(loaderData)

              if (didShowPending && pendingMinMs) {
                await new Promise((r) => setTimeout(r, pendingMinMs))
              }

              if ((latestPromise = checkLatest())) return await latestPromise

              const [meta, headers] = await Promise.all([
                route.options.meta?.({
                  params: match.params,
                  loaderData,
                }),
                route.options.headers?.({
                  loaderData,
                }),
              ])

              matches[index] = match = {
                ...match,
                error: undefined,
                status: 'success',
                isFetching: false,
                updatedAt: Date.now(),
                loaderData,
                loadPromise: undefined,
                meta,
                headers,
              }
            } catch (e) {
              let error = e
              if ((latestPromise = checkLatest())) return await latestPromise

              handleError(e)

              try {
                route.options.onError?.(e)
              } catch (onErrorError) {
                error = onErrorError
                handleError(onErrorError)
              }

              matches[index] = match = {
                ...match,
                error,
                status: 'error',
                isFetching: false,
              }
            }

            updateMatch(match)
          }

          // This is where all of the stale-while-revalidate magic happens
          const age = Date.now() - match.updatedAt

          const staleAge = preload
            ? route.options.preloadStaleTime ??
              this.options.defaultPreloadStaleTime ??
              30_000 // 30 seconds for preloads by default
            : route.options.staleTime ?? this.options.defaultStaleTime ?? 0

          const shouldReloadOption = route.options.shouldReload

          // Default to reloading the route all the time
          // Allow shouldReload to get the last say,
          // if provided.
          const shouldReload =
            typeof shouldReloadOption === 'function'
              ? shouldReloadOption(loaderContext)
              : shouldReloadOption

          matches[index] = match = {
            ...match,
            preload:
              !!preload && !this.state.matches.find((d) => d.id === match.id),
          }

          // If the route is successful and still fresh, just resolve
          if (
            match.status === 'success' &&
            (match.invalid || (shouldReload ?? age > staleAge))
          ) {
            ;(async () => {
              try {
                await fetch()
              } catch (err) {
                console.info('Background Fetching Error', err)

                if (isRedirect(err)) {
                  const isActive = (
                    this.state.pendingMatches || this.state.matches
                  ).find((d) => d.id === match.id)

                  // Redirects should not be persisted
                  handleError(err)

                  // If the route is still active, redirect
                  // TODO: Do we really need this?
                  invariant(
                    false,
                    'You need to redirect from a background fetch? This is not supported yet. File an issue.',
                  )
                  // if (isActive) {
                  //   this.handleRedirect(err)
                  // }
                }
              }
            })()

            return resolve()
          }

          const shouldPending =
            !preload &&
            route.options.loader &&
            typeof pendingMs === 'number' &&
            (route.options.pendingComponent ??
              this.options.defaultPendingComponent)

          if (match.status !== 'success') {
            try {
              if (shouldPending) {
                match.pendingPromise?.then(async () => {
                  if ((latestPromise = checkLatest())) return latestPromise

                  didShowPending = true
                  matches[index] = match = {
                    ...match,
                    showPending: true,
                  }

                  updateMatch(match)
                  resolve()
                })
              }

              await fetch()
            } catch (err) {
              reject(err)
            }
          }

          resolve()
        }),
      )
    })

    await Promise.all(matchPromises)

    return matches
  }

  invalidate = () => {
    const invalidate = (d: RouteMatch<TRouteTree>) => ({
      ...d,
      invalid: true,
      ...(d.status === 'error' ? ({ status: 'pending' } as const) : {}),
    })

    this.__store.setState((s) => ({
      ...s,
      matches: s.matches.map(invalidate),
      cachedMatches: s.cachedMatches.map(invalidate),
      pendingMatches: s.pendingMatches?.map(invalidate),
    }))

    return this.load()
  }

  load = async (): Promise<void> => {
    // eslint-disable-next-line no-async-promise-executor
    const promise = new Promise<void>(async (resolve, reject) => {
      const next = this.latestLocation
      const prevLocation = this.state.resolvedLocation
      const pathDidChange = prevLocation.href !== next.href
      let latestPromise: Promise<void> | undefined | null

      // Cancel any pending matches
      this.cancelMatches()

      this.emit({
        type: 'onBeforeLoad',
        fromLocation: prevLocation,
        toLocation: next,
        pathChanged: pathDidChange,
      })

      let pendingMatches!: Array<RouteMatch<any, any>>
      const previousMatches = this.state.matches

      this.__store.batch(() => {
        this.cleanCache()

        // Match the routes
        pendingMatches = this.matchRoutes(next.pathname, next.search, {
          debug: true,
        })

        // Ingest the new matches
        // If a cached moved to pendingMatches, remove it from cachedMatches
        this.__store.setState((s) => ({
          ...s,
          isLoading: true,
          location: next,
          pendingMatches,
          cachedMatches: s.cachedMatches.filter((d) => {
            return !pendingMatches.find((e) => e.id === d.id)
          }),
        }))
      })

      try {
        let redirect: ResolvedRedirect | undefined
        let notFound: NotFoundError | undefined

        try {
          // Load the matches
          await this.loadMatches({
            matches: pendingMatches,
            location: next,
            checkLatest: () => this.checkLatest(promise),
          })
        } catch (err) {
          if (isRedirect(err)) {
            redirect = this.resolveRedirect(err)

            if (!isServer) {
              this.navigate({ ...(redirect as any), replace: true })
            }
          } else if (isNotFound(err)) {
            notFound = err
            this.handleNotFound(pendingMatches, err)
          }

          // Swallow all other errors that happen inside
          // of loadMatches. These errors will be handled
          // as state on each match.
        }

        // Only apply the latest transition
        if ((latestPromise = this.checkLatest(promise))) {
          return latestPromise
        }

        const exitingMatches = previousMatches.filter(
          (match) => !pendingMatches.find((d) => d.id === match.id),
        )
        const enteringMatches = pendingMatches.filter(
          (match) => !previousMatches.find((d) => d.id === match.id),
        )
        const stayingMatches = previousMatches.filter((match) =>
          pendingMatches.find((d) => d.id === match.id),
        )

        // Commit the pending matches. If a previous match was
        // removed, place it in the cachedMatches
        this.__store.batch(() => {
          this.__store.setState((s) => ({
            ...s,
            isLoading: false,
            matches: s.pendingMatches!,
            pendingMatches: undefined,
            cachedMatches: [
              ...s.cachedMatches,
              ...exitingMatches.filter((d) => d.status !== 'error'),
            ],
            statusCode:
              redirect?.statusCode || notFound
                ? 404
                : s.matches.some((d) => d.status === 'error')
                  ? 500
                  : 200,
            redirect,
          }))
          this.cleanCache()
        })

        //
        ;(
          [
            [exitingMatches, 'onLeave'],
            [enteringMatches, 'onEnter'],
            [stayingMatches, 'onStay'],
          ] as const
        ).forEach(([matches, hook]) => {
          matches.forEach((match) => {
            this.looseRoutesById[match.routeId]!.options[hook]?.(match)
          })
        })

        this.emit({
          type: 'onLoad',
          fromLocation: prevLocation,
          toLocation: next,
          pathChanged: pathDidChange,
        })

        resolve()
      } catch (err) {
        // Only apply the latest transition
        if ((latestPromise = this.checkLatest(promise))) {
          return latestPromise
        }

        console.log('Load Error', err)

        reject(err)
      }
    })

    this.latestLoadPromise = promise

    return this.latestLoadPromise
  }

  resolveRedirect = (err: AnyRedirect): ResolvedRedirect => {
    const redirect = err as ResolvedRedirect

    if (!redirect.href) {
      redirect.href = this.buildLocation(redirect as any).href
    }

    return redirect
  }

  cleanCache = () => {
    // This is where all of the garbage collection magic happens
    this.__store.setState((s) => {
      return {
        ...s,
        cachedMatches: s.cachedMatches.filter((d) => {
          const route = this.looseRoutesById[d.routeId]!

          if (!route.options.loader) {
            return false
          }

          // If the route was preloaded, use the preloadGcTime
          // otherwise, use the gcTime
          const gcTime =
            (d.preload
              ? route.options.preloadGcTime ?? this.options.defaultPreloadGcTime
              : route.options.gcTime ?? this.options.defaultGcTime) ??
            5 * 60 * 1000

          return d.status !== 'error' && Date.now() - d.updatedAt < gcTime
        }),
      }
    })
  }

  preloadRoute = async <
    TFrom extends RoutePaths<TRouteTree> | string = string,
    TTo extends string = '',
    TMaskFrom extends RoutePaths<TRouteTree> | string = TFrom,
    TMaskTo extends string = '',
  >(
    opts: NavigateOptions<TRouteTree, TFrom, TTo, TMaskFrom, TMaskTo>,
  ): Promise<Array<AnyRouteMatch> | undefined> => {
    const next = this.buildLocation(opts as any)

    let matches = this.matchRoutes(next.pathname, next.search, {
      throwOnError: true,
      preload: true,
    })

    const loadedMatchIds = Object.fromEntries(
      [
        ...this.state.matches,
        ...(this.state.pendingMatches ?? []),
        ...this.state.cachedMatches,
      ].map((d) => [d.id, true]),
    )

    this.__store.batch(() => {
      matches.forEach((match) => {
        if (!loadedMatchIds[match.id]) {
          this.__store.setState((s) => ({
            ...s,
            cachedMatches: [...(s.cachedMatches as any), match],
          }))
        }
      })
    })

    try {
      matches = await this.loadMatches({
        matches,
        location: next,
        preload: true,
        checkLatest: () => undefined,
      })

      return matches
    } catch (err) {
      if (isRedirect(err)) {
        return await this.preloadRoute(err as any)
      }
      // Preload errors are not fatal, but we should still log them
      console.error(err)
      return undefined
    }
  }

  matchRoute = <
    TFrom extends RoutePaths<TRouteTree> = '/',
    TTo extends string = '',
    TResolved = ResolveRelativePath<TFrom, NoInfer<TTo>>,
  >(
    location: ToOptions<TRouteTree, TFrom, TTo>,
    opts?: MatchRouteOptions,
  ): false | RouteById<TRouteTree, TResolved>['types']['allParams'] => {
    const matchLocation = {
      ...location,
      to: location.to
        ? this.resolvePathWithBase((location.from || '') as string, location.to)
        : undefined,
      params: location.params || {},
      leaveParams: true,
    }
    const next = this.buildLocation(matchLocation as any)

    if (opts?.pending && this.state.status !== 'pending') {
      return false
    }

    const baseLocation = opts?.pending
      ? this.latestLocation
      : this.state.resolvedLocation

    const match = matchPathname(this.basepath, baseLocation.pathname, {
      ...opts,
      to: next.pathname,
    }) as any

    if (!match) {
      return false
    }
    if (location.params) {
      if (!deepEqual(match, location.params, true)) {
        return false
      }
    }

    if (match && (opts?.includeSearch ?? true)) {
      return deepEqual(baseLocation.search, next.search, true) ? match : false
    }

    return match
  }

  injectHtml = async (html: string | (() => Promise<string> | string)) => {
    this.injectedHtml.push(html)
  }

  // We use a token -> weak map to keep track of deferred promises
  // that are registered on the server and need to be resolved
  registeredDeferredsIds = new Map<string, {}>()
  registeredDeferreds = new WeakMap<{}, DeferredPromiseState<any>>()

  getDeferred = (uid: string) => {
    const token = this.registeredDeferredsIds.get(uid)

    if (!token) {
      return undefined
    }

    return this.registeredDeferreds.get(token)
  }

  /**
   * @deprecated Please inject your own html using the `injectHtml` method
   */
  dehydrateData = <T>(key: any, getData: T | (() => Promise<T> | T)) => {
    warning(
      false,
      `The dehydrateData method is deprecated. Please use the injectHtml method to inject your own data.`,
    )

    if (typeof document === 'undefined') {
      const strKey = typeof key === 'string' ? key : JSON.stringify(key)

      this.injectHtml(async () => {
        const id = `__TSR_DEHYDRATED__${strKey}`
        const data =
          typeof getData === 'function' ? await (getData as any)() : getData
        return `<script id='${id}' suppressHydrationWarning>
  window["__TSR_DEHYDRATED__${escapeJSON(
    strKey,
  )}"] = ${JSON.stringify(this.options.transformer.stringify(data))}
</script>`
      })

      return () => this.hydrateData<T>(key)
    }

    return () => undefined
  }

  /**
   * @deprecated Please extract your own data from scripts injected using the `injectHtml` method
   */
  hydrateData = <T = unknown>(key: any) => {
    warning(
      false,
      `The hydrateData method is deprecated. Please use the extractHtml method to extract your own data.`,
    )

    if (typeof document !== 'undefined') {
      const strKey = typeof key === 'string' ? key : JSON.stringify(key)

      return this.options.transformer.parse(
        window[`__TSR_DEHYDRATED__${strKey}` as any] as unknown as string,
      ) as T
    }

    return undefined
  }

  dehydrate = (): DehydratedRouter => {
    const pickError =
      this.options.errorSerializer?.serialize ?? defaultSerializeError

    return {
      state: {
        dehydratedMatches: this.state.matches.map((d) => ({
          ...pick(d, ['id', 'status', 'updatedAt', 'loaderData']),
          // If an error occurs server-side during SSRing,
          // send a small subset of the error to the client
          error: d.error
            ? {
                data: pickError(d.error),
                __isServerError: true,
              }
            : undefined,
        })),
      },
    }
  }

  hydrate = async (__do_not_use_server_ctx?: string) => {
    let _ctx = __do_not_use_server_ctx
    // Client hydrates from window
    if (typeof document !== 'undefined') {
      _ctx = window.__TSR_DEHYDRATED__?.data
    }

    invariant(
      _ctx,
      'Expected to find a __TSR_DEHYDRATED__ property on window... but we did not. Did you forget to render <DehydrateRouter /> in your app?',
    )

    const ctx = this.options.transformer.parse(_ctx) as HydrationCtx
    this.dehydratedData = ctx.payload as any
    this.options.hydrate?.(ctx.payload as any)
    const dehydratedState = ctx.router.state

    const matches = this.matchRoutes(
      this.state.location.pathname,
      this.state.location.search,
    ).map((match) => {
      const dehydratedMatch = dehydratedState.dehydratedMatches.find(
        (d) => d.id === match.id,
      )

      invariant(
        dehydratedMatch,
        `Could not find a client-side match for dehydrated match with id: ${match.id}!`,
      )

      const route = this.looseRoutesById[match.routeId]!

      const assets =
        dehydratedMatch.status === 'notFound' ||
        dehydratedMatch.status === 'redirected'
          ? {}
          : {
              meta: route.options.meta?.({
                params: match.params,
                loaderData: dehydratedMatch.loaderData,
              }),
              links: route.options.links?.(),
              scripts: route.options.scripts?.(),
            }

      return {
        ...match,
        ...dehydratedMatch,
        ...assets,
      }
    })

    this.__store.setState((s) => {
      return {
        ...s,
        matches: matches as any,
        lastUpdated: Date.now(),
      }
    })
  }

  handleNotFound = (matches: Array<AnyRouteMatch>, err: NotFoundError) => {
    const matchesByRouteId = Object.fromEntries(
      matches.map((match) => [match.routeId, match]),
    ) as Record<string, AnyRouteMatch>

    // Start at the route that errored or default to the root route
    let routeCursor =
      (err.global
        ? this.looseRoutesById[rootRouteId]
        : this.looseRoutesById[err.routeId]) ||
      this.looseRoutesById[rootRouteId]!

    // Go up the tree until we find a route with a notFoundComponent or we hit the root
    while (
      !routeCursor.options.notFoundComponent &&
      !this.options.defaultNotFoundComponent &&
      routeCursor.id !== rootRouteId
    ) {
      routeCursor = routeCursor.parentRoute

      invariant(
        routeCursor,
        'Found invalid route tree while trying to find not-found handler.',
      )
    }

    const match = matchesByRouteId[routeCursor.id]

    invariant(match, 'Could not find match for route: ' + routeCursor.id)

    // Assign the error to the match
    Object.assign(match, {
      status: 'notFound',
      error: err,
      isFetching: false,
    } as AnyRouteMatch)
  }

  hasNotFoundMatch = () => {
    return this.__store.state.matches.some(
      (d) => d.status === 'notFound' || d.globalNotFound,
    )
  }

  // resolveMatchPromise = (matchId: string, key: string, value: any) => {
  //   state.matches
  //     .find((d) => d.id === matchId)
  //     ?.__promisesByKey[key]?.resolve(value)
  // }
}

// A function that takes an import() argument which is a function and returns a new function that will
// proxy arguments from the caller to the imported function, retaining all type
// information along the way
export function lazyFn<
  T extends Record<string, (...args: Array<any>) => any>,
  TKey extends keyof T = 'default',
>(fn: () => Promise<T>, key?: TKey) {
  return async (
    ...args: Parameters<T[TKey]>
  ): Promise<Awaited<ReturnType<T[TKey]>>> => {
    const imported = await fn()
    return imported[key || 'default'](...args)
  }
}

export class SearchParamError extends Error {}

export class PathParamError extends Error {}

export function getInitialRouterState(
  location: ParsedLocation,
): RouterState<any> {
  return {
    isLoading: false,
    isTransitioning: false,
    status: 'idle',
    resolvedLocation: { ...location },
    location,
    matches: [],
    pendingMatches: [],
    cachedMatches: [],
    lastUpdated: 0,
    statusCode: 200,
  }
}

export function defaultSerializeError(err: unknown) {
  if (err instanceof Error) {
    const obj = {
      name: err.name,
      message: err.message,
    }

    if (process.env.NODE_ENV === 'development') {
      ;(obj as any).stack = err.stack
    }

    return obj
  }

  return {
    data: err,
  }
}<|MERGE_RESOLUTION|>--- conflicted
+++ resolved
@@ -139,14 +139,9 @@
   hydrate?: (dehydrated: TDehydrated) => void
   routeMasks?: Array<RouteMask<TRouteTree>>
   unmaskOnReload?: boolean
-<<<<<<< HEAD
   scrollOnHashChange?: boolean
-  Wrap?: (props: { children: any }) => React.ReactNode
-  InnerWrap?: (props: { children: any }) => React.ReactNode
-=======
   Wrap?: (props: { children: any }) => React.JSX.Element
   InnerWrap?: (props: { children: any }) => React.JSX.Element
->>>>>>> e84815cd
   /**
    * @deprecated
    * Use `notFoundComponent` instead.
@@ -315,17 +310,11 @@
       defaultPendingMs: 1000,
       defaultPendingMinMs: 500,
       context: undefined!,
+      scrollOnHashChange: true,
       ...options,
-<<<<<<< HEAD
-      stringifySearch: options?.stringifySearch ?? defaultStringifySearch,
-      parseSearch: options?.parseSearch ?? defaultParseSearch,
-      transformer: options?.transformer ?? JSON,
-      scrollOnHashChange: options?.scrollOnHashChange ?? true
-=======
       stringifySearch: options.stringifySearch ?? defaultStringifySearch,
       parseSearch: options.parseSearch ?? defaultParseSearch,
       transformer: options.transformer ?? JSON,
->>>>>>> e84815cd
     })
 
     if (typeof document !== 'undefined') {
