--- conflicted
+++ resolved
@@ -135,14 +135,9 @@
   hydrate?: (dehydrated: TDehydrated) => void
   routeMasks?: RouteMask<TRouteTree>[]
   unmaskOnReload?: boolean
-<<<<<<< HEAD
   scrollOnHashChange?: boolean
-  Wrap?: (props: { children: any }) => JSX.Element
-  InnerWrap?: (props: { children: any }) => JSX.Element
-=======
   Wrap?: (props: { children: any }) => React.ReactNode
   InnerWrap?: (props: { children: any }) => React.ReactNode
->>>>>>> 2600d771
   /**
    * @deprecated
    * Use `notFoundComponent` instead.
