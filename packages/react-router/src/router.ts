import {
  HistoryLocation,
  HistoryState,
  RouterHistory,
  createBrowserHistory,
  createMemoryHistory,
} from '@tanstack/history'
import { Store } from '@tanstack/react-store'

//

import {
  AnySearchSchema,
  AnyRoute,
  AnyContext,
  AnyPathParams,
  RouteMask,
  Route,
  LoaderFnContext,
  rootRouteId,
} from './route'
import {
  FullSearchSchema,
  RouteById,
  RoutePaths,
  RoutesById,
  RoutesByPath,
} from './routeInfo'
import { defaultParseSearch, defaultStringifySearch } from './searchParams'
import {
  PickAsRequired,
  Updater,
  NonNullableUpdater,
  replaceEqualDeep,
  deepEqual,
  escapeJSON,
  functionalUpdate,
  last,
  pick,
  Timeout,
} from './utils'
import { RouteComponent } from './route'
import { AnyRouteMatch, MatchRouteOptions, RouteMatch } from './Matches'
import { ParsedLocation } from './location'
import { SearchSerializer, SearchParser } from './searchParams'
import {
  BuildLocationFn,
  CommitLocationOptions,
  InjectedHtmlEntry,
  NavigateFn,
  getRouteMatch,
} from './RouterProvider'

import {
  cleanPath,
  interpolatePath,
  joinPaths,
  matchPathname,
  parsePathname,
  resolvePath,
  trimPath,
  trimPathLeft,
  trimPathRight,
} from './path'
import invariant from 'tiny-invariant'
import { isRedirect } from './redirects'
import { NotFoundError, isNotFound } from './not-found'
import { ResolveRelativePath, ToOptions } from './link'
import { NoInfer } from '@tanstack/react-store'
// import warning from 'tiny-warning'

//

declare global {
  interface Window {
    __TSR_DEHYDRATED__?: HydrationCtx
    __TSR_ROUTER_CONTEXT__?: React.Context<Router<any>>
  }
}

export interface Register {
  // router: Router
}

export type AnyRouter = Router<AnyRoute, any>

export type RegisteredRouter = Register extends {
  router: infer TRouter extends AnyRouter
}
  ? TRouter
  : AnyRouter

export type HydrationCtx = {
  router: DehydratedRouter
  payload: Record<string, any>
}

export type RouterContextOptions<TRouteTree extends AnyRoute> =
  AnyContext extends TRouteTree['types']['routerContext']
    ? {
        context?: TRouteTree['types']['routerContext']
      }
    : {
        context: TRouteTree['types']['routerContext']
      }

export interface RouterOptions<
  TRouteTree extends AnyRoute,
  TDehydrated extends Record<string, any> = Record<string, any>,
  TSerializedError extends Record<string, any> = Record<string, any>,
> {
  history?: RouterHistory
  stringifySearch?: SearchSerializer
  parseSearch?: SearchParser
  defaultPreload?: false | 'intent'
  defaultPreloadDelay?: number
  defaultComponent?: RouteComponent
  defaultErrorComponent?: RouteComponent
  defaultPendingComponent?: RouteComponent
  defaultPendingMs?: number
  defaultPendingMinMs?: number
  defaultStaleTime?: number
  defaultPreloadStaleTime?: number
  defaultPreloadGcTime?: number
  defaultGcTime?: number
  caseSensitive?: boolean
  routeTree?: TRouteTree
  basepath?: string
  context?: TRouteTree['types']['routerContext']
  dehydrate?: () => TDehydrated
  hydrate?: (dehydrated: TDehydrated) => void
  routeMasks?: RouteMask<TRouteTree>[]
  unmaskOnReload?: boolean
  Wrap?: (props: { children: any }) => JSX.Element
  InnerWrap?: (props: { children: any }) => JSX.Element
  /**
   * @deprecated
   * Use `notFoundComponent` instead.
   * See https://tanstack.com/router/v1/docs/guide/not-found-errors#migrating-from-notfoundroute for more info.
   */
  notFoundRoute?: AnyRoute
  errorSerializer?: RouterErrorSerializer<TSerializedError>
  globalNotFound?: RouteComponent
}
export interface RouterErrorSerializer<TSerializedError> {
  serialize: (err: unknown) => TSerializedError
  deserialize: (err: TSerializedError) => unknown
}

export interface RouterState<TRouteTree extends AnyRoute = AnyRoute> {
  status: 'pending' | 'idle'
  isLoading: boolean
  isTransitioning: boolean
  matches: RouteMatch<TRouteTree>[]
  pendingMatches?: RouteMatch<TRouteTree>[]
  cachedMatches: RouteMatch<TRouteTree>[]
  location: ParsedLocation<FullSearchSchema<TRouteTree>>
  resolvedLocation: ParsedLocation<FullSearchSchema<TRouteTree>>
  lastUpdated: number
}

export type ListenerFn<TEvent extends RouterEvent> = (event: TEvent) => void

export interface BuildNextOptions {
  to?: string | number | null
  params?: true | Updater<unknown>
  search?: true | Updater<unknown>
  hash?: true | Updater<string>
  state?: true | NonNullableUpdater<HistoryState>
  mask?: {
    to?: string | number | null
    params?: true | Updater<unknown>
    search?: true | Updater<unknown>
    hash?: true | Updater<string>
    state?: true | NonNullableUpdater<HistoryState>
    unmaskOnReload?: boolean
  }
  from?: string
}

export interface DehydratedRouterState {
  dehydratedMatches: DehydratedRouteMatch[]
}

export type DehydratedRouteMatch = Pick<
  RouteMatch,
  'id' | 'status' | 'updatedAt' | 'notFoundError' | 'loaderData'
>

export interface DehydratedRouter {
  state: DehydratedRouterState
}

export type RouterConstructorOptions<
  TRouteTree extends AnyRoute,
  TDehydrated extends Record<string, any>,
  TSerializedError extends Record<string, any>,
> = Omit<RouterOptions<TRouteTree, TDehydrated, TSerializedError>, 'context'> &
  RouterContextOptions<TRouteTree>

export const componentTypes = [
  'component',
  'errorComponent',
  'pendingComponent',
  'notFoundComponent',
] as const

export type RouterEvents = {
  onBeforeLoad: {
    type: 'onBeforeLoad'
    fromLocation: ParsedLocation
    toLocation: ParsedLocation
    pathChanged: boolean
  }
  onLoad: {
    type: 'onLoad'
    fromLocation: ParsedLocation
    toLocation: ParsedLocation
    pathChanged: boolean
  }
  onResolved: {
    type: 'onResolved'
    fromLocation: ParsedLocation
    toLocation: ParsedLocation
    pathChanged: boolean
  }
}

export type RouterEvent = RouterEvents[keyof RouterEvents]

export type RouterListener<TRouterEvent extends RouterEvent> = {
  eventType: TRouterEvent['type']
  fn: ListenerFn<TRouterEvent>
}

export function createRouter<
  TRouteTree extends AnyRoute = AnyRoute,
  TDehydrated extends Record<string, any> = Record<string, any>,
  TSerializedError extends Record<string, any> = Record<string, any>,
>(
  options: RouterConstructorOptions<TRouteTree, TDehydrated, TSerializedError>,
) {
  return new Router<TRouteTree, TDehydrated, TSerializedError>(options)
}

/**
 * @deprecated Use the `createRouter` function instead
 */
export class Router<
  TRouteTree extends AnyRoute = AnyRoute,
  TDehydrated extends Record<string, any> = Record<string, any>,
  TSerializedError extends Record<string, any> = Record<string, any>,
> {
  // Option-independent properties
  tempLocationKey: string | undefined = `${Math.round(
    Math.random() * 10000000,
  )}`
  resetNextScroll: boolean = true
  navigateTimeout: Timeout | null = null
  latestLoadPromise: Promise<void> = Promise.resolve()
  subscribers = new Set<RouterListener<RouterEvent>>()
  injectedHtml: InjectedHtmlEntry[] = []
  dehydratedData?: TDehydrated

  // Must build in constructor
  __store!: Store<RouterState<TRouteTree>>
  options!: PickAsRequired<
    RouterOptions<TRouteTree, TDehydrated, TSerializedError>,
    'stringifySearch' | 'parseSearch' | 'context'
  >
  history!: RouterHistory
  latestLocation!: ParsedLocation
  basepath!: string
  routeTree!: TRouteTree
  routesById!: RoutesById<TRouteTree>
  routesByPath!: RoutesByPath<TRouteTree>
  flatRoutes!: AnyRoute[]

  constructor(
    options: RouterConstructorOptions<
      TRouteTree,
      TDehydrated,
      TSerializedError
    >,
  ) {
    this.update({
      defaultPreloadDelay: 50,
      defaultPendingMs: 1000,
      defaultPendingMinMs: 500,
      context: undefined!,
      ...options,
      stringifySearch: options?.stringifySearch ?? defaultStringifySearch,
      parseSearch: options?.parseSearch ?? defaultParseSearch,
    })
  }

  // These are default implementations that can optionally be overridden
  // by the router provider once rendered. We provide these so that the
  // router can be used in a non-react environment if necessary
  startReactTransition: (fn: () => void) => void = (fn) => fn()

  update = (
    newOptions: RouterConstructorOptions<
      TRouteTree,
      TDehydrated,
      TSerializedError
    >,
  ) => {
    if (newOptions.notFoundRoute) {
      console.warn(
        'The notFoundRoute API is deprecated and will be removed in the next major version. See https://tanstack.com/router/v1/docs/guide/not-found-errors#migrating-from-notfoundroute for more info.',
      )
    }

    const previousOptions = this.options
    this.options = {
      ...this.options,
      ...newOptions,
    }

    if (
      !this.basepath ||
      (newOptions.basepath && newOptions.basepath !== previousOptions.basepath)
    ) {
      if (
        newOptions.basepath === undefined ||
        newOptions.basepath === '' ||
        newOptions.basepath === '/'
      ) {
        this.basepath = '/'
      } else {
        this.basepath = `/${trimPath(newOptions.basepath)}`
      }
    }

    if (
      !this.history ||
      (this.options.history && this.options.history !== this.history)
    ) {
      this.history =
        this.options.history ??
        (typeof document !== 'undefined'
          ? createBrowserHistory()
          : createMemoryHistory({
              initialEntries: [this.options.basepath || '/'],
            }))
      this.latestLocation = this.parseLocation()
    }

    if (this.options.routeTree !== this.routeTree) {
      this.routeTree = this.options.routeTree as TRouteTree
      this.buildRouteTree()
    }

    if (!this.__store) {
      this.__store = new Store(getInitialRouterState(this.latestLocation), {
        onUpdate: () => {
          this.__store.state = {
            ...this.state,
            status:
              this.state.isTransitioning || this.state.isLoading
                ? 'pending'
                : 'idle',
          }
        },
      })
    }
  }

  get state() {
    return this.__store.state
  }

  buildRouteTree = () => {
    this.routesById = {} as RoutesById<TRouteTree>
    this.routesByPath = {} as RoutesByPath<TRouteTree>

    const notFoundRoute = this.options.notFoundRoute
    if (notFoundRoute) {
      notFoundRoute.init({ originalIndex: 99999999999 })
      ;(this.routesById as any)[notFoundRoute.id] = notFoundRoute
    }

    const recurseRoutes = (childRoutes: AnyRoute[]) => {
      childRoutes.forEach((childRoute, i) => {
        childRoute.init({ originalIndex: i })

        const existingRoute = (this.routesById as any)[childRoute.id]

        invariant(
          !existingRoute,
          `Duplicate routes found with id: ${String(childRoute.id)}`,
        )
        ;(this.routesById as any)[childRoute.id] = childRoute

        if (!childRoute.isRoot && childRoute.path) {
          const trimmedFullPath = trimPathRight(childRoute.fullPath)
          if (
            !(this.routesByPath as any)[trimmedFullPath] ||
            childRoute.fullPath.endsWith('/')
          ) {
            ;(this.routesByPath as any)[trimmedFullPath] = childRoute
          }
        }

        const children = childRoute.children as Route[]

        if (children?.length) {
          recurseRoutes(children)
        }
      })
    }

    recurseRoutes([this.routeTree])

    const scoredRoutes: {
      child: AnyRoute
      trimmed: string
      parsed: ReturnType<typeof parsePathname>
      index: number
      scores: number[]
    }[] = []

    ;(Object.values(this.routesById) as AnyRoute[]).forEach((d, i) => {
      if (d.isRoot || !d.path) {
        return
      }

      const trimmed = trimPathLeft(d.fullPath)
      const parsed = parsePathname(trimmed)

      while (parsed.length > 1 && parsed[0]?.value === '/') {
        parsed.shift()
      }

      const scores = parsed.map((d) => {
        if (d.value === '/') {
          return 0.75
        }

        if (d.type === 'param') {
          return 0.5
        }

        if (d.type === 'wildcard') {
          return 0.25
        }

        return 1
      })

      scoredRoutes.push({ child: d, trimmed, parsed, index: i, scores })
    })

    this.flatRoutes = scoredRoutes
      .sort((a, b) => {
        const minLength = Math.min(a.scores.length, b.scores.length)

        // Sort by min available score
        for (let i = 0; i < minLength; i++) {
          if (a.scores[i] !== b.scores[i]) {
            return b.scores[i]! - a.scores[i]!
          }
        }

        // Sort by length of score
        if (a.scores.length !== b.scores.length) {
          return b.scores.length - a.scores.length
        }

        // Sort by min available parsed value
        for (let i = 0; i < minLength; i++) {
          if (a.parsed[i]!.value !== b.parsed[i]!.value) {
            return a.parsed[i]!.value! > b.parsed[i]!.value! ? 1 : -1
          }
        }

        // Sort by original index
        return a.index - b.index
      })
      .map((d, i) => {
        d.child.rank = i
        return d.child
      })
  }

  subscribe = <TType extends keyof RouterEvents>(
    eventType: TType,
    fn: ListenerFn<RouterEvents[TType]>,
  ) => {
    const listener: RouterListener<any> = {
      eventType,
      fn,
    }

    this.subscribers.add(listener)

    return () => {
      this.subscribers.delete(listener)
    }
  }

  emit = (routerEvent: RouterEvent) => {
    this.subscribers.forEach((listener) => {
      if (listener.eventType === routerEvent.type) {
        listener.fn(routerEvent)
      }
    })
  }

  checkLatest = (promise: Promise<void>): undefined | Promise<void> => {
    return this.latestLoadPromise !== promise
      ? this.latestLoadPromise
      : undefined
  }

  parseLocation = (
    previousLocation?: ParsedLocation,
  ): ParsedLocation<FullSearchSchema<TRouteTree>> => {
    const parse = ({
      pathname,
      search,
      hash,
      state,
    }: HistoryLocation): ParsedLocation<FullSearchSchema<TRouteTree>> => {
      const parsedSearch = this.options.parseSearch(search)

      return {
        pathname: pathname,
        searchStr: search,
        search: replaceEqualDeep(previousLocation?.search, parsedSearch) as any,
        hash: hash.split('#').reverse()[0] ?? '',
        href: `${pathname}${search}${hash}`,
        state: replaceEqualDeep(previousLocation?.state, state) as HistoryState,
      }
    }

    const location = parse(this.history.location)

    let { __tempLocation, __tempKey } = location.state

    if (__tempLocation && (!__tempKey || __tempKey === this.tempLocationKey)) {
      // Sync up the location keys
      const parsedTempLocation = parse(__tempLocation) as any
      parsedTempLocation.state.key = location.state.key

      delete parsedTempLocation.state.__tempLocation

      return {
        ...parsedTempLocation,
        maskedLocation: location,
      }
    }

    return location
  }

  resolvePathWithBase = (from: string, path: string) => {
    return resolvePath(this.basepath!, from, cleanPath(path))
  }

  get looseRoutesById() {
    return this.routesById as Record<string, AnyRoute>
  }

  matchRoutes = <TRouteTree extends AnyRoute>(
    pathname: string,
    locationSearch: AnySearchSchema,
    opts?: { throwOnError?: boolean; debug?: boolean },
  ): RouteMatch<TRouteTree>[] => {
    let routeParams: Record<string, string> = {}

    let foundRoute = this.flatRoutes.find((route) => {
      const matchedParams = matchPathname(
        this.basepath,
        trimPathRight(pathname),
        {
          to: route.fullPath,
          caseSensitive:
            route.options.caseSensitive ?? this.options.caseSensitive,
          fuzzy: true,
        },
      )

      if (matchedParams) {
        routeParams = matchedParams
        return true
      }

      return false
    })

    let routeCursor: AnyRoute =
      foundRoute || (this.routesById as any)['__root__']

    let matchedRoutes: AnyRoute[] = [routeCursor]

    let isGlobalNotFound = false

    // Check to see if the route needs a 404 entry
    if (
      // If we found a route, and it's not an index route and we have left over path
      foundRoute
        ? foundRoute.path !== '/' && routeParams['**']
        : // Or if we didn't find a route and we have left over path
          trimPathRight(pathname)
    ) {
      // If the user has defined an (old) 404 route, use it
      if (this.options.notFoundRoute) {
        matchedRoutes.push(this.options.notFoundRoute)
      } else {
        // If there is no routes found during path matching
        isGlobalNotFound = true
      }
    }

    while (routeCursor?.parentRoute) {
      routeCursor = routeCursor.parentRoute
      if (routeCursor) matchedRoutes.unshift(routeCursor)
    }

    // Existing matches are matches that are already loaded along with
    // pending matches that are still loading

    const parseErrors = matchedRoutes.map((route) => {
      let parsedParamsError

      if (route.options.parseParams) {
        try {
          const parsedParams = route.options.parseParams(routeParams)
          // Add the parsed params to the accumulated params bag
          Object.assign(routeParams, parsedParams)
        } catch (err: any) {
          parsedParamsError = new PathParamError(err.message, {
            cause: err,
          })

          if (opts?.throwOnError) {
            throw parsedParamsError
          }

          return parsedParamsError
        }
      }

      return
    })

    const matches: AnyRouteMatch[] = []

    matchedRoutes.forEach((route, index) => {
      // Take each matched route and resolve + validate its search params
      // This has to happen serially because each route's search params
      // can depend on the parent route's search params
      // It must also happen before we create the match so that we can
      // pass the search params to the route's potential key function
      // which is used to uniquely identify the route match in state

      const parentMatch = matches[index - 1]

      const [preMatchSearch, searchError]: [Record<string, any>, any] = (() => {
        // Validate the search params and stabilize them
        const parentSearch = parentMatch?.search ?? locationSearch

        try {
          const validator =
            typeof route.options.validateSearch === 'object'
              ? route.options.validateSearch.parse
              : route.options.validateSearch

          let search = validator?.(parentSearch) ?? {}

          return [
            {
              ...parentSearch,
              ...search,
            },
            undefined,
          ]
        } catch (err: any) {
          const searchError = new SearchParamError(err.message, {
            cause: err,
          })

          if (opts?.throwOnError) {
            throw searchError
          }

          return [parentSearch, searchError]
        }
      })()

      // This is where we need to call route.options.loaderDeps() to get any additional
      // deps that the route's loader function might need to run. We need to do this
      // before we create the match so that we can pass the deps to the route's
      // potential key function which is used to uniquely identify the route match in state

      const loaderDeps =
        route.options.loaderDeps?.({
          search: preMatchSearch,
        }) ?? ''

      const loaderDepsHash = loaderDeps ? JSON.stringify(loaderDeps) : ''

      const interpolatedPath = interpolatePath({
        path: route.fullPath,
        params: routeParams,
      })
      const matchId =
        interpolatePath({
          path: route.id,
          params: routeParams,
          leaveWildcards: true,
        }) + loaderDepsHash

      // Waste not, want not. If we already have a match for this route,
      // reuse it. This is important for layout routes, which might stick
      // around between navigation actions that only change leaf routes.
      const existingMatch = getRouteMatch(this.state, matchId)

      const cause = this.state.matches.find((d) => d.id === matchId)
        ? 'stay'
        : 'enter'

      // Create a fresh route match
      const hasLoaders = !!(
        route.options.loader ||
        route.lazyFn ||
        componentTypes.some((d) => (route.options[d] as any)?.preload)
      )

      const match: AnyRouteMatch = existingMatch
        ? {
            ...existingMatch,
            cause,
            notFoundError:
              isGlobalNotFound && route.id === rootRouteId
                ? { global: true }
                : undefined,
          }
        : {
            id: matchId,
            routeId: route.id,
            params: routeParams,
            pathname: joinPaths([this.basepath, interpolatedPath]),
            updatedAt: Date.now(),
            search: {} as any,
            searchError: undefined,
            status: hasLoaders ? 'pending' : 'success',
            showPending: false,
            isFetching: false,
            error: undefined,
            paramsError: parseErrors[index],
            loadPromise: Promise.resolve(),
            routeContext: undefined!,
            context: undefined!,
            abortController: new AbortController(),
            fetchCount: 0,
            cause,
            loaderDeps,
            invalid: false,
            preload: false,
<<<<<<< HEAD
            notFoundError:
              isGlobalNotFound && route.id === rootRouteId
                ? { global: true }
                : undefined,
=======
            links: route.options.links?.(),
            scripts: route.options.scripts?.(),
            staticData: route.options.staticData || {},
>>>>>>> a7779ce8
          }

      // Regardless of whether we're reusing an existing match or creating
      // a new one, we need to update the match's search params
      match.search = replaceEqualDeep(match.search, preMatchSearch)
      // And also update the searchError if there is one
      match.searchError = searchError

      matches.push(match)
    })

    return matches as any
  }

  cancelMatch = (id: string) => {
    getRouteMatch(this.state, id)?.abortController?.abort()
  }

  cancelMatches = () => {
    this.state.pendingMatches?.forEach((match) => {
      this.cancelMatch(match.id)
    })
  }

  buildLocation: BuildLocationFn<TRouteTree> = (opts) => {
    const build = (
      dest: BuildNextOptions & {
        unmaskOnReload?: boolean
      } = {},
      matches?: AnyRouteMatch[],
    ): ParsedLocation => {
      const relevantMatches = this.state.pendingMatches || this.state.matches
      const fromSearch =
        relevantMatches[relevantMatches.length - 1]?.search ||
        this.latestLocation.search

      let pathname = this.resolvePathWithBase(
        dest.from ?? this.latestLocation.pathname,
        `${dest.to ?? ''}`,
      )

      const fromMatches = this.matchRoutes(
        this.latestLocation.pathname,
        fromSearch,
      )
      const stayingMatches = matches?.filter((d) =>
        fromMatches?.find((e) => e.routeId === d.routeId),
      )

      const prevParams = { ...last(fromMatches)?.params }

      let nextParams =
        (dest.params ?? true) === true
          ? prevParams
          : functionalUpdate(dest.params!, prevParams)

      if (nextParams) {
        matches
          ?.map((d) => this.looseRoutesById[d.routeId]!.options.stringifyParams)
          .filter(Boolean)
          .forEach((fn) => {
            nextParams = { ...nextParams!, ...fn!(nextParams!) }
          })
      }

      pathname = interpolatePath({
        path: pathname,
        params: nextParams ?? {},
        leaveWildcards: false,
        leaveParams: opts.leaveParams,
      })

      const preSearchFilters =
        stayingMatches
          ?.map(
            (match) =>
              this.looseRoutesById[match.routeId]!.options.preSearchFilters ??
              [],
          )
          .flat()
          .filter(Boolean) ?? []

      const postSearchFilters =
        stayingMatches
          ?.map(
            (match) =>
              this.looseRoutesById[match.routeId]!.options.postSearchFilters ??
              [],
          )
          .flat()
          .filter(Boolean) ?? []

      // Pre filters first
      const preFilteredSearch = preSearchFilters?.length
        ? preSearchFilters?.reduce(
            (prev, next) => next(prev) as any,
            fromSearch,
          )
        : fromSearch

      // Then the link/navigate function
      const destSearch =
        dest.search === true
          ? preFilteredSearch // Preserve resolvedFrom true
          : dest.search
            ? functionalUpdate(dest.search, preFilteredSearch) ?? {} // Updater
            : preSearchFilters?.length
              ? preFilteredSearch // Preserve resolvedFrom filters
              : {}

      // Then post filters
      const postFilteredSearch = postSearchFilters?.length
        ? postSearchFilters.reduce((prev, next) => next(prev), destSearch)
        : destSearch

      const search = replaceEqualDeep(fromSearch, postFilteredSearch)

      const searchStr = this.options.stringifySearch(search)

      const hash =
        dest.hash === true
          ? this.latestLocation.hash
          : dest.hash
            ? functionalUpdate(dest.hash!, this.latestLocation.hash)
            : undefined

      const hashStr = hash ? `#${hash}` : ''

      let nextState =
        dest.state === true
          ? this.latestLocation.state
          : dest.state
            ? functionalUpdate(dest.state, this.latestLocation.state)
            : this.latestLocation.state

      nextState = replaceEqualDeep(this.latestLocation.state, nextState)

      return {
        pathname,
        search,
        searchStr,
        state: nextState as any,
        hash: hash ?? '',
        href: `${pathname}${searchStr}${hashStr}`,
        unmaskOnReload: dest.unmaskOnReload,
      }
    }

    const buildWithMatches = (
      dest: BuildNextOptions = {},
      maskedDest?: BuildNextOptions,
    ) => {
      let next = build(dest)
      let maskedNext = maskedDest ? build(maskedDest) : undefined

      if (!maskedNext) {
        let params = {}

        let foundMask = this.options.routeMasks?.find((d) => {
          const match = matchPathname(this.basepath, next.pathname, {
            to: d.from,
            caseSensitive: false,
            fuzzy: false,
          })

          if (match) {
            params = match
            return true
          }

          return false
        })

        if (foundMask) {
          maskedDest = {
            ...pick(opts, ['from']),
            ...foundMask,
            params,
          }
          maskedNext = build(maskedDest)
        }
      }

      const nextMatches = this.matchRoutes(next.pathname, next.search)
      const maskedMatches = maskedNext
        ? this.matchRoutes(maskedNext.pathname, maskedNext.search)
        : undefined
      const maskedFinal = maskedNext
        ? build(maskedDest, maskedMatches)
        : undefined

      const final = build(dest, nextMatches)

      if (maskedFinal) {
        final.maskedLocation = maskedFinal
      }

      return final
    }

    if (opts.mask) {
      return buildWithMatches(opts, {
        ...pick(opts, ['from']),
        ...opts.mask,
      })
    }

    return buildWithMatches(opts)
  }

  commitLocation = async ({
    startTransition,
    ...next
  }: ParsedLocation & CommitLocationOptions) => {
    if (this.navigateTimeout) clearTimeout(this.navigateTimeout)

    const isSameUrl = this.latestLocation.href === next.href

    // If the next urls are the same and we're not replacing,
    // do nothing
    if (!isSameUrl || !next.replace) {
      let { maskedLocation, ...nextHistory } = next

      if (maskedLocation) {
        nextHistory = {
          ...maskedLocation,
          state: {
            ...maskedLocation.state,
            __tempKey: undefined,
            __tempLocation: {
              ...nextHistory,
              search: nextHistory.searchStr,
              state: {
                ...nextHistory.state,
                __tempKey: undefined!,
                __tempLocation: undefined!,
                key: undefined!,
              },
            },
          },
        }

        if (
          nextHistory.unmaskOnReload ??
          this.options.unmaskOnReload ??
          false
        ) {
          nextHistory.state.__tempKey = this.tempLocationKey
        }
      }

      const apply = () => {
        this.history[next.replace ? 'replace' : 'push'](
          nextHistory.href,
          nextHistory.state,
        )
      }

      if (startTransition ?? true) {
        this.startReactTransition(apply)
      } else {
        apply()
      }
    }

    this.resetNextScroll = next.resetScroll ?? true

    return this.latestLoadPromise
  }

  buildAndCommitLocation = ({
    replace,
    resetScroll,
    startTransition,
    ...rest
  }: BuildNextOptions & CommitLocationOptions = {}) => {
    const location = this.buildLocation(rest as any)
    return this.commitLocation({
      ...location,
      startTransition,
      replace,
      resetScroll,
    })
  }

  navigate: NavigateFn<TRouteTree> = ({ from, to, ...rest }) => {
    // If this link simply reloads the current route,
    // make sure it has a new key so it will trigger a data refresh

    // If this `to` is a valid external URL, return
    // null for LinkUtils
    const toString = String(to)
    // const fromString = from !== undefined ? String(from) : from
    let isExternal

    try {
      new URL(`${toString}`)
      isExternal = true
    } catch (e) {}

    invariant(
      !isExternal,
      'Attempting to navigate to external url with this.navigate!',
    )

    return this.buildAndCommitLocation({
      ...rest,
      from,
      to,
      // to: toString,
    })
  }

  loadMatches = async ({
    checkLatest,
    matches,
    preload,
  }: {
    checkLatest: () => Promise<void> | undefined
    matches: AnyRouteMatch[]
    preload?: boolean
  }): Promise<RouteMatch[]> => {
    let latestPromise
    let firstBadMatchIndex: number | undefined

    const updateMatch = (match: AnyRouteMatch) => {
      // const isPreload = this.state.cachedMatches.find((d) => d.id === match.id)
      const isPending = this.state.pendingMatches?.find(
        (d) => d.id === match.id,
      )

      const isMatched = this.state.matches.find((d) => d.id === match.id)

      const matchesKey = isPending
        ? 'pendingMatches'
        : isMatched
          ? 'matches'
          : 'cachedMatches'

      this.__store.setState((s) => ({
        ...s,
        [matchesKey]: s[matchesKey]?.map((d) =>
          d.id === match.id ? match : d,
        ),
      }))
    }

    // Check each match middleware to see if the route can be accessed
    try {
      for (let [index, match] of matches.entries()) {
        const parentMatch = matches[index - 1]
        const route = this.looseRoutesById[match.routeId]!
        const abortController = new AbortController()

        const handleErrorAndRedirect = (err: any, code: string) => {
          err.routerCode = code
          firstBadMatchIndex = firstBadMatchIndex ?? index

          if (isRedirect(err)) {
            throw err
          }

          if (isNotFound(err)) {
            this.updateMatchesWithNotFound(matches, match, err)
          }

          try {
            route.options.onError?.(err)
          } catch (errorHandlerErr) {
            err = errorHandlerErr

            if (isRedirect(errorHandlerErr)) {
              throw errorHandlerErr
            }
          }

          matches[index] = match = {
            ...match,
            error: err,
            status: 'error',
            updatedAt: Date.now(),
            abortController: new AbortController(),
          }
        }

        try {
          if (match.paramsError) {
            handleErrorAndRedirect(match.paramsError, 'PARSE_PARAMS')
          }

          if (match.searchError) {
            handleErrorAndRedirect(match.searchError, 'VALIDATE_SEARCH')
          }

          const parentContext =
            parentMatch?.context ?? this.options.context ?? {}

          const pendingMs =
            route.options.pendingMs ?? this.options.defaultPendingMs
          const pendingPromise =
            typeof pendingMs === 'number' && pendingMs <= 0
              ? Promise.resolve()
              : new Promise<void>((r) => setTimeout(r, pendingMs))

          const beforeLoadContext =
            (await route.options.beforeLoad?.({
              search: match.search,
              abortController,
              params: match.params,
              preload: !!preload,
              context: parentContext,
              location: this.state.location,
              // TOOD: just expose state and router, etc
              navigate: (opts) =>
                this.navigate({ ...opts, from: match.pathname } as any),
              buildLocation: this.buildLocation,
              cause: preload ? 'preload' : match.cause,
            })) ?? ({} as any)

          if (isRedirect(beforeLoadContext)) {
            throw beforeLoadContext
          }

          const context = {
            ...parentContext,
            ...beforeLoadContext,
          }

          matches[index] = match = {
            ...match,
            routeContext: replaceEqualDeep(
              match.routeContext,
              beforeLoadContext,
            ),
            context: replaceEqualDeep(match.context, context),
            abortController,
            pendingPromise,
          }
        } catch (err) {
          handleErrorAndRedirect(err, 'BEFORE_LOAD')
          break
        }
      }
    } catch (err) {
      if (isRedirect(err)) {
        if (!preload) this.navigate(err as any)
        return matches
      }

      throw err
    }

    const validResolvedMatches = matches.slice(0, firstBadMatchIndex)
    const matchPromises: Promise<any>[] = []

    validResolvedMatches.forEach((match, index) => {
      matchPromises.push(
        new Promise<void>(async (resolve) => {
          const parentMatchPromise = matchPromises[index - 1]
          const route = this.looseRoutesById[match.routeId]!

          const handleErrorAndRedirect = (err: any) => {
            if (isRedirect(err)) {
              if (!preload) {
                this.navigate(err as any)
              }
              return true
            }

            if (isNotFound(err)) {
              this.updateMatchesWithNotFound(matches, match, err)
            }

            return false
          }

          let loadPromise: Promise<void> | undefined

          matches[index] = match = {
            ...match,
            showPending: false,
          }

          let didShowPending = false
          const pendingMs =
            route.options.pendingMs ?? this.options.defaultPendingMs
          const pendingMinMs =
            route.options.pendingMinMs ?? this.options.defaultPendingMinMs
          const shouldPending =
            !preload &&
            typeof pendingMs === 'number' &&
            (route.options.pendingComponent ??
              this.options.defaultPendingComponent)

          const loaderContext: LoaderFnContext = {
            params: match.params,
            deps: match.loaderDeps,
            preload: !!preload,
            parentMatchPromise,
            abortController: match.abortController,
            context: match.context,
            location: this.state.location,
            navigate: (opts) =>
              this.navigate({ ...opts, from: match.pathname } as any),
            cause: preload ? 'preload' : match.cause,
          }

          const fetch = async () => {
            if (match.isFetching) {
              loadPromise = getRouteMatch(this.state, match.id)?.loadPromise
            } else {
              // If the user doesn't want the route to reload, just
              // resolve with the existing loader data

              if (match.fetchCount && match.status === 'success') {
                resolve()
              }

              // Otherwise, load the route
              matches[index] = match = {
                ...match,
                isFetching: true,
                fetchCount: match.fetchCount + 1,
              }

              const lazyPromise =
                route.lazyFn?.().then((lazyRoute) => {
                  Object.assign(route.options, lazyRoute.options)
                }) || Promise.resolve()

              // If for some reason lazy resolves more lazy components...
              // We'll wait for that before pre attempt to preload any
              // components themselves.
              const componentsPromise = lazyPromise.then(() =>
                Promise.all(
                  componentTypes.map(async (type) => {
                    const component = route.options[type]

                    if ((component as any)?.preload) {
                      await (component as any).preload()
                    }
                  }),
                ),
              )

              // Kick off the loader!
              const loaderPromise = route.options.loader?.(loaderContext)

              loadPromise = Promise.all([
                componentsPromise,
                loaderPromise,
                lazyPromise,
              ]).then((d) => d[1])
            }

            matches[index] = match = {
              ...match,
              loadPromise,
            }

            updateMatch(match)

            try {
              const loaderData = await loadPromise
              if ((latestPromise = checkLatest())) return await latestPromise

              if (isRedirect(loaderData)) {
                if (handleErrorAndRedirect(loaderData)) return
              }

              if (didShowPending && pendingMinMs) {
                await new Promise((r) => setTimeout(r, pendingMinMs))
              }

              if ((latestPromise = checkLatest())) return await latestPromise

              const meta = route.options.meta?.({
                loaderData,
              })

              matches[index] = match = {
                ...match,
                error: undefined,
                status: 'success',
                isFetching: false,
                updatedAt: Date.now(),
                loaderData,
                loadPromise: undefined,
                meta,
              }
            } catch (error) {
              if ((latestPromise = checkLatest())) return await latestPromise
              if (handleErrorAndRedirect(error)) return

              try {
                route.options.onError?.(error)
              } catch (onErrorError) {
                error = onErrorError
                if (handleErrorAndRedirect(onErrorError)) return
              }

              matches[index] = match = {
                ...match,
                error,
                status: 'error',
                isFetching: false,
              }
            }

            updateMatch(match)
          }

          // This is where all of the stale-while-revalidate magic happens
          const age = Date.now() - match.updatedAt

          let staleAge = preload
            ? route.options.preloadStaleTime ??
              this.options.defaultPreloadStaleTime ??
              30_000 // 30 seconds for preloads by default
            : route.options.staleTime ?? this.options.defaultStaleTime ?? 0

          // Default to reloading the route all the time
          let shouldReload

          const shouldReloadOption = route.options.shouldReload

          // Allow shouldReload to get the last say,
          // if provided.
          shouldReload =
            typeof shouldReloadOption === 'function'
              ? shouldReloadOption(loaderContext)
              : shouldReloadOption

          matches[index] = match = {
            ...match,
            preload:
              !!preload && !this.state.matches.find((d) => d.id === match.id),
          }

          if (match.status !== 'success') {
            // If we need to potentially show the pending component,
            // start a timer to show it after the pendingMs
            if (shouldPending) {
              match.pendingPromise?.then(async () => {
                if ((latestPromise = checkLatest())) return latestPromise

                didShowPending = true
                matches[index] = match = {
                  ...match,
                  showPending: true,
                }

                updateMatch(match)
                resolve()
              })
            }

            // Critical Fetching, we need to await
            await fetch()
          } else if (match.invalid || (shouldReload ?? age > staleAge)) {
            // Background Fetching, no need to wait
            fetch()
          }

          resolve()
        }),
      )
    })

    await Promise.all(matchPromises)
    return matches
  }

  invalidate = () => {
    const invalidate = (d: any) => ({
      ...d,
      invalid: true,
    })

    this.__store.setState((s) => ({
      ...s,
      matches: s.matches.map(invalidate),
      cachedMatches: s.cachedMatches.map(invalidate),
      pendingMatches: s.pendingMatches?.map(invalidate),
    }))

    this.load()
  }

  load = async (): Promise<void> => {
    const promise = new Promise<void>(async (resolve, reject) => {
      const next = this.latestLocation
      const prevLocation = this.state.resolvedLocation
      const pathDidChange = prevLocation!.href !== next.href
      let latestPromise: Promise<void> | undefined | null

      // Cancel any pending matches
      this.cancelMatches()

      this.emit({
        type: 'onBeforeLoad',
        fromLocation: prevLocation,
        toLocation: next,
        pathChanged: pathDidChange,
      })

      let pendingMatches!: RouteMatch<any, any>[]
      const previousMatches = this.state.matches

      this.__store.batch(() => {
        this.cleanCache()

        // Match the routes
        pendingMatches = this.matchRoutes(next.pathname, next.search, {
          debug: true,
        })

        // Ingest the new matches
        // If a cached moved to pendingMatches, remove it from cachedMatches
        this.__store.setState((s) => ({
          ...s,
          isLoading: true,
          location: next,
          pendingMatches,
          cachedMatches: s.cachedMatches.filter((d) => {
            return !pendingMatches.find((e) => e.id === d.id)
          }),
        }))
      })

      try {
        try {
          // Load the matches
          await this.loadMatches({
            matches: pendingMatches,
            checkLatest: () => this.checkLatest(promise),
          })
        } catch (err) {
          // swallow this error, since we'll display the
          // errors on the route components
        }

        // Only apply the latest transition
        if ((latestPromise = this.checkLatest(promise))) {
          return latestPromise
        }

        const exitingMatches = previousMatches.filter(
          (match) => !pendingMatches.find((d) => d.id === match.id),
        )
        const enteringMatches = pendingMatches.filter(
          (match) => !previousMatches.find((d) => d.id === match.id),
        )
        const stayingMatches = previousMatches.filter((match) =>
          pendingMatches.find((d) => d.id === match.id),
        )

        // Commit the pending matches. If a previous match was
        // removed, place it in the cachedMatches
        this.__store.batch(() => {
          this.__store.setState((s) => ({
            ...s,
            isLoading: false,
            matches: s.pendingMatches!,
            pendingMatches: undefined,
            cachedMatches: [
              ...s.cachedMatches,
              ...exitingMatches.filter((d) => d.status !== 'error'),
            ],
          }))
          this.cleanCache()
        })

        //
        ;(
          [
            [exitingMatches, 'onLeave'],
            [enteringMatches, 'onEnter'],
            [stayingMatches, 'onStay'],
          ] as const
        ).forEach(([matches, hook]) => {
          matches.forEach((match) => {
            this.looseRoutesById[match.routeId]!.options[hook]?.(match)
          })
        })

        this.emit({
          type: 'onLoad',
          fromLocation: prevLocation,
          toLocation: next,
          pathChanged: pathDidChange,
        })

        resolve()
      } catch (err) {
        // Only apply the latest transition
        if ((latestPromise = this.checkLatest(promise))) {
          return latestPromise
        }

        reject(err)
      }
    })

    this.latestLoadPromise = promise

    return this.latestLoadPromise
  }

  cleanCache = () => {
    // This is where all of the garbage collection magic happens
    this.__store.setState((s) => {
      return {
        ...s,
        cachedMatches: s.cachedMatches.filter((d) => {
          const route = this.looseRoutesById[d.routeId]!

          if (!route.options.loader) {
            return false
          }

          // If the route was preloaded, use the preloadGcTime
          // otherwise, use the gcTime
          const gcTime =
            (d.preload
              ? route.options.preloadGcTime ?? this.options.defaultPreloadGcTime
              : route.options.gcTime ?? this.options.defaultGcTime) ??
            5 * 60 * 1000

          return d.status !== 'error' && Date.now() - d.updatedAt < gcTime
        }),
      }
    })
  }

  preloadRoute = async (
    navigateOpts: ToOptions<TRouteTree> = this.state.location as any,
  ) => {
    let next = this.buildLocation(navigateOpts as any)

    let matches = this.matchRoutes(next.pathname, next.search, {
      throwOnError: true,
    })

    const loadedMatchIds = Object.fromEntries(
      [
        ...this.state.matches,
        ...(this.state.pendingMatches ?? []),
        ...this.state.cachedMatches,
      ]?.map((d) => [d.id, true]),
    )

    this.__store.batch(() => {
      matches.forEach((match) => {
        if (!loadedMatchIds[match.id]) {
          this.__store.setState((s) => ({
            ...s,
            cachedMatches: [...(s.cachedMatches as any), match],
          }))
        }
      })
    })

    matches = await this.loadMatches({
      matches,
      preload: true,
      checkLatest: () => undefined,
    })

    return matches
  }

  matchRoute = <
    TFrom extends RoutePaths<TRouteTree> = '/',
    TTo extends string = '',
    TResolved = ResolveRelativePath<TFrom, NoInfer<TTo>>,
  >(
    location: ToOptions<TRouteTree, TFrom, TTo>,
    opts?: MatchRouteOptions,
  ): false | RouteById<TRouteTree, TResolved>['types']['allParams'] => {
    const matchLocation = {
      ...location,
      to: location.to
        ? this.resolvePathWithBase((location.from || '') as string, location.to)
        : undefined,
      params: location.params || {},
      leaveParams: true,
    }
    const next = this.buildLocation(matchLocation as any)

    if (opts?.pending && this.state.status !== 'pending') {
      return false
    }

    const baseLocation = opts?.pending
      ? this.latestLocation
      : this.state.resolvedLocation

    if (!baseLocation) {
      return false
    }
    const match = matchPathname(this.basepath, baseLocation.pathname, {
      ...opts,
      to: next.pathname,
    }) as any

    if (!match) {
      return false
    }
    if (location.params) {
      if (!deepEqual(match, location.params, true)) {
        return false
      }
    }

    if (match && (opts?.includeSearch ?? true)) {
      return deepEqual(baseLocation.search, next.search, true) ? match : false
    }

    return match
  }

  injectHtml = async (html: string | (() => Promise<string> | string)) => {
    this.injectedHtml.push(html)
  }

  dehydrateData = <T>(key: any, getData: T | (() => Promise<T> | T)) => {
    if (typeof document === 'undefined') {
      const strKey = typeof key === 'string' ? key : JSON.stringify(key)

      this.injectHtml(async () => {
        const id = `__TSR_DEHYDRATED__${strKey}`
        const data =
          typeof getData === 'function' ? await (getData as any)() : getData
        return `<script id='${id}' suppressHydrationWarning>window["__TSR_DEHYDRATED__${escapeJSON(
          strKey,
        )}"] = ${JSON.stringify(data)}
          ;(() => {
            var el = document.getElementById('${id}')
            el.parentElement.removeChild(el)
          })()
          </script>`
      })

      return () => this.hydrateData<T>(key)
    }

    return () => undefined
  }

  hydrateData = <T extends any = unknown>(key: any) => {
    if (typeof document !== 'undefined') {
      const strKey = typeof key === 'string' ? key : JSON.stringify(key)

      return window[`__TSR_DEHYDRATED__${strKey}` as any] as T
    }

    return undefined
  }

  dehydrate = (): DehydratedRouter => {
    const pickError =
      this.options.errorSerializer?.serialize ?? defaultSerializeError

    return {
      state: {
        dehydratedMatches: this.state.matches.map((d) => ({
          ...pick(d, [
            'id',
            'status',
            'updatedAt',
            'loaderData',
            // Not-founds that occur during SSR don't require the client to load data before
            // triggering in order to prevent the flicker of the loading component
            'notFoundError',
          ]),
          // If an error occurs server-side during SSRing,
          // send a small subset of the error to the client
          error: d.error
            ? {
                data: pickError(d.error),
                __isServerError: true,
              }
            : undefined,
        })),
      },
    }
  }

  hydrate = async (__do_not_use_server_ctx?: HydrationCtx) => {
    let _ctx = __do_not_use_server_ctx
    // Client hydrates from window
    if (typeof document !== 'undefined') {
      _ctx = window.__TSR_DEHYDRATED__
    }

    invariant(
      _ctx,
      'Expected to find a __TSR_DEHYDRATED__ property on window... but we did not. Did you forget to render <DehydrateRouter /> in your app?',
    )

    const ctx = _ctx
    this.dehydratedData = ctx.payload as any
    this.options.hydrate?.(ctx.payload as any)
    const dehydratedState = ctx.router.state

    let matches = this.matchRoutes(
      this.state.location.pathname,
      this.state.location.search,
    ).map((match) => {
      const dehydratedMatch = dehydratedState.dehydratedMatches.find(
        (d) => d.id === match.id,
      )

      invariant(
        dehydratedMatch,
        `Could not find a client-side match for dehydrated match with id: ${match.id}!`,
      )

      if (dehydratedMatch) {
        const route = this.looseRoutesById[match.routeId]!

        return {
          ...match,
          ...dehydratedMatch,
          meta: route.options.meta?.({
            loaderData: dehydratedMatch.loaderData,
          }),
          links: route.options.links?.(),
          scripts: route.options.scripts?.(),
        }
      }
      return match
    })

    this.__store.setState((s) => {
      return {
        ...s,
        matches: matches as any,
        lastUpdated: Date.now(),
      }
    })
  }

  // Finds a match that has a notFoundComponent
  updateMatchesWithNotFound = (
    matches: AnyRouteMatch[],
    currentMatch: AnyRouteMatch,
    err: NotFoundError,
  ) => {
    const matchesByRouteId = Object.fromEntries(
      matches.map((match) => [match.routeId, match]),
    ) as Record<string, AnyRouteMatch>

    if (err.global) {
      matchesByRouteId[rootRouteId]!.notFoundError = err
    } else {
      // If the err contains a routeId, start searching up from that route
      let currentRoute = (this.routesById as any)[
        err.routeId ?? currentMatch.routeId
      ] as AnyRoute

      // Go up the tree until we find a route with a notFoundComponent
      while (!currentRoute.options.notFoundComponent) {
        currentRoute = currentRoute?.parentRoute

        invariant(
          currentRoute,
          'Found invalid route tree while trying to find not-found handler.',
        )

        if (currentRoute.id === rootRouteId) break
      }

      const match = matchesByRouteId[currentRoute.id]
      invariant(match, 'Could not find match for route: ' + currentRoute.id)
      match.notFoundError = err
    }
  }

  hasNotFoundMatch = () => {
    return this.__store.state.matches.some((d) => d.notFoundError)
  }

  // resolveMatchPromise = (matchId: string, key: string, value: any) => {
  //   state.matches
  //     .find((d) => d.id === matchId)
  //     ?.__promisesByKey[key]?.resolve(value)
  // }
}

// A function that takes an import() argument which is a function and returns a new function that will
// proxy arguments from the caller to the imported function, retaining all type
// information along the way
export function lazyFn<
  T extends Record<string, (...args: any[]) => any>,
  TKey extends keyof T = 'default',
>(fn: () => Promise<T>, key?: TKey) {
  return async (
    ...args: Parameters<T[TKey]>
  ): Promise<Awaited<ReturnType<T[TKey]>>> => {
    const imported = await fn()
    return imported[key || 'default'](...args)
  }
}

export class SearchParamError extends Error {}

export class PathParamError extends Error {}

export function getInitialRouterState(
  location: ParsedLocation,
): RouterState<any> {
  return {
    isLoading: false,
    isTransitioning: false,
    status: 'idle',
    resolvedLocation: { ...location },
    location,
    matches: [],
    pendingMatches: [],
    cachedMatches: [],
    lastUpdated: 0,
  }
}

export function defaultSerializeError(err: unknown) {
  if (err instanceof Error)
    return {
      name: err.name,
      message: err.message,
    }

  return {
    data: err,
  }
}<|MERGE_RESOLUTION|>--- conflicted
+++ resolved
@@ -760,16 +760,13 @@
             loaderDeps,
             invalid: false,
             preload: false,
-<<<<<<< HEAD
             notFoundError:
               isGlobalNotFound && route.id === rootRouteId
                 ? { global: true }
                 : undefined,
-=======
             links: route.options.links?.(),
             scripts: route.options.scripts?.(),
             staticData: route.options.staticData || {},
->>>>>>> a7779ce8
           }
 
       // Regardless of whether we're reusing an existing match or creating
@@ -815,8 +812,8 @@
         this.latestLocation.pathname,
         fromSearch,
       )
-      const stayingMatches = matches?.filter((d) =>
-        fromMatches?.find((e) => e.routeId === d.routeId),
+      const stayingMatches = matches?.filter(
+        (d) => fromMatches?.find((e) => e.routeId === d.routeId),
       )
 
       const prevParams = { ...last(fromMatches)?.params }
