import { createBrowserHistory, createMemoryHistory } from '@tanstack/history'
import { Store } from '@tanstack/react-store'
import invariant from 'tiny-invariant'
import warning from 'tiny-warning'
import { rootRouteId } from './root'
import { defaultParseSearch, defaultStringifySearch } from './searchParams'
import {
  createControlledPromise,
  deepEqual,
  functionalUpdate,
  last,
  pick,
  replaceEqualDeep,
} from './utils'
import {
  cleanPath,
  interpolatePath,
  joinPaths,
  matchPathname,
  parsePathname,
  resolvePath,
  trimPath,
  trimPathLeft,
  trimPathRight,
} from './path'
import { isRedirect, isResolvedRedirect } from './redirects'
import { isNotFound } from './not-found'
import type * as React from 'react'
import type { Manifest } from './manifest'
import type {
  HistoryLocation,
  HistoryState,
  RouterHistory,
} from '@tanstack/history'

import type {
  AnyContext,
  AnyRoute,
  AnyRouteWithContext,
  AnySearchSchema,
  ErrorRouteComponent,
  LoaderFnContext,
  NotFoundRouteComponent,
  RootRoute,
  RouteComponent,
  RouteMask,
} from './route'
import type {
  FullSearchSchema,
  RouteById,
  RoutePaths,
  RoutesById,
  RoutesByPath,
} from './routeInfo'
import type {
  ControlledPromise,
  NonNullableUpdater,
  PickAsRequired,
  Updater,
} from './utils'
import type {
  AnyRouteMatch,
  MakeRouteMatch,
  MatchRouteOptions,
} from './Matches'
import type { ParsedLocation } from './location'
import type { SearchParser, SearchSerializer } from './searchParams'
import type {
  BuildLocationFn,
  CommitLocationOptions,
  NavigateFn,
} from './RouterProvider'

import type { AnyRedirect, ResolvedRedirect } from './redirects'

import type { NotFoundError } from './not-found'
import type { NavigateOptions, ResolveRelativePath, ToOptions } from './link'
import type { NoInfer } from '@tanstack/react-store'
import type { DeferredPromiseState } from './defer'

//

declare global {
  interface Window {
    __TSR__?: {
      matches: Array<any>
      streamedValues: Record<
        string,
        {
          value: any
          parsed: any
        }
      >
      cleanScripts: () => void
      dehydrated?: any
    }
    __TSR_ROUTER_CONTEXT__?: React.Context<Router<any, any>>
  }
}

export interface Register {
  // router: Router
}

export type AnyRouter = Router<any, any, any, any>

export type AnyRouterWithContext<TContext> = Router<
  AnyRouteWithContext<TContext>,
  any,
  any,
  any
>

export type RegisteredRouter = Register extends {
  router: infer TRouter extends AnyRouter
}
  ? TRouter
  : AnyRouter

export type HydrationCtx = {
  router: DehydratedRouter
  payload: Record<string, any>
}

export type InferRouterContext<TRouteTree extends AnyRoute> =
  TRouteTree extends RootRoute<
    any,
    any,
    any,
    any,
    any,
    infer TRouterContext extends AnyContext,
    any,
    any,
    any,
    any
  >
    ? TRouterContext
    : AnyContext

export type RouterContextOptions<TRouteTree extends AnyRoute> =
  AnyContext extends InferRouterContext<TRouteTree>
    ? {
        context?: InferRouterContext<TRouteTree>
      }
    : {
        context: InferRouterContext<TRouteTree>
      }

export type TrailingSlashOption = 'always' | 'never' | 'preserve'

export interface RouterOptions<
  TRouteTree extends AnyRoute,
  TTrailingSlashOption extends TrailingSlashOption,
  TDehydrated extends Record<string, any> = Record<string, any>,
  TSerializedError extends Record<string, any> = Record<string, any>,
> {
  /**
   * The history object that will be used to manage the browser history.
   * If not provided, a new createBrowserHistory instance will be created and used.
   * @link [API Docs](https://tanstack.com/router/latest/docs/framework/react/api/router/RouterOptionsType#history-property)
   * @link [Guide](https://tanstack.com/router/latest/docs/framework/react/guide/history-types)
   */
  history?: RouterHistory
  /**
   * A function that will be used to stringify search params when generating links.
   * Defaults to `defaultStringifySearch`.
   * @link [API Docs](https://tanstack.com/router/latest/docs/framework/react/api/router/RouterOptionsType#stringifysearch-method)
   * @link [Guide](https://tanstack.com/router/latest/docs/framework/react/guide/custom-search-param-serialization)
   */
  stringifySearch?: SearchSerializer
  /**
   * A function that will be used to parse search params when parsing the current location.
   * Defaults to `defaultParseSearch`.
   * @link [API Docs](https://tanstack.com/router/latest/docs/framework/react/api/router/RouterOptionsType#parsesearch-method)
   * @link [Guide](https://tanstack.com/router/latest/docs/framework/react/guide/custom-search-param-serialization)
   */
  parseSearch?: SearchParser
  /**
   * Defaults to `false`
   * If `false`, routes will not be preloaded by default in any way.
   * If `'intent'`, routes will be preloaded by default when the user hovers over a link or a `touchstart` event is detected on a `<Link>`.
   * @link [API Docs](https://tanstack.com/router/latest/docs/framework/react/api/router/RouterOptionsType#defaultpreload-property)
   * @link [Guide](https://tanstack.com/router/latest/docs/framework/react/guide/preloading)
   */
  defaultPreload?: false | 'intent'
  /**
   * Defaults to 50
   * The delay in milliseconds that a route must be hovered over or touched before it is preloaded.
   * @link [API Docs](https://tanstack.com/router/latest/docs/framework/react/api/router/RouterOptionsType#defaultpreloaddelay-property)
   * @link [Guide](https://tanstack.com/router/latest/docs/framework/react/guide/preloading#preload-delay)
   */
  defaultPreloadDelay?: number
  /**
   * Defaults to `Outlet`
   * The default `component` a route should use if no component is provided.
   * @link [API Docs](https://tanstack.com/router/latest/docs/framework/react/api/router/RouterOptionsType#defaultcomponent-property)
   */
  defaultComponent?: RouteComponent
  /**
   * Defaults to `ErrorComponent`
   * The default `errorComponent` a route should use if no error component is provided.
   * @link [API Docs](https://tanstack.com/router/latest/docs/framework/react/api/router/RouterOptionsType#defaulterrorcomponent-property)
   * @link [Guide](https://tanstack.com/router/latest/docs/framework/react/guide/data-loading#handling-errors-with-routeoptionserrorcomponent)
   */
  defaultErrorComponent?: ErrorRouteComponent
  /**
   * The default `pendingComponent` a route should use if no pending component is provided.
   * @link [API Docs](https://tanstack.com/router/latest/docs/framework/react/api/router/RouterOptionsType#defaultpendingcomponent-property)
   * @link [Guide](https://tanstack.com/router/latest/docs/framework/react/guide/data-loading#showing-a-pending-component)
   */
  defaultPendingComponent?: RouteComponent
  /**
   * Defaults to `1000`
   * The default `pendingMs` a route should use if no pendingMs is provided.
   * @link [API Docs](https://tanstack.com/router/latest/docs/framework/react/api/router/RouterOptionsType#defaultpendingms-property)
   * @link [Guide](https://tanstack.com/router/latest/docs/framework/react/guide/data-loading#avoiding-pending-component-flash)
   */
  defaultPendingMs?: number
  /**
   * Defaults to `500`
   * The default `pendingMinMs` a route should use if no pendingMinMs is provided.
   * @link [API Docs](https://tanstack.com/router/latest/docs/framework/react/api/router/RouterOptionsType#defaultpendingminms-property)
   * @link [Guide](https://tanstack.com/router/latest/docs/framework/react/guide/data-loading#avoiding-pending-component-flash)
   */
  defaultPendingMinMs?: number
  /**
   * Defaults to `0`
   * The default `staleTime` a route should use if no staleTime is
   * @link [API Docs](https://tanstack.com/router/latest/docs/framework/react/api/router/RouterOptionsType#defaultstaletime-property)
   * @link [Guide](https://tanstack.com/router/latest/docs/framework/react/guide/data-loading#key-options)
   */
  defaultStaleTime?: number
  /**
   * Defaults to `30_000` ms (30 seconds)
   * The default `preloadStaleTime` a route should use if no preloadStaleTime is provided.
   * @link [API Docs](https://tanstack.com/router/latest/docs/framework/react/api/router/RouterOptionsType#defaultpreloadstaletime-property)
   * @link [Guide](https://tanstack.com/router/latest/docs/framework/react/guide/preloading)
   */
  defaultPreloadStaleTime?: number
  /**
   * Defaults to `routerOptions.defaultGcTime`, which defaults to 30 minutes.
   * The default `defaultPreloadGcTime` a route should use if no preloadGcTime is provided.
   * @link [API Docs](https://tanstack.com/router/latest/docs/framework/react/api/router/RouterOptionsType#defaultpreloadgctime-property)
   * @link [Guide](https://tanstack.com/router/latest/docs/framework/react/guide/preloading)
   */
  defaultPreloadGcTime?: number
  /**
   * The default `onCatch` handler for errors caught by the Router ErrorBoundary
   * @link [API Docs](https://tanstack.com/router/latest/docs/framework/react/api/router/RouterOptionsType#defaultoncatch-property)
   * @link [Guide](https://tanstack.com/router/latest/docs/framework/react/guide/data-loading#handling-errors-with-routeoptionsoncatch)
   */
  defaultOnCatch?: (error: Error, errorInfo: React.ErrorInfo) => void
  defaultViewTransition?: boolean
  /**
   * @link [Guide](https://tanstack.com/router/latest/docs/framework/react/guide/not-found-errors#the-notfoundmode-option)
   */
  notFoundMode?: 'root' | 'fuzzy'
  /**
   * Defaults to 30 minutes.
   * The default `gcTime` a route should use if no
   * @link [API Docs](https://tanstack.com/router/latest/docs/framework/react/api/router/RouterOptionsType#defaultgctime-property)
   * @link [Guide](https://tanstack.com/router/latest/docs/framework/react/guide/data-loading#key-options)
   */
  defaultGcTime?: number
  /**
   * Defaults to `false`
   * If `true`, all routes will be matched as case-sensitive.
   * @link [API Docs](https://tanstack.com/router/latest/docs/framework/react/api/router/RouterOptionsType#casesensitive-property)
   * @link [Guide](https://tanstack.com/router/latest/docs/framework/react/guide/route-trees#case-sensitivity)
   */
  caseSensitive?: boolean
  /**
   * Required
   * The route tree that will be used to configure the router instance.
   * @link [API Docs](https://tanstack.com/router/latest/docs/framework/react/api/router/RouterOptionsType#routetree-property)
   * @link [Guide](https://tanstack.com/router/latest/docs/framework/react/guide/route-trees)
   */
  routeTree?: TRouteTree
  /**
   * Defaults to `/`
   * The basepath for then entire router. This is useful for mounting a router instance at a subpath.
   * @link [API Docs](https://tanstack.com/router/latest/docs/framework/react/api/router/RouterOptionsType#basepath-property)
   */
  basepath?: string
  /**
   * Optional or required if the root route was created with [`createRootRouteWithContext()`](https://tanstack.com/router/latest/docs/framework/react/api/router/createRootRouteWithContextFunction).
   * The root context that will be provided to all routes in the route tree.
   * This can be used to provide a context to all routes in the tree without having to provide it to each route individually.
   * @link [API Docs](https://tanstack.com/router/latest/docs/framework/react/api/router/RouterOptionsType#context-property)
   * @link [Guide](https://tanstack.com/router/latest/docs/framework/react/guide/router-context)
   */
  context?: InferRouterContext<TRouteTree>
  /**
   * A function that will be called when the router is dehydrated.
   * The return value of this function will be serialized and stored in the router's dehydrated state.
   * @link [API Docs](https://tanstack.com/router/latest/docs/framework/react/api/router/RouterOptionsType#dehydrate-method)
   * @link [Guide](https://tanstack.com/router/latest/docs/framework/react/guide/external-data-loading#critical-dehydrationhydration)
   */
  dehydrate?: () => TDehydrated
  /**
   * A function that will be called when the router is hydrated.
   * The return value of this function will be serialized and stored in the router's dehydrated state.
   * @link [API Docs](https://tanstack.com/router/latest/docs/framework/react/api/router/RouterOptionsType#hydrate-method)
   * @link [Guide](https://tanstack.com/router/latest/docs/framework/react/guide/external-data-loading#critical-dehydrationhydration)
   */
  hydrate?: (dehydrated: TDehydrated) => void
  /**
   * An array of route masks that will be used to mask routes in the route tree.
   * Route masking is when you display a route at a different path than the one it is configured to match, like a modal popup that when shared will unmask to the modal's content instead of the modal's context.
   * @link [API Docs](https://tanstack.com/router/latest/docs/framework/react/api/router/RouterOptionsType#routemasks-property)
   * @link [Guide](https://tanstack.com/router/latest/docs/framework/react/guide/route-masking)
   */
  routeMasks?: Array<RouteMask<TRouteTree>>
  /**
   * Defaults to `false`
   * If `true`, route masks will, by default, be removed when the page is reloaded.
   * This can be overridden on a per-mask basis by setting the `unmaskOnReload` option on the mask, or on a per-navigation basis by setting the `unmaskOnReload` option in the `Navigate` options.
   * @link [API Docs](https://tanstack.com/router/latest/docs/framework/react/api/router/RouterOptionsType#unmaskonreload-property)
   * @link [Guide](https://tanstack.com/router/latest/docs/framework/react/guide/route-masking#unmasking-on-page-reload)
   */
  unmaskOnReload?: boolean
  /**
   * A component that will be used to wrap the entire router.
   * This is useful for providing a context to the entire router.
   * @link [API Docs](https://tanstack.com/router/latest/docs/framework/react/api/router/RouterOptionsType#wrap-property)
   */
  Wrap?: (props: { children: any }) => React.JSX.Element
  /**
   * A component that will be used to wrap the inner contents of the router.
   * This is useful for providing a context to the inner contents of the router where you also need access to the router context and hooks.
   * @link [API Docs](https://tanstack.com/router/latest/docs/framework/react/api/router/RouterOptionsType#innerwrap-property)
   */
  InnerWrap?: (props: { children: any }) => React.JSX.Element
  /**
   * @deprecated
   * Use `notFoundComponent` instead.
   * See https://tanstack.com/router/v1/docs/guide/not-found-errors#migrating-from-notfoundroute for more info.
   * @link [API Docs](https://tanstack.com/router/latest/docs/framework/react/api/router/RouterOptionsType#notfoundroute-property)
   */
  notFoundRoute?: AnyRoute
  /**
   * Defaults to `NotFound`
   * The default `notFoundComponent` a route should use if no notFound component is provided.
   * @link [API Docs](https://tanstack.com/router/latest/docs/framework/react/api/router/RouterOptionsType#defaultnotfoundcomponent-property)
   * @link [Guide](https://tanstack.com/router/latest/docs/framework/react/guide/not-found-errors#default-router-wide-not-found-handling)
   */
  defaultNotFoundComponent?: NotFoundRouteComponent
  /**
   * The transformer that will be used when sending data between the server and the client during SSR.
   * @link [API Docs](https://tanstack.com/router/latest/docs/framework/react/api/router/RouterOptionsType#transformer-property)
   * @link [Guide](https://tanstack.com/router/latest/docs/framework/react/guide/ssr#data-transformers)
   */
  transformer?: RouterTransformer
  /**
   * The serializer object that will be used to determine how errors are serialized and deserialized between the server and the client.
   * @link [API Docs](https://tanstack.com/router/latest/docs/framework/react/api/router/RouterOptionsType#errorserializer-property)
   */
  errorSerializer?: RouterErrorSerializer<TSerializedError>
  /**
   * Defaults to `never`
   * Configures how trailing slashes are treated.
   * `'always'` will add a trailing slash if not present, `'never'` will remove the trailing slash if present and `'preserve'` will not modify the trailing slash.
   * @link [API Docs](https://tanstack.com/router/latest/docs/framework/react/api/router/RouterOptionsType#trailingslash-property)
   */
  trailingSlash?: TTrailingSlashOption
  /**
   * Defaults to `typeof document !== 'undefined'`
   * While usually automatic, sometimes it can be useful to force the router into a server-side state, e.g. when using the router in a non-browser environment that has access to a global.document object.
   * @link [API Docs](https://tanstack.com/router/latest/docs/framework/react/api/router/RouterOptionsType#isserver property)
   */
  isServer?: boolean
}

export interface RouterTransformer {
  stringify: (obj: unknown) => string
  parse: (str: string) => unknown
}
export interface RouterErrorSerializer<TSerializedError> {
  serialize: (err: unknown) => TSerializedError
  deserialize: (err: TSerializedError) => unknown
}

export interface RouterState<
  TRouteTree extends AnyRoute = AnyRoute,
  TRouteMatch = MakeRouteMatch<TRouteTree>,
> {
  status: 'pending' | 'idle'
  loadedAt: number
  isLoading: boolean
  isTransitioning: boolean
  matches: Array<TRouteMatch>
  pendingMatches?: Array<TRouteMatch>
  cachedMatches: Array<TRouteMatch>
  location: ParsedLocation<FullSearchSchema<TRouteTree>>
  resolvedLocation: ParsedLocation<FullSearchSchema<TRouteTree>>
  statusCode: number
  redirect?: ResolvedRedirect
}

export type ListenerFn<TEvent extends RouterEvent> = (event: TEvent) => void

export interface BuildNextOptions {
  to?: string | number | null
  params?: true | Updater<unknown>
  search?: true | Updater<unknown>
  hash?: true | Updater<string>
  state?: true | NonNullableUpdater<HistoryState>
  mask?: {
    to?: string | number | null
    params?: true | Updater<unknown>
    search?: true | Updater<unknown>
    hash?: true | Updater<string>
    state?: true | NonNullableUpdater<HistoryState>
    unmaskOnReload?: boolean
  }
  from?: string
  fromSearch?: unknown
  _fromLocation?: ParsedLocation
}

export interface DehydratedRouterState {
  dehydratedMatches: Array<DehydratedRouteMatch>
}

export type DehydratedRouteMatch = Pick<
  MakeRouteMatch,
  'id' | 'status' | 'updatedAt' | 'loaderData'
>

export interface DehydratedRouter {
  state: DehydratedRouterState
  manifest?: Manifest
}

export type RouterConstructorOptions<
  TRouteTree extends AnyRoute,
  TTrailingSlashOption extends TrailingSlashOption,
  TDehydrated extends Record<string, any>,
  TSerializedError extends Record<string, any>,
> = Omit<
  RouterOptions<
    TRouteTree,
    TTrailingSlashOption,
    TDehydrated,
    TSerializedError
  >,
  'context'
> &
  RouterContextOptions<TRouteTree>

export const componentTypes = [
  'component',
  'errorComponent',
  'pendingComponent',
  'notFoundComponent',
] as const

export type RouterEvents = {
  onBeforeNavigate: {
    type: 'onBeforeNavigate'
    fromLocation: ParsedLocation
    toLocation: ParsedLocation
    pathChanged: boolean
  }
  onBeforeLoad: {
    type: 'onBeforeLoad'
    fromLocation: ParsedLocation
    toLocation: ParsedLocation
    pathChanged: boolean
  }
  onLoad: {
    type: 'onLoad'
    fromLocation: ParsedLocation
    toLocation: ParsedLocation
    pathChanged: boolean
  }
  onResolved: {
    type: 'onResolved'
    fromLocation: ParsedLocation
    toLocation: ParsedLocation
    pathChanged: boolean
  }
}

export type RouterEvent = RouterEvents[keyof RouterEvents]

export type RouterListener<TRouterEvent extends RouterEvent> = {
  eventType: TRouterEvent['type']
  fn: ListenerFn<TRouterEvent>
}

export function createRouter<
  TRouteTree extends AnyRoute,
  TTrailingSlashOption extends TrailingSlashOption,
  TDehydrated extends Record<string, any> = Record<string, any>,
  TSerializedError extends Record<string, any> = Record<string, any>,
>(
  options: RouterConstructorOptions<
    TRouteTree,
    TTrailingSlashOption,
    TDehydrated,
    TSerializedError
  >,
) {
  return new Router<
    TRouteTree,
    TTrailingSlashOption,
    TDehydrated,
    TSerializedError
  >(options)
}

export class Router<
  in out TRouteTree extends AnyRoute,
  in out TTrailingSlashOption extends TrailingSlashOption,
  in out TDehydrated extends Record<string, any> = Record<string, any>,
  in out TSerializedError extends Record<string, any> = Record<string, any>,
> {
  // Option-independent properties
  tempLocationKey: string | undefined = `${Math.round(
    Math.random() * 10000000,
  )}`
  resetNextScroll = true
  shouldViewTransition?: boolean = undefined
  subscribers = new Set<RouterListener<RouterEvent>>()
  dehydratedData?: TDehydrated
  viewTransitionPromise?: ControlledPromise<true>
  manifest?: Manifest
  AfterEachMatch?: (props: {
    match: Pick<
      AnyRouteMatch,
      'id' | 'status' | 'error' | 'loadPromise' | 'minPendingPromise'
    >
    matchIndex: number
  }) => any
  serializeLoaderData?: (
    data: any,
    ctx: {
      router: AnyRouter
      match: AnyRouteMatch
    },
  ) => any
  serializer?: (data: any) => string

  // Must build in constructor
  __store!: Store<RouterState<TRouteTree>>
  options!: PickAsRequired<
    Omit<
      RouterOptions<
        TRouteTree,
        TTrailingSlashOption,
        TDehydrated,
        TSerializedError
      >,
      'transformer'
    > & {
      transformer: RouterTransformer
    },
    'stringifySearch' | 'parseSearch' | 'context'
  >
  history!: RouterHistory
  latestLocation!: ParsedLocation<FullSearchSchema<TRouteTree>>
  basepath!: string
  routeTree!: TRouteTree
  routesById!: RoutesById<TRouteTree>
  routesByPath!: RoutesByPath<TRouteTree>
  flatRoutes!: Array<AnyRoute>
  isServer!: boolean

  /**
   * @deprecated Use the `createRouter` function instead
   */
  constructor(
    options: RouterConstructorOptions<
      TRouteTree,
      TTrailingSlashOption,
      TDehydrated,
      TSerializedError
    >,
  ) {
    this.update({
      defaultPreloadDelay: 50,
      defaultPendingMs: 1000,
      defaultPendingMinMs: 500,
      context: undefined!,
      ...options,
      stringifySearch: options.stringifySearch ?? defaultStringifySearch,
      parseSearch: options.parseSearch ?? defaultParseSearch,
    })

    if (typeof document !== 'undefined') {
      ;(window as any).__TSR__ROUTER__ = this
    }
  }

  // These are default implementations that can optionally be overridden
  // by the router provider once rendered. We provide these so that the
  // router can be used in a non-react environment if necessary
  startReactTransition: (fn: () => void) => void = (fn) => fn()

  update = (
    newOptions: RouterConstructorOptions<
      TRouteTree,
      TTrailingSlashOption,
      TDehydrated,
      TSerializedError
    >,
  ) => {
    if (newOptions.notFoundRoute) {
      console.warn(
        'The notFoundRoute API is deprecated and will be removed in the next major version. See https://tanstack.com/router/v1/docs/guide/not-found-errors#migrating-from-notfoundroute for more info.',
      )
    }

    const previousOptions = this.options
    this.options = {
      ...this.options,
      ...newOptions,
    }

    this.isServer = this.options.isServer ?? typeof document === 'undefined'

    if (
      !this.basepath ||
      (newOptions.basepath && newOptions.basepath !== previousOptions.basepath)
    ) {
      if (
        newOptions.basepath === undefined ||
        newOptions.basepath === '' ||
        newOptions.basepath === '/'
      ) {
        this.basepath = '/'
      } else {
        this.basepath = `/${trimPath(newOptions.basepath)}`
      }
    }

    if (
      // eslint-disable-next-line ts/no-unnecessary-condition
      !this.history ||
      (this.options.history && this.options.history !== this.history)
    ) {
      this.history =
        this.options.history ??
        (this.isServer
          ? createMemoryHistory({
              initialEntries: [this.basepath || '/'],
            })
          : createBrowserHistory())
      this.latestLocation = this.parseLocation()
    }

    if (this.options.routeTree !== this.routeTree) {
      this.routeTree = this.options.routeTree as TRouteTree
      this.buildRouteTree()
    }

    // eslint-disable-next-line ts/no-unnecessary-condition
    if (!this.__store) {
      this.__store = new Store(getInitialRouterState(this.latestLocation), {
        onUpdate: () => {
          this.__store.state = {
            ...this.state,
            cachedMatches: this.state.cachedMatches.filter(
              (d) => !['redirected'].includes(d.status),
            ),
          }
        },
      })
    }
  }

  get state() {
    return this.__store.state
  }

  buildRouteTree = () => {
    this.routesById = {} as RoutesById<TRouteTree>
    this.routesByPath = {} as RoutesByPath<TRouteTree>

    const notFoundRoute = this.options.notFoundRoute
    if (notFoundRoute) {
      notFoundRoute.init({ originalIndex: 99999999999 })
      ;(this.routesById as any)[notFoundRoute.id] = notFoundRoute
    }

    const recurseRoutes = (childRoutes: Array<AnyRoute>) => {
      childRoutes.forEach((childRoute, i) => {
        childRoute.init({ originalIndex: i })

        const existingRoute = (this.routesById as any)[childRoute.id]

        invariant(
          !existingRoute,
          `Duplicate routes found with id: ${String(childRoute.id)}`,
        )
        ;(this.routesById as any)[childRoute.id] = childRoute

        if (!childRoute.isRoot && childRoute.path) {
          const trimmedFullPath = trimPathRight(childRoute.fullPath)
          if (
            !(this.routesByPath as any)[trimmedFullPath] ||
            childRoute.fullPath.endsWith('/')
          ) {
            ;(this.routesByPath as any)[trimmedFullPath] = childRoute
          }
        }

        const children = childRoute.children

        if (children?.length) {
          recurseRoutes(children)
        }
      })
    }

    recurseRoutes([this.routeTree])

    const scoredRoutes: Array<{
      child: AnyRoute
      trimmed: string
      parsed: ReturnType<typeof parsePathname>
      index: number
      scores: Array<number>
    }> = []

    const routes: Array<AnyRoute> = Object.values(this.routesById)

    routes.forEach((d, i) => {
      if (d.isRoot || !d.path) {
        return
      }

      const trimmed = trimPathLeft(d.fullPath)
      const parsed = parsePathname(trimmed)

      while (parsed.length > 1 && parsed[0]?.value === '/') {
        parsed.shift()
      }

      const scores = parsed.map((segment) => {
        if (segment.value === '/') {
          return 0.75
        }

        if (segment.type === 'param') {
          return 0.5
        }

        if (segment.type === 'wildcard') {
          return 0.25
        }

        return 1
      })

      scoredRoutes.push({ child: d, trimmed, parsed, index: i, scores })
    })

    this.flatRoutes = scoredRoutes
      .sort((a, b) => {
        const minLength = Math.min(a.scores.length, b.scores.length)

        // Sort by min available score
        for (let i = 0; i < minLength; i++) {
          if (a.scores[i] !== b.scores[i]) {
            return b.scores[i]! - a.scores[i]!
          }
        }

        // Sort by length of score
        if (a.scores.length !== b.scores.length) {
          return b.scores.length - a.scores.length
        }

        // Sort by min available parsed value
        for (let i = 0; i < minLength; i++) {
          if (a.parsed[i]!.value !== b.parsed[i]!.value) {
            return a.parsed[i]!.value > b.parsed[i]!.value ? 1 : -1
          }
        }

        // Sort by original index
        return a.index - b.index
      })
      .map((d, i) => {
        d.child.rank = i
        return d.child
      })
  }

  subscribe = <TType extends keyof RouterEvents>(
    eventType: TType,
    fn: ListenerFn<RouterEvents[TType]>,
  ) => {
    const listener: RouterListener<any> = {
      eventType,
      fn,
    }

    this.subscribers.add(listener)

    return () => {
      this.subscribers.delete(listener)
    }
  }

  emit = (routerEvent: RouterEvent) => {
    this.subscribers.forEach((listener) => {
      if (listener.eventType === routerEvent.type) {
        listener.fn(routerEvent)
      }
    })
  }

  parseLocation = (
    previousLocation?: ParsedLocation<FullSearchSchema<TRouteTree>>,
  ): ParsedLocation<FullSearchSchema<TRouteTree>> => {
    const parse = ({
      pathname,
      search,
      hash,
      state,
    }: HistoryLocation): ParsedLocation<FullSearchSchema<TRouteTree>> => {
      const parsedSearch = this.options.parseSearch(search)
      const searchStr = this.options.stringifySearch(parsedSearch)

      return {
        pathname,
        searchStr,
        search: replaceEqualDeep(previousLocation?.search, parsedSearch) as any,
        hash: hash.split('#').reverse()[0] ?? '',
        href: `${pathname}${searchStr}${hash}`,
        state: replaceEqualDeep(previousLocation?.state, state),
      }
    }

    const location = parse(this.history.location)

    const { __tempLocation, __tempKey } = location.state

    if (__tempLocation && (!__tempKey || __tempKey === this.tempLocationKey)) {
      // Sync up the location keys
      const parsedTempLocation = parse(__tempLocation) as any
      parsedTempLocation.state.key = location.state.key

      delete parsedTempLocation.state.__tempLocation

      return {
        ...parsedTempLocation,
        maskedLocation: location,
      }
    }

    return location
  }

  resolvePathWithBase = (from: string, path: string) => {
    const resolvedPath = resolvePath({
      basepath: this.basepath,
      base: from,
      to: cleanPath(path),
      trailingSlash: this.options.trailingSlash,
    })
    return resolvedPath
  }

  get looseRoutesById() {
    return this.routesById as Record<string, AnyRoute>
  }

  matchRoutes = (
    pathname: string,
    locationSearch: AnySearchSchema,
    opts?: { preload?: boolean; throwOnError?: boolean },
  ): Array<AnyRouteMatch> => {
    let routeParams: Record<string, string> = {}

    const foundRoute = this.flatRoutes.find((route) => {
      const matchedParams = matchPathname(
        this.basepath,
        trimPathRight(pathname),
        {
          to: route.fullPath,
          caseSensitive:
            route.options.caseSensitive ?? this.options.caseSensitive,
          fuzzy: true,
        },
      )

      if (matchedParams) {
        routeParams = matchedParams
        return true
      }

      return false
    })

    let routeCursor: AnyRoute =
      foundRoute || (this.routesById as any)[rootRouteId]

    const matchedRoutes: Array<AnyRoute> = [routeCursor]

    let isGlobalNotFound = false

    // Check to see if the route needs a 404 entry
    if (
      // If we found a route, and it's not an index route and we have left over path
      foundRoute
        ? foundRoute.path !== '/' && routeParams['**']
        : // Or if we didn't find a route and we have left over path
          trimPathRight(pathname)
    ) {
      // If the user has defined an (old) 404 route, use it
      if (this.options.notFoundRoute) {
        matchedRoutes.push(this.options.notFoundRoute)
      } else {
        // If there is no routes found during path matching
        isGlobalNotFound = true
      }
    }

    while (routeCursor.parentRoute) {
      routeCursor = routeCursor.parentRoute
      matchedRoutes.unshift(routeCursor)
    }

    const globalNotFoundRouteId = (() => {
      if (!isGlobalNotFound) {
        return undefined
      }

      if (this.options.notFoundMode !== 'root') {
        for (let i = matchedRoutes.length - 1; i >= 0; i--) {
          const route = matchedRoutes[i]!
          if (route.children) {
            return route.id
          }
        }
      }

      return rootRouteId
    })()

    // Existing matches are matches that are already loaded along with
    // pending matches that are still loading

    const parseErrors = matchedRoutes.map((route) => {
      let parsedParamsError

      const parseParams =
        route.options.params?.parse ?? route.options.parseParams

      if (parseParams) {
        try {
          const parsedParams = parseParams(routeParams)
          // Add the parsed params to the accumulated params bag
          Object.assign(routeParams, parsedParams)
        } catch (err: any) {
          parsedParamsError = new PathParamError(err.message, {
            cause: err,
          })

          if (opts?.throwOnError) {
            throw parsedParamsError
          }

          return parsedParamsError
        }
      }

      return
    })

    const matches: Array<AnyRouteMatch> = []

    matchedRoutes.forEach((route, index) => {
      // Take each matched route and resolve + validate its search params
      // This has to happen serially because each route's search params
      // can depend on the parent route's search params
      // It must also happen before we create the match so that we can
      // pass the search params to the route's potential key function
      // which is used to uniquely identify the route match in state

      const parentMatch = matches[index - 1]

      const [preMatchSearch, searchError]: [Record<string, any>, any] = (() => {
        // Validate the search params and stabilize them
        const parentSearch = parentMatch?.search ?? locationSearch

        try {
          const validator =
            typeof route.options.validateSearch === 'object'
              ? route.options.validateSearch.parse
              : route.options.validateSearch

          const search = validator?.(parentSearch) ?? {}

          return [
            {
              ...parentSearch,
              ...search,
            },
            undefined,
          ]
        } catch (err: any) {
          const searchParamError = new SearchParamError(err.message, {
            cause: err,
          })

          if (opts?.throwOnError) {
            throw searchParamError
          }

          return [parentSearch, searchParamError]
        }
      })()

      // This is where we need to call route.options.loaderDeps() to get any additional
      // deps that the route's loader function might need to run. We need to do this
      // before we create the match so that we can pass the deps to the route's
      // potential key function which is used to uniquely identify the route match in state

      const loaderDeps =
        route.options.loaderDeps?.({
          search: preMatchSearch,
        }) ?? ''

      const loaderDepsHash = loaderDeps ? JSON.stringify(loaderDeps) : ''

      const interpolatedPath = interpolatePath({
        path: route.fullPath,
        params: routeParams,
      })

      const matchId =
        interpolatePath({
          path: route.id,
          params: routeParams,
          leaveWildcards: true,
        }) + loaderDepsHash

      // Waste not, want not. If we already have a match for this route,
      // reuse it. This is important for layout routes, which might stick
      // around between navigation actions that only change leaf routes.
      const existingMatch = this.getMatch(matchId)

      const cause = this.state.matches.find((d) => d.id === matchId)
        ? 'stay'
        : 'enter'

      let match: AnyRouteMatch

      if (existingMatch) {
        match = {
          ...existingMatch,
          cause,
          params: routeParams,
        }
      } else {
        const status =
          route.options.loader || route.options.beforeLoad || route.lazyFn
            ? 'pending'
            : 'success'

        match = {
          id: matchId,
          index,
          routeId: route.id,
          params: routeParams,
          pathname: joinPaths([this.basepath, interpolatedPath]),
          updatedAt: Date.now(),
          search: {} as any,
          searchError: undefined,
          status,
          isFetching: false,
          error: undefined,
          paramsError: parseErrors[index],
          routeContext: undefined!,
          context: undefined!,
          abortController: new AbortController(),
          fetchCount: 0,
          cause,
          loaderDeps,
          invalid: false,
          preload: false,
          links: route.options.links?.(),
          scripts: route.options.scripts?.(),
          staticData: route.options.staticData || {},
          loadPromise: createControlledPromise(),
        }
      }

      // If it's already a success, update the meta and headers
      // These may get updated again if the match is refreshed
      // due to being stale
      if (match.status === 'success') {
        match.meta = route.options.meta?.({
          matches,
          match,
          params: match.params,
          loaderData: match.loaderData,
        })

        match.headers = route.options.headers?.({
          loaderData: match.loaderData,
        })
      }

      if (!opts?.preload) {
        // If we have a global not found, mark the right match as global not found
        match.globalNotFound = globalNotFoundRouteId === route.id
      }

      // Regardless of whether we're reusing an existing match or creating
      // a new one, we need to update the match's search params
      match.search = replaceEqualDeep(match.search, preMatchSearch)
      // And also update the searchError if there is one
      match.searchError = searchError

      matches.push(match)
    })

    return matches as any
  }

  cancelMatch = (id: string) => {
    const match = this.getMatch(id)

    if (!match) return

    match.abortController.abort()
    clearTimeout(match.pendingTimeout)
  }

  cancelMatches = () => {
    this.state.pendingMatches?.forEach((match) => {
      this.cancelMatch(match.id)
    })
  }

  buildLocation: BuildLocationFn = (opts) => {
    const build = (
      dest: BuildNextOptions & {
        unmaskOnReload?: boolean
      } = {},
      matches?: Array<MakeRouteMatch<TRouteTree>>,
    ): ParsedLocation => {
      const fromMatches =
        dest._fromLocation != null
          ? this.matchRoutes(
              dest._fromLocation.pathname,
              dest.fromSearch || dest._fromLocation.search,
            )
          : this.state.matches

      const fromMatch =
        dest.from != null
          ? fromMatches.find((d) =>
              matchPathname(this.basepath, trimPathRight(d.pathname), {
                to: dest.from,
                caseSensitive: false,
                fuzzy: false,
              }),
            )
          : undefined

      const fromPath = fromMatch?.pathname || this.latestLocation.pathname

      invariant(
        dest.from == null || fromMatch != null,
        'Could not find match for from: ' + dest.from,
      )

      const fromSearch = last(fromMatches)?.search || this.latestLocation.search

      const stayingMatches = matches?.filter((d) =>
        fromMatches.find((e) => e.routeId === d.routeId),
      )

      const fromRouteByFromPathRouteId =
        this.routesById[
          stayingMatches?.find((d) => d.pathname === fromPath)?.routeId
        ]

      let pathname = dest.to
        ? this.resolvePathWithBase(fromPath, `${dest.to}`)
        : this.resolvePathWithBase(
            fromPath,
            fromRouteByFromPathRouteId?.to ?? fromPath,
          )

      const prevParams = { ...last(fromMatches)?.params }

      let nextParams =
        (dest.params ?? true) === true
          ? prevParams
          : { ...prevParams, ...functionalUpdate(dest.params, prevParams) }

      if (Object.keys(nextParams).length > 0) {
        matches
          ?.map((d) => {
            const route = this.looseRoutesById[d.routeId]
            return (
              route?.options.params?.stringify ?? route!.options.stringifyParams
            )
          })
          .filter(Boolean)
          .forEach((fn) => {
            nextParams = { ...nextParams!, ...fn!(nextParams) }
          })
      }

      pathname = interpolatePath({
        path: pathname,
        params: nextParams ?? {},
        leaveWildcards: false,
        leaveParams: opts.leaveParams,
      })

      const preSearchFilters =
        stayingMatches
          ?.map(
            (match) =>
              this.looseRoutesById[match.routeId]!.options.preSearchFilters ??
              [],
          )
          .flat()
          .filter(Boolean) ?? []

      const postSearchFilters =
        stayingMatches
          ?.map(
            (match) =>
              this.looseRoutesById[match.routeId]!.options.postSearchFilters ??
              [],
          )
          .flat()
          .filter(Boolean) ?? []

      // Pre filters first
      const preFilteredSearch = preSearchFilters.length
        ? preSearchFilters.reduce((prev, next) => next(prev), fromSearch)
        : fromSearch

      // Then the link/navigate function
      const destSearch =
        dest.search === true
          ? preFilteredSearch // Preserve resolvedFrom true
          : dest.search
            ? functionalUpdate(dest.search, preFilteredSearch) // Updater
            : preSearchFilters.length
              ? preFilteredSearch // Preserve resolvedFrom filters
              : {}

      // Then post filters
      const postFilteredSearch = postSearchFilters.length
        ? postSearchFilters.reduce((prev, next) => next(prev), destSearch)
        : destSearch

      const search = replaceEqualDeep(fromSearch, postFilteredSearch)

      const searchStr = this.options.stringifySearch(search)

      const hash =
        dest.hash === true
          ? this.latestLocation.hash
          : dest.hash
            ? functionalUpdate(dest.hash, this.latestLocation.hash)
            : undefined

      const hashStr = hash ? `#${hash}` : ''

      let nextState =
        dest.state === true
          ? this.latestLocation.state
          : dest.state
            ? functionalUpdate(dest.state, this.latestLocation.state)
            : {}

      nextState = replaceEqualDeep(this.latestLocation.state, nextState)

      return {
        pathname,
        search,
        searchStr,
        state: nextState as any,
        hash: hash ?? '',
        href: `${pathname}${searchStr}${hashStr}`,
        unmaskOnReload: dest.unmaskOnReload,
      }
    }

    const buildWithMatches = (
      dest: BuildNextOptions = {},
      maskedDest?: BuildNextOptions,
    ) => {
      const next = build(dest)
      let maskedNext = maskedDest ? build(maskedDest) : undefined

      if (!maskedNext) {
        let params = {}

        const foundMask = this.options.routeMasks?.find((d) => {
          const match = matchPathname(this.basepath, next.pathname, {
            to: d.from,
            caseSensitive: false,
            fuzzy: false,
          })

          if (match) {
            params = match
            return true
          }

          return false
        })

        if (foundMask) {
          const { from, ...maskProps } = foundMask
          maskedDest = {
            ...pick(opts, ['from']),
            ...maskProps,
            params,
          }
          maskedNext = build(maskedDest)
        }
      }

      const nextMatches = this.matchRoutes(next.pathname, next.search)
      const maskedMatches = maskedNext
        ? this.matchRoutes(maskedNext.pathname, maskedNext.search)
        : undefined
      const maskedFinal = maskedNext
        ? build(maskedDest, maskedMatches)
        : undefined

      const final = build(dest, nextMatches)

      if (maskedFinal) {
        final.maskedLocation = maskedFinal
      }

      return final
    }

    if (opts.mask) {
      return buildWithMatches(opts, {
        ...pick(opts, ['from']),
        ...opts.mask,
      })
    }

    return buildWithMatches(opts)
  }

  commitLocationPromise: undefined | ControlledPromise<void>

  commitLocation = ({
    viewTransition,
    ignoreBlocker,
    ...next
  }: ParsedLocation & CommitLocationOptions): Promise<void> => {
    const isSameState = () => {
      // `state.key` is ignored but may still be provided when navigating,
      // temporarily add the previous key to the next state so it doesn't affect
      // the comparison

      next.state.key = this.latestLocation.state.key
      const isEqual = deepEqual(next.state, this.latestLocation.state)
      delete next.state.key
      return isEqual
    }

    const isSameUrl = this.latestLocation.href === next.href

    const previousCommitPromise = this.commitLocationPromise
    this.commitLocationPromise = createControlledPromise<void>(() => {
      previousCommitPromise?.resolve()
    })

    // Don't commit to history if nothing changed
    if (isSameUrl && isSameState()) {
      this.load()
    } else {
      // eslint-disable-next-line prefer-const
      let { maskedLocation, ...nextHistory } = next

      if (maskedLocation) {
        nextHistory = {
          ...maskedLocation,
          state: {
            ...maskedLocation.state,
            __tempKey: undefined,
            __tempLocation: {
              ...nextHistory,
              search: nextHistory.searchStr,
              state: {
                ...nextHistory.state,
                __tempKey: undefined!,
                __tempLocation: undefined!,
                key: undefined!,
              },
            },
          },
        }

        if (
          nextHistory.unmaskOnReload ??
          this.options.unmaskOnReload ??
          false
        ) {
          nextHistory.state.__tempKey = this.tempLocationKey
        }
      }

      this.shouldViewTransition = viewTransition

      this.history[next.replace ? 'replace' : 'push'](
        nextHistory.href,
        nextHistory.state,
        { ignoreBlocker },
      )
    }

    this.resetNextScroll = next.resetScroll ?? true

    if (!this.history.subscribers.size) {
      this.load()
    }

    return this.commitLocationPromise
  }

  buildAndCommitLocation = ({
    replace,
    resetScroll,
    viewTransition,
    ignoreBlocker,
    ...rest
  }: BuildNextOptions & CommitLocationOptions = {}) => {
    const location = this.buildLocation(rest as any)
    return this.commitLocation({
      ...location,
      viewTransition,
      replace,
      resetScroll,
      ignoreBlocker,
    })
  }

  navigate: NavigateFn = ({ from, to, __isRedirect, ...rest }) => {
    // If this link simply reloads the current route,
    // make sure it has a new key so it will trigger a data refresh

    // If this `to` is a valid external URL, return
    // null for LinkUtils
    const toString = String(to)
    // const fromString = from !== undefined ? String(from) : from
    let isExternal

    try {
      new URL(`${toString}`)
      isExternal = true
    } catch (e) {}

    invariant(
      !isExternal,
      'Attempting to navigate to external url with router.navigate!',
    )

    return this.buildAndCommitLocation({
      ...rest,
      from,
      to,
      // to: toString,
    })
  }

  latestLoadPromise: undefined | Promise<void>

  load = async (): Promise<void> => {
    this.latestLocation = this.parseLocation(this.latestLocation)

    this.__store.setState((s) => ({
      ...s,
      loadedAt: Date.now(),
    }))

    let redirect: ResolvedRedirect | undefined
    let notFound: NotFoundError | undefined

    const loadPromise = new Promise<void>((resolve) => {
      this.startReactTransition(async () => {
        try {
          const next = this.latestLocation
          const prevLocation = this.state.resolvedLocation
          const pathDidChange = prevLocation.href !== next.href

          // Cancel any pending matches
          this.cancelMatches()

          let pendingMatches!: Array<AnyRouteMatch>

          this.__store.batch(() => {
            // this call breaks a route context of destination route after a redirect
            // we should be fine not eagerly calling this since we call it later
            // this.cleanCache()

            // Match the routes
            pendingMatches = this.matchRoutes(next.pathname, next.search)

            // Ingest the new matches
            this.__store.setState((s) => ({
              ...s,
              status: 'pending',
              isLoading: true,
              location: next,
              pendingMatches,
              // If a cached moved to pendingMatches, remove it from cachedMatches
              cachedMatches: s.cachedMatches.filter((d) => {
                return !pendingMatches.find((e) => e.id === d.id)
              }),
            }))
          })

          if (!this.state.redirect) {
            this.emit({
              type: 'onBeforeNavigate',
              fromLocation: prevLocation,
              toLocation: next,
              pathChanged: pathDidChange,
            })
          }

          this.emit({
            type: 'onBeforeLoad',
            fromLocation: prevLocation,
            toLocation: next,
            pathChanged: pathDidChange,
          })

          await this.loadMatches({
            matches: pendingMatches,
            location: next,
            // eslint-disable-next-line ts/require-await
            onReady: async () => {
              // eslint-disable-next-line ts/require-await
              this.startViewTransition(async () => {
                // this.viewTransitionPromise = createControlledPromise<true>()

                // Commit the pending matches. If a previous match was
                // removed, place it in the cachedMatches
                let exitingMatches!: Array<AnyRouteMatch>
                let enteringMatches!: Array<AnyRouteMatch>
                let stayingMatches!: Array<AnyRouteMatch>

                this.__store.batch(() => {
                  this.__store.setState((s) => {
                    const previousMatches = s.matches
                    const newMatches = s.pendingMatches || s.matches

                    exitingMatches = previousMatches.filter(
                      (match) => !newMatches.find((d) => d.id === match.id),
                    )
                    enteringMatches = newMatches.filter(
                      (match) =>
                        !previousMatches.find((d) => d.id === match.id),
                    )
                    stayingMatches = previousMatches.filter((match) =>
                      newMatches.find((d) => d.id === match.id),
                    )

                    return {
                      ...s,
                      isLoading: false,
                      matches: newMatches,
                      pendingMatches: undefined,
                      cachedMatches: [
                        ...s.cachedMatches,
                        ...exitingMatches.filter((d) => d.status !== 'error'),
                      ],
                    }
                  })
                  this.cleanCache()
                })

                //
                ;(
                  [
                    [exitingMatches, 'onLeave'],
                    [enteringMatches, 'onEnter'],
                    [stayingMatches, 'onStay'],
                  ] as const
                ).forEach(([matches, hook]) => {
                  matches.forEach((match) => {
                    this.looseRoutesById[match.routeId]!.options[hook]?.(match)
                  })
                })
              })
            },
          })
        } catch (err) {
          if (isResolvedRedirect(err)) {
            redirect = err
            if (!this.isServer) {
              this.navigate({ ...err, replace: true, __isRedirect: true })
            }
          } else if (isNotFound(err)) {
            notFound = err
          }

          this.__store.setState((s) => ({
            ...s,
            statusCode: redirect
              ? redirect.statusCode
              : notFound
                ? 404
                : s.matches.some((d) => d.status === 'error')
                  ? 500
                  : 200,
            redirect,
          }))
        }

        if (this.latestLoadPromise === loadPromise) {
          this.commitLocationPromise?.resolve()
          this.latestLoadPromise = undefined
          this.commitLocationPromise = undefined
        }
        resolve()
      })
    })

    this.latestLoadPromise = loadPromise

    await loadPromise

    while (
      (this.latestLoadPromise as any) &&
      loadPromise !== this.latestLoadPromise
    ) {
      await this.latestLoadPromise
    }
  }

  startViewTransition = (fn: () => Promise<void>) => {
    // Determine if we should start a view transition from the navigation
    // or from the router default
    const shouldViewTransition =
      this.shouldViewTransition ?? this.options.defaultViewTransition

    // Reset the view transition flag
    delete this.shouldViewTransition
    // Attempt to start a view transition (or just apply the changes if we can't)
    ;(shouldViewTransition && typeof document !== 'undefined'
      ? document
      : undefined
    )
      // @ts-expect-error
      ?.startViewTransition?.(fn) || fn()
  }

  updateMatch = (
    id: string,
    updater: (match: AnyRouteMatch) => AnyRouteMatch,
  ) => {
    let updated!: AnyRouteMatch
    const isPending = this.state.pendingMatches?.find((d) => d.id === id)
    const isMatched = this.state.matches.find((d) => d.id === id)

    const matchesKey = isPending
      ? 'pendingMatches'
      : isMatched
        ? 'matches'
        : 'cachedMatches'

    this.__store.setState((s) => ({
      ...s,
      [matchesKey]: s[matchesKey]?.map((d) =>
        d.id === id ? (updated = updater(d)) : d,
      ),
    }))

    return updated
  }

  getMatch = (matchId: string) => {
    return [
      ...this.state.cachedMatches,
      ...(this.state.pendingMatches ?? []),
      ...this.state.matches,
    ].find((d) => d.id === matchId)
  }

  loadMatches = async ({
    location,
    matches,
    preload,
    onReady,
    updateMatch = this.updateMatch,
  }: {
    location: ParsedLocation
    matches: Array<AnyRouteMatch>
    preload?: boolean
    onReady?: () => Promise<void>
    updateMatch?: (
      id: string,
      updater: (match: AnyRouteMatch) => AnyRouteMatch,
    ) => void
    getMatch?: (matchId: string) => AnyRouteMatch | undefined
  }): Promise<Array<MakeRouteMatch>> => {
    let firstBadMatchIndex: number | undefined
    let rendered = false

    const triggerOnReady = async () => {
      if (!rendered) {
        rendered = true
        await onReady?.()
      }
    }

    if (!this.isServer && !this.state.matches.length) {
      triggerOnReady()
    }

    const handleRedirectAndNotFound = (match: AnyRouteMatch, err: any) => {
      if (isResolvedRedirect(err)) throw err

      if (isRedirect(err) || isNotFound(err)) {
        updateMatch(match.id, (prev) => ({
          ...prev,
          status: isRedirect(err)
            ? 'redirected'
            : isNotFound(err)
              ? 'notFound'
              : 'error',
          isFetching: false,
          error: err,
          beforeLoadPromise: undefined,
          loaderPromise: undefined,
        }))

        if (!(err as any).routeId) {
          ;(err as any).routeId = match.routeId
        }

        match.beforeLoadPromise?.resolve()
        match.loaderPromise?.resolve()
        match.loadPromise?.resolve()

        if (isRedirect(err)) {
          rendered = true
          err = this.resolveRedirect({ ...err, _fromLocation: location })
          throw err
        } else if (isNotFound(err)) {
          this._handleNotFound(matches, err, {
            updateMatch,
          })
          throw err
        }
      }
    }

    try {
      await new Promise<void>((resolveAll, rejectAll) => {
        ;(async () => {
          try {
            const handleSerialError = (
              index: number,
              err: any,
              routerCode: string,
            ) => {
              const { id: matchId, routeId } = matches[index]!
              const route = this.looseRoutesById[routeId]!

              // Much like suspense, we use a promise here to know if
              // we've been outdated by a new loadMatches call and
              // should abort the current async operation
              if (err instanceof Promise) {
                throw err
              }

              err.routerCode = routerCode
              firstBadMatchIndex = firstBadMatchIndex ?? index
              handleRedirectAndNotFound(this.getMatch(matchId)!, err)

              try {
                route.options.onError?.(err)
              } catch (errorHandlerErr) {
                err = errorHandlerErr
                handleRedirectAndNotFound(this.getMatch(matchId)!, err)
              }

              updateMatch(matchId, (prev) => {
                prev.beforeLoadPromise?.resolve()

                return {
                  ...prev,
                  error: err,
                  status: 'error',
                  isFetching: false,
                  updatedAt: Date.now(),
                  abortController: new AbortController(),
                  beforeLoadPromise: undefined,
                }
              })
            }

            for (const [index, { id: matchId, routeId }] of matches.entries()) {
              const existingMatch = this.getMatch(matchId)!

              if (
                // If we are in the middle of a load, either of these will be present
                // (not to be confused with `loadPromise`, which is always defined)
                existingMatch.beforeLoadPromise ||
                existingMatch.loaderPromise
              ) {
                // Wait for the beforeLoad to resolve before we continue
                await existingMatch.beforeLoadPromise
              } else {
                // If we are not in the middle of a load, start it
                try {
                  updateMatch(matchId, (prev) => ({
                    ...prev,
                    loadPromise: createControlledPromise<void>(() => {
                      prev.loadPromise?.resolve()
                    }),
                    beforeLoadPromise: createControlledPromise<void>(),
                  }))

                  const route = this.looseRoutesById[routeId]!
                  const abortController = new AbortController()

                  const parentMatchId = matches[index - 1]?.id

                  const getParentContext = () => {
                    if (!parentMatchId) {
                      return (this.options.context as any) ?? {}
                    }

<<<<<<< HEAD
                const beforeLoadContext = route.options.beforeLoad
                  ? (await route.options.beforeLoad(beforeLoadFnContext)) ?? {}
                  : {}
=======
                    return (
                      this.getMatch(parentMatchId)!.context ??
                      this.options.context ??
                      {}
                    )
                  }
>>>>>>> da9d52a9

                  const pendingMs =
                    route.options.pendingMs ?? this.options.defaultPendingMs

                  const shouldPending = !!(
                    onReady &&
                    !this.isServer &&
                    !preload &&
                    (route.options.loader || route.options.beforeLoad) &&
                    typeof pendingMs === 'number' &&
                    pendingMs !== Infinity &&
                    (route.options.pendingComponent ??
                      this.options.defaultPendingComponent)
                  )

                  let pendingTimeout: ReturnType<typeof setTimeout>

                  if (shouldPending) {
                    // If we might show a pending component, we need to wait for the
                    // pending promise to resolve before we start showing that state
                    pendingTimeout = setTimeout(() => {
                      try {
                        // Update the match and prematurely resolve the loadMatches promise so that
                        // the pending component can start rendering
                        triggerOnReady()
                      } catch {}
                    }, pendingMs)
                  }

                  const { paramsError, searchError } = this.getMatch(matchId)!

                  if (paramsError) {
                    handleSerialError(index, paramsError, 'PARSE_PARAMS')
                  }

                  if (searchError) {
                    handleSerialError(index, searchError, 'VALIDATE_SEARCH')
                  }

                  const parentContext = getParentContext()

                  updateMatch(matchId, (prev) => ({
                    ...prev,
                    isFetching: 'beforeLoad',
                    fetchCount: prev.fetchCount + 1,
                    routeContext: replaceEqualDeep(
                      prev.routeContext,
                      parentContext,
                    ),
                    context: replaceEqualDeep(prev.context, parentContext),
                    abortController,
                    pendingTimeout,
                  }))

                  const { search, params, routeContext, cause } =
                    this.getMatch(matchId)!

                  const beforeLoadFnContext = {
                    search,
                    abortController,
                    params,
                    preload: !!preload,
                    context: routeContext,
                    location,
                    navigate: (opts: any) =>
                      this.navigate({ ...opts, _fromLocation: location }),
                    buildLocation: this.buildLocation,
                    cause: preload ? 'preload' : cause,
                  }

                  const beforeLoadContext =
                    (await route.options.beforeLoad?.(beforeLoadFnContext)) ??
                    {}

                  if (
                    isRedirect(beforeLoadContext) ||
                    isNotFound(beforeLoadContext)
                  ) {
                    handleSerialError(index, beforeLoadContext, 'BEFORE_LOAD')
                  }

                  updateMatch(matchId, (prev) => {
                    const routeContext = {
                      ...prev.routeContext,
                      ...beforeLoadContext,
                    }

                    return {
                      ...prev,
                      routeContext: replaceEqualDeep(
                        prev.routeContext,
                        routeContext,
                      ),
                      context: replaceEqualDeep(prev.context, routeContext),
                      abortController,
                    }
                  })
                } catch (err) {
                  handleSerialError(index, err, 'BEFORE_LOAD')
                }

                updateMatch(matchId, (prev) => {
                  prev.beforeLoadPromise?.resolve()

                  return {
                    ...prev,
                    beforeLoadPromise: undefined,
                    isFetching: false,
                  }
                })
              }
            }

            const validResolvedMatches = matches.slice(0, firstBadMatchIndex)
            const matchPromises: Array<Promise<any>> = []

            validResolvedMatches.forEach(({ id: matchId, routeId }, index) => {
              matchPromises.push(
                (async () => {
                  const { loaderPromise: prevLoaderPromise } =
                    this.getMatch(matchId)!

                  if (prevLoaderPromise) {
                    await prevLoaderPromise
                  } else {
                    const parentMatchPromise = matchPromises[index - 1]
                    const route = this.looseRoutesById[routeId]!

                    const getLoaderContext = (): LoaderFnContext => {
                      const {
                        params,
                        loaderDeps,
                        abortController,
                        context,
                        cause,
                      } = this.getMatch(matchId)!

                      return {
                        params,
                        deps: loaderDeps,
                        preload: !!preload,
                        parentMatchPromise,
                        abortController: abortController,
                        context,
                        location,
                        navigate: (opts) =>
                          this.navigate({ ...opts, _fromLocation: location }),
                        cause: preload ? 'preload' : cause,
                        route,
                      }
                    }

                    // This is where all of the stale-while-revalidate magic happens
                    const age = Date.now() - this.getMatch(matchId)!.updatedAt

                    const staleAge = preload
                      ? (route.options.preloadStaleTime ??
                        this.options.defaultPreloadStaleTime ??
                        30_000) // 30 seconds for preloads by default
                      : (route.options.staleTime ??
                        this.options.defaultStaleTime ??
                        0)

                    const shouldReloadOption = route.options.shouldReload

                    // Default to reloading the route all the time
                    // Allow shouldReload to get the last say,
                    // if provided.
                    const shouldReload =
                      typeof shouldReloadOption === 'function'
                        ? shouldReloadOption(getLoaderContext())
                        : shouldReloadOption

                    updateMatch(matchId, (prev) => ({
                      ...prev,
                      loaderPromise: createControlledPromise<void>(),
                      preload:
                        !!preload &&
                        !this.state.matches.find((d) => d.id === matchId),
                    }))

                    const runLoader = async () => {
                      try {
                        // If the Matches component rendered
                        // the pending component and needs to show it for
                        // a minimum duration, we''ll wait for it to resolve
                        // before committing to the match and resolving
                        // the loadPromise
                        const potentialPendingMinPromise = async () => {
                          const latestMatch = this.getMatch(matchId)!

                          if (latestMatch.minPendingPromise) {
                            await latestMatch.minPendingPromise
                          }
                        }

                        // Actually run the loader and handle the result
                        try {
                          route._lazyPromise =
                            route._lazyPromise ||
                            (route.lazyFn
                              ? route.lazyFn().then((lazyRoute) => {
                                  Object.assign(
                                    route.options,
                                    lazyRoute.options,
                                  )
                                })
                              : Promise.resolve())

                          // If for some reason lazy resolves more lazy components...
                          // We'll wait for that before pre attempt to preload any
                          // components themselves.
                          const componentsPromise =
                            this.getMatch(matchId)!.componentsPromise ||
                            route._lazyPromise.then(() =>
                              Promise.all(
                                componentTypes.map(async (type) => {
                                  const component = route.options[type]

                                  if ((component as any)?.preload) {
                                    await (component as any).preload()
                                  }
                                }),
                              ),
                            )

                          // Otherwise, load the route
                          updateMatch(matchId, (prev) => ({
                            ...prev,
                            isFetching: 'loader',
                            componentsPromise,
                          }))

                          // Lazy option can modify the route options,
                          // so we need to wait for it to resolve before
                          // we can use the options
                          await route._lazyPromise

                          // Kick off the loader!
                          let loaderData =
                            await route.options.loader?.(getLoaderContext())

                          if (this.serializeLoaderData) {
                            loaderData = this.serializeLoaderData(loaderData, {
                              router: this,
                              match: this.getMatch(matchId)!,
                            })
                          }

                          handleRedirectAndNotFound(
                            this.getMatch(matchId)!,
                            loaderData,
                          )

                          await potentialPendingMinPromise()

                          const meta = route.options.meta?.({
                            matches,
                            match: this.getMatch(matchId)!,
                            params: this.getMatch(matchId)!.params,
                            loaderData,
                          })

                          const headers = route.options.headers?.({
                            loaderData,
                          })

                          updateMatch(matchId, (prev) => ({
                            ...prev,
                            error: undefined,
                            status: 'success',
                            isFetching: false,
                            updatedAt: Date.now(),
                            loaderData,
                            meta,
                            headers,
                          }))
                        } catch (e) {
                          let error = e

                          await potentialPendingMinPromise()

                          handleRedirectAndNotFound(this.getMatch(matchId)!, e)

                          try {
                            route.options.onError?.(e)
                          } catch (onErrorError) {
                            error = onErrorError
                            handleRedirectAndNotFound(
                              this.getMatch(matchId)!,
                              onErrorError,
                            )
                          }

                          updateMatch(matchId, (prev) => ({
                            ...prev,
                            error,
                            status: 'error',
                            isFetching: false,
                          }))
                        }

                        // Last but not least, wait for the the component
                        // to be preloaded before we resolve the match
                        await this.getMatch(matchId)!.componentsPromise
                      } catch (err) {
                        handleRedirectAndNotFound(this.getMatch(matchId)!, err)
                      }
                    }

                    // If the route is successful and still fresh, just resolve
                    const { status, invalid } = this.getMatch(matchId)!

                    if (
                      status === 'success' &&
                      (invalid || (shouldReload ?? age > staleAge))
                    ) {
                      ;(async () => {
                        try {
                          await runLoader()
                        } catch (err) {}
                      })()
                    } else if (status !== 'success') {
                      await runLoader()
                    }

<<<<<<< HEAD
                // This is where all of the stale-while-revalidate magic happens
                const age = Date.now() - match.updatedAt

                const staleAge = preload
                  ? route.options.preloadStaleTime ??
                    this.options.defaultPreloadStaleTime ??
                    30_000 // 30 seconds for preloads by default
                  : route.options.staleTime ??
                    this.options.defaultStaleTime ??
                    0

                const shouldReloadOption = route.options.shouldReload

                // Default to reloading the route all the time
                // Allow shouldReload to get the last say,
                // if provided.
                const shouldReload =
                  typeof shouldReloadOption === 'function'
                    ? shouldReloadOption(loaderContext)
                    : shouldReloadOption

                matches[index] = match = {
                  ...match,
                  preload:
                    !!preload &&
                    !this.state.matches.find((d) => d.id === match.id),
                }
=======
                    const { loaderPromise, loadPromise } =
                      this.getMatch(matchId)!
>>>>>>> da9d52a9

                    loaderPromise?.resolve()
                    loadPromise?.resolve()
                  }

                  updateMatch(matchId, (prev) => ({
                    ...prev,
                    isFetching: false,
                    loaderPromise: undefined,
                  }))
                })(),
              )
            })

            await Promise.all(matchPromises)

            resolveAll()
          } catch (err) {
            rejectAll(err)
          }
        })()
      })
      await triggerOnReady()
    } catch (err) {
      if (isRedirect(err) || isNotFound(err)) {
        if (isNotFound(err) && !preload) {
          await triggerOnReady()
        }
        throw err
      }
    }

    return matches
  }

  invalidate = () => {
    const invalidate = (d: MakeRouteMatch<TRouteTree>) => ({
      ...d,
      invalid: true,
      ...(d.status === 'error'
        ? ({ status: 'pending', error: undefined } as const)
        : {}),
    })

    this.__store.setState((s) => ({
      ...s,
      matches: s.matches.map(invalidate),
      cachedMatches: s.cachedMatches.map(invalidate),
      pendingMatches: s.pendingMatches?.map(invalidate),
    }))

    return this.load()
  }

  resolveRedirect = (err: AnyRedirect): ResolvedRedirect => {
    const redirect = err as ResolvedRedirect

    if (!redirect.href) {
      redirect.href = this.buildLocation(redirect as any).href
    }

    return redirect
  }

  cleanCache = () => {
    // This is where all of the garbage collection magic happens
    this.__store.setState((s) => {
      return {
        ...s,
        cachedMatches: s.cachedMatches.filter((d) => {
          const route = this.looseRoutesById[d.routeId]!

          if (!route.options.loader) {
            return false
          }

          // If the route was preloaded, use the preloadGcTime
          // otherwise, use the gcTime
          const gcTime =
            (d.preload
              ? route.options.preloadGcTime ?? this.options.defaultPreloadGcTime
              : route.options.gcTime ?? this.options.defaultGcTime) ??
            5 * 60 * 1000

          return d.status !== 'error' && Date.now() - d.updatedAt < gcTime
        }),
      }
    })
  }

  preloadRoute = async <
    TFrom extends RoutePaths<TRouteTree> | string = string,
    TTo extends string = '',
    TMaskFrom extends RoutePaths<TRouteTree> | string = TFrom,
    TMaskTo extends string = '',
  >(
    opts: NavigateOptions<
      Router<TRouteTree, TTrailingSlashOption, TDehydrated, TSerializedError>,
      TFrom,
      TTo,
      TMaskFrom,
      TMaskTo
    >,
  ): Promise<Array<AnyRouteMatch> | undefined> => {
    const next = this.buildLocation(opts as any)

    let matches = this.matchRoutes(next.pathname, next.search, {
      throwOnError: true,
      preload: true,
    })

    const loadedMatchIds = Object.fromEntries(
      [
        ...this.state.matches,
        ...(this.state.pendingMatches ?? []),
        ...this.state.cachedMatches,
      ].map((d) => [d.id, true]),
    )

    this.__store.batch(() => {
      matches.forEach((match) => {
        if (!loadedMatchIds[match.id]) {
          this.__store.setState((s) => ({
            ...s,
            cachedMatches: [...(s.cachedMatches as any), match],
          }))
        }
      })
    })

    const activeMatchIds = new Set(
      [...this.state.matches, ...(this.state.pendingMatches ?? [])].map(
        (d) => d.id,
      ),
    )

    try {
      matches = await this.loadMatches({
        matches,
        location: next,
        preload: true,
        updateMatch: (id, updater) => {
          if (activeMatchIds.has(id)) {
            matches = matches.map((d) => (d.id === id ? updater(d) : d))
          } else {
            this.updateMatch(id, updater)
          }
        },
      })

      return matches
    } catch (err) {
      if (isRedirect(err)) {
        return await this.preloadRoute({
          ...(err as any),
          _fromLocation: next,
        })
      }
      // Preload errors are not fatal, but we should still log them
      console.error(err)
      return undefined
    }
  }

  matchRoute = <
    TFrom extends RoutePaths<TRouteTree> = '/',
    TTo extends string = '',
    TResolved = ResolveRelativePath<TFrom, NoInfer<TTo>>,
  >(
    location: ToOptions<
      Router<TRouteTree, TTrailingSlashOption, TDehydrated, TSerializedError>,
      TFrom,
      TTo
    >,
    opts?: MatchRouteOptions,
  ): false | RouteById<TRouteTree, TResolved>['types']['allParams'] => {
    const matchLocation = {
      ...location,
      to: location.to
        ? this.resolvePathWithBase((location.from || '') as string, location.to)
        : undefined,
      params: location.params || {},
      leaveParams: true,
    }
    const next = this.buildLocation(matchLocation as any)

    if (opts?.pending && this.state.status !== 'pending') {
      return false
    }

    const pending =
      opts?.pending === undefined ? !this.state.isLoading : opts.pending

    const baseLocation = pending
      ? this.latestLocation
      : this.state.resolvedLocation

    const match = matchPathname(this.basepath, baseLocation.pathname, {
      ...opts,
      to: next.pathname,
    }) as any

    if (!match) {
      return false
    }
    if (location.params) {
      if (!deepEqual(match, location.params, true)) {
        return false
      }
    }

    if (match && (opts?.includeSearch ?? true)) {
      return deepEqual(baseLocation.search, next.search, true) ? match : false
    }

    return match
  }

  dehydrate = (): DehydratedRouter => {
    const pickError =
      this.options.errorSerializer?.serialize ?? defaultSerializeError

    return {
      state: {
        dehydratedMatches: this.state.matches.map((d) => {
          return {
            ...pick(d, ['id', 'status', 'updatedAt']),
            // If an error occurs server-side during SSRing,
            // send a small subset of the error to the client
            error: d.error
              ? {
                  data: pickError(d.error),
                  __isServerError: true,
                }
              : undefined,
            // NOTE: We don't send the loader data here, because
            // there is a potential that it needs to be streamed.
            // Instead, we render it next to the route match in the HTML
            // which gives us the potential to stream it via suspense.
          }
        }),
      },
      manifest: this.manifest,
    }
  }

  hydrate = () => {
    // Client hydrates from window
    let ctx: HydrationCtx | undefined

    if (typeof document !== 'undefined') {
      ctx = this.options.transformer.parse(window.__TSR__?.dehydrated) as any
    }

    invariant(
      ctx,
      'Expected to find a dehydrated data on window.__TSR__.dehydrated... but we did not. Please file an issue!',
    )

    this.dehydratedData = ctx.payload as any
    this.options.hydrate?.(ctx.payload as any)
    const dehydratedState = ctx.router.state

    const matches = this.matchRoutes(
      this.state.location.pathname,
      this.state.location.search,
    ).map((match) => {
      const dehydratedMatch = dehydratedState.dehydratedMatches.find(
        (d) => d.id === match.id,
      )

      invariant(
        dehydratedMatch,
        `Could not find a client-side match for dehydrated match with id: ${match.id}!`,
      )

      return {
        ...match,
        ...dehydratedMatch,
      }
    })

    this.__store.setState((s) => {
      return {
        ...s,
        matches: matches as any,
      }
    })

    this.manifest = ctx.router.manifest
  }

  injectedHtml: Array<() => string> = []
  injectHtml: (html: string) => void = (html) => {
    const cb = () => {
      this.injectedHtml = this.injectedHtml.filter((d) => d !== cb)
      return html
    }

    this.injectedHtml.push(cb)
  }
  streamedKeys: Set<string> = new Set()

  getStreamedValue = <T>(key: string): T | undefined => {
    if (this.isServer) {
      return undefined
    }

    const streamedValue = window.__TSR__?.streamedValues[key]

    if (!streamedValue) {
      return
    }

    if (!streamedValue.parsed) {
      streamedValue.parsed = this.options.transformer.parse(streamedValue.value)
    }

    return streamedValue.parsed
  }

  streamValue = (key: string, value: any) => {
    warning(
      !this.streamedKeys.has(key),
      'Key has already been streamed: ' + key,
    )

    this.streamedKeys.add(key)
    const children = `__TSR__.streamedValues['${key}'] = { value: ${this.serializer?.(this.options.transformer.stringify(value))}}`

    this.injectHtml(
      `<script class='tsr-once'>${children}${
        process.env.NODE_ENV === 'development'
          ? `; console.info(\`Injected From Server:
        ${children}\`)`
          : ''
      }; __TSR__.cleanScripts()</script>`,
    )
  }

  _handleNotFound = (
    matches: Array<AnyRouteMatch>,
    err: NotFoundError,
    {
      updateMatch = this.updateMatch,
    }: {
      updateMatch?: (
        id: string,
        updater: (match: AnyRouteMatch) => AnyRouteMatch,
      ) => void
    } = {},
  ) => {
    const matchesByRouteId = Object.fromEntries(
      matches.map((match) => [match.routeId, match]),
    ) as Record<string, AnyRouteMatch>

    // Start at the route that errored or default to the root route
    let routeCursor =
      (err.global
        ? this.looseRoutesById[rootRouteId]
        : this.looseRoutesById[err.routeId]) ||
      this.looseRoutesById[rootRouteId]!

    // Go up the tree until we find a route with a notFoundComponent or we hit the root
    while (
      !routeCursor.options.notFoundComponent &&
      !this.options.defaultNotFoundComponent &&
      routeCursor.id !== rootRouteId
    ) {
      routeCursor = routeCursor.parentRoute

      invariant(
        routeCursor,
        'Found invalid route tree while trying to find not-found handler.',
      )
    }

    const match = matchesByRouteId[routeCursor.id]

    invariant(match, 'Could not find match for route: ' + routeCursor.id)

    // Assign the error to the match

    updateMatch(match.id, (prev) => ({
      ...prev,
      status: 'notFound',
      error: err,
      isFetching: false,
    }))

    if ((err as any).routerCode === 'BEFORE_LOAD' && routeCursor.parentRoute) {
      err.routeId = routeCursor.parentRoute.id
      this._handleNotFound(matches, err, {
        updateMatch,
      })
    }
  }

  hasNotFoundMatch = () => {
    return this.__store.state.matches.some(
      (d) => d.status === 'notFound' || d.globalNotFound,
    )
  }
}

// A function that takes an import() argument which is a function and returns a new function that will
// proxy arguments from the caller to the imported function, retaining all type
// information along the way
export function lazyFn<
  T extends Record<string, (...args: Array<any>) => any>,
  TKey extends keyof T = 'default',
>(fn: () => Promise<T>, key?: TKey) {
  return async (
    ...args: Parameters<T[TKey]>
  ): Promise<Awaited<ReturnType<T[TKey]>>> => {
    const imported = await fn()
    return imported[key || 'default'](...args)
  }
}

export class SearchParamError extends Error {}

export class PathParamError extends Error {}

export function getInitialRouterState(
  location: ParsedLocation,
): RouterState<any> {
  return {
    loadedAt: 0,
    isLoading: false,
    isTransitioning: false,
    status: 'idle',
    resolvedLocation: { ...location },
    location,
    matches: [],
    pendingMatches: [],
    cachedMatches: [],
    statusCode: 200,
  }
}

export function defaultSerializeError(err: unknown) {
  if (err instanceof Error) {
    const obj = {
      name: err.name,
      message: err.message,
    }

    if (process.env.NODE_ENV === 'development') {
      ;(obj as any).stack = err.stack
    }

    return obj
  }

  return {
    data: err,
  }
}<|MERGE_RESOLUTION|>--- conflicted
+++ resolved
@@ -1840,18 +1840,12 @@
                       return (this.options.context as any) ?? {}
                     }
 
-<<<<<<< HEAD
-                const beforeLoadContext = route.options.beforeLoad
-                  ? (await route.options.beforeLoad(beforeLoadFnContext)) ?? {}
-                  : {}
-=======
                     return (
                       this.getMatch(parentMatchId)!.context ??
                       this.options.context ??
                       {}
                     )
                   }
->>>>>>> da9d52a9
 
                   const pendingMs =
                     route.options.pendingMs ?? this.options.defaultPendingMs
@@ -2008,12 +2002,12 @@
                     const age = Date.now() - this.getMatch(matchId)!.updatedAt
 
                     const staleAge = preload
-                      ? (route.options.preloadStaleTime ??
+                      ? route.options.preloadStaleTime ??
                         this.options.defaultPreloadStaleTime ??
-                        30_000) // 30 seconds for preloads by default
-                      : (route.options.staleTime ??
+                        30_000 // 30 seconds for preloads by default
+                      : route.options.staleTime ??
                         this.options.defaultStaleTime ??
-                        0)
+                        0
 
                     const shouldReloadOption = route.options.shouldReload
 
@@ -2178,38 +2172,8 @@
                       await runLoader()
                     }
 
-<<<<<<< HEAD
-                // This is where all of the stale-while-revalidate magic happens
-                const age = Date.now() - match.updatedAt
-
-                const staleAge = preload
-                  ? route.options.preloadStaleTime ??
-                    this.options.defaultPreloadStaleTime ??
-                    30_000 // 30 seconds for preloads by default
-                  : route.options.staleTime ??
-                    this.options.defaultStaleTime ??
-                    0
-
-                const shouldReloadOption = route.options.shouldReload
-
-                // Default to reloading the route all the time
-                // Allow shouldReload to get the last say,
-                // if provided.
-                const shouldReload =
-                  typeof shouldReloadOption === 'function'
-                    ? shouldReloadOption(loaderContext)
-                    : shouldReloadOption
-
-                matches[index] = match = {
-                  ...match,
-                  preload:
-                    !!preload &&
-                    !this.state.matches.find((d) => d.id === match.id),
-                }
-=======
                     const { loaderPromise, loadPromise } =
                       this.getMatch(matchId)!
->>>>>>> da9d52a9
 
                     loaderPromise?.resolve()
                     loadPromise?.resolve()
