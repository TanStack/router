--- conflicted
+++ resolved
@@ -1,45 +1,5 @@
-<<<<<<< HEAD
-import {
-  createBrowserHistory,
-  createMemoryHistory,
-  parseHref,
-} from '@tanstack/history'
-import { Store, batch } from '@tanstack/react-store'
-import invariant from 'tiny-invariant'
-import {
-  cleanPath,
-  createControlledPromise,
-  deepEqual,
-  defaultParseSearch,
-  defaultStringifySearch,
-  functionalUpdate,
-  getLocationChangeInfo,
-  interpolatePath,
-  isNotFound,
-  isRedirect,
-  isResolvedRedirect,
-  joinPaths,
-  last,
-  matchPathname,
-  parsePathname,
-  pick,
-  replaceEqualDeep,
-  resolvePath,
-  rootRouteId,
-  setupScrollRestoration,
-  trimPath,
-  trimPathLeft,
-  trimPathRight,
-} from '@tanstack/router-core'
-
-import { createFileRouteImpl } from './fileRoute'
-import type * as React from 'react'
-import type { HistoryLocation, RouterHistory } from '@tanstack/history'
-
-=======
 import { RouterCore } from '@tanstack/router-core'
 import type { RouterHistory } from '@tanstack/history'
->>>>>>> 7c229b35
 import type {
   AnyRoute,
   CreateRouterFn,
