import { useMatch } from './useMatch'
<<<<<<< HEAD
import type { MakeRouteMatch } from './Matches'
import type { AnyRoute } from './route'
import type { AllContext, RouteById, RouteIds } from './routeInfo'
import type { RegisteredRouter } from './router'
import type { ConstrainLiteral, Expand, StrictOrFrom } from './utils'
=======
import type { AllContext, RouteById } from './routeInfo'
import type { AnyRouter, RegisteredRouter } from './router'
import type { Expand, StrictOrFrom } from './utils'
>>>>>>> f063b49b

export interface UseRouteContextBaseOptions<
  TRouter extends AnyRouter,
  TFrom,
  TStrict extends boolean,
  TSelected,
> {
  select?: (search: ResolveRouteContext<TRouter, TFrom, TStrict>) => TSelected
}

export type UseRouteContextOptions<
  TRouter extends AnyRouter,
  TFrom extends string | undefined,
  TStrict extends boolean,
  TSelected,
> = StrictOrFrom<TRouter, TFrom, TStrict> &
  UseRouteContextBaseOptions<TRouter, TFrom, TStrict, TSelected>

export type ResolveRouteContext<
  TRouter extends AnyRouter,
  TFrom,
  TStrict extends boolean,
> = TStrict extends false
  ? AllContext<TRouter['routeTree']>
  : Expand<RouteById<TRouter['routeTree'], TFrom>['types']['allContext']>

export type UseRouteContextResult<
  TRouter extends AnyRouter,
  TFrom,
  TStrict extends boolean,
  TSelected,
> = unknown extends TSelected
  ? ResolveRouteContext<TRouter, TFrom, TStrict>
  : TSelected

export type UseRouteContextRoute<out TFrom> = <
  TRouter extends AnyRouter = RegisteredRouter,
  TSelected = unknown,
>(
  opts?: UseRouteContextBaseOptions<TRouter, TFrom, true, TSelected>,
) => UseRouteContextResult<TRouter, TFrom, true, TSelected>

export function useRouteContext<
  TRouter extends AnyRouter = RegisteredRouter,
  TFrom extends string | undefined = undefined,
  TStrict extends boolean = true,
  TSelected = unknown,
>(
<<<<<<< HEAD
  opts: UseRouteContextOptions<
    ConstrainLiteral<TFrom, RouteIds<TRouteTree>>,
    TStrict,
    TRouteContext,
    TSelected
  >,
): TSelected {
=======
  opts: UseRouteContextOptions<TRouter, TFrom, TStrict, TSelected>,
): UseRouteContextResult<TRouter, TFrom, TStrict, TSelected> {
>>>>>>> f063b49b
  return useMatch({
    ...(opts as any),
    select: (match) =>
      opts.select ? opts.select(match.context) : match.context,
  }) as UseRouteContextResult<TRouter, TFrom, TStrict, TSelected>
}<|MERGE_RESOLUTION|>--- conflicted
+++ resolved
@@ -1,15 +1,7 @@
 import { useMatch } from './useMatch'
-<<<<<<< HEAD
-import type { MakeRouteMatch } from './Matches'
-import type { AnyRoute } from './route'
-import type { AllContext, RouteById, RouteIds } from './routeInfo'
-import type { RegisteredRouter } from './router'
-import type { ConstrainLiteral, Expand, StrictOrFrom } from './utils'
-=======
 import type { AllContext, RouteById } from './routeInfo'
 import type { AnyRouter, RegisteredRouter } from './router'
 import type { Expand, StrictOrFrom } from './utils'
->>>>>>> f063b49b
 
 export interface UseRouteContextBaseOptions<
   TRouter extends AnyRouter,
@@ -58,18 +50,8 @@
   TStrict extends boolean = true,
   TSelected = unknown,
 >(
-<<<<<<< HEAD
-  opts: UseRouteContextOptions<
-    ConstrainLiteral<TFrom, RouteIds<TRouteTree>>,
-    TStrict,
-    TRouteContext,
-    TSelected
-  >,
-): TSelected {
-=======
   opts: UseRouteContextOptions<TRouter, TFrom, TStrict, TSelected>,
 ): UseRouteContextResult<TRouter, TFrom, TStrict, TSelected> {
->>>>>>> f063b49b
   return useMatch({
     ...(opts as any),
     select: (match) =>
