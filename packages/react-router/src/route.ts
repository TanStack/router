import invariant from 'tiny-invariant'
import { joinPaths, trimPathLeft } from './path'
import { useLoaderData } from './useLoaderData'
import { useLoaderDeps } from './useLoaderDeps'
import { useParams } from './useParams'
import { useSearch } from './useSearch'
import { notFound } from './not-found'
import { useNavigate } from './useNavigate'
import { rootRouteId } from './root'
import { useMatch } from './useMatch'
import type { UseLoaderDataRoute } from './useLoaderData'
import type { UseMatchRoute } from './useMatch'
import type { UseLoaderDepsRoute } from './useLoaderDeps'
import type { UseParamsRoute } from './useParams'
import type { UseSearchRoute } from './useSearch'
import type * as React from 'react'
import type { RootRouteId } from './root'
import type { UseNavigateResult } from './useNavigate'
import type {
  AnyRouteMatch,
  MakeRouteMatchFromRoute,
  MakeRouteMatchUnion,
  RouteMatch,
} from './Matches'
import type { NavigateOptions, ParsePathParams, ToMaskOptions } from './link'
import type { ParsedLocation } from './location'
import type { RouteById, RouteIds, RoutePaths } from './routeInfo'
import type { AnyRouter, RegisteredRouter, Router } from './router'
<<<<<<< HEAD
import type {
  Assign,
  Constrain,
  ConstrainLiteral,
  Expand,
  NoInfer,
  PickRequired,
} from './utils'
=======
import type { Assign, Constrain, Expand, NoInfer } from './utils'
>>>>>>> f063b49b
import type { BuildLocationFn, NavigateFn } from './RouterProvider'
import type { NotFoundError } from './not-found'
import type { LazyRoute } from './fileRoute'
import type {
  AnySchema,
  AnyStandardSchemaValidator,
  AnyValidator,
  AnyValidatorAdapter,
  AnyValidatorObj,
  DefaultValidator,
  ResolveSearchValidatorInput,
  ResolveValidatorOutput,
  StandardSchemaValidator,
  ValidatorAdapter,
  ValidatorFn,
  ValidatorObj,
} from './validators'
import type { UseRouteContextRoute } from './useRouteContext'

export type AnyPathParams = {}

export type SearchSchemaInput = {
  __TSearchSchemaInput__: 'TSearchSchemaInput'
}

export type AnyContext = {}

export interface RouteContext {}

export type PreloadableObj = { preload?: () => Promise<void> }

export type RoutePathOptions<TCustomId, TPath> =
  | {
      path: TPath
    }
  | {
      id: TCustomId
    }

export interface StaticDataRouteOption {}

export type RoutePathOptionsIntersection<TCustomId, TPath> = {
  path: TPath
  id: TCustomId
}

export type RouteOptions<
  TParentRoute extends AnyRoute = AnyRoute,
  TId extends string = string,
  TCustomId extends string = string,
  TFullPath extends string = string,
  TPath extends string = string,
  TSearchValidator = undefined,
  TParams = AnyPathParams,
  TLoaderDeps extends Record<string, any> = {},
  TLoaderFn = undefined,
  TRouterContext = {},
  TRouteContextFn = AnyContext,
  TBeforeLoadFn = AnyContext,
> = BaseRouteOptions<
  TParentRoute,
  TId,
  TCustomId,
  TPath,
  TSearchValidator,
  TParams,
  TLoaderDeps,
  TLoaderFn,
  TRouterContext,
  TRouteContextFn,
  TBeforeLoadFn
> &
  UpdatableRouteOptions<
    NoInfer<TParentRoute>,
    NoInfer<TCustomId>,
    NoInfer<TFullPath>,
    NoInfer<TParams>,
    NoInfer<TSearchValidator>,
    NoInfer<TLoaderFn>,
    NoInfer<TLoaderDeps>,
    NoInfer<TRouterContext>,
    NoInfer<TRouteContextFn>,
    NoInfer<TBeforeLoadFn>
  >

export type ParseSplatParams<TPath extends string> = TPath &
  `${string}$` extends never
  ? TPath & `${string}$/${string}` extends never
    ? never
    : '_splat'
  : '_splat'

export interface SplatParams {
  _splat?: string
}

export type ResolveParams<TPath extends string> =
  ParseSplatParams<TPath> extends never
    ? Record<ParsePathParams<TPath>, string>
    : Record<ParsePathParams<TPath>, string> & SplatParams

export type ParseParamsFn<in out TPath extends string, in out TParams> = (
  rawParams: ResolveParams<TPath>,
) => TParams extends Record<ParsePathParams<TPath>, any>
  ? TParams
  : Record<ParsePathParams<TPath>, any>

export type StringifyParamsFn<in out TPath extends string, in out TParams> = (
  params: TParams,
) => ResolveParams<TPath>

export type ParamsOptions<in out TPath extends string, in out TParams> = {
  params?: {
    parse?: ParseParamsFn<TPath, TParams>
    stringify?: StringifyParamsFn<TPath, TParams>
  }

  /** 
  @deprecated Use params.parse instead
  */
  parseParams?: ParseParamsFn<TPath, TParams>

  /** 
  @deprecated Use params.stringify instead
  */
  stringifyParams?: StringifyParamsFn<TPath, TParams>
}

export interface FullSearchSchemaOption<
  in out TParentRoute extends AnyRoute,
  in out TSearchValidator,
> {
  search: Expand<ResolveFullSearchSchema<TParentRoute, TSearchValidator>>
}

export type RouteContextFn<
  in out TParentRoute extends AnyRoute,
  in out TSearchValidator,
  in out TParams,
  in out TRouterContext,
> = (
  ctx: RouteContextOptions<
    TParentRoute,
    TSearchValidator,
    TParams,
    TRouterContext
  >,
) => any

export type BeforeLoadFn<
  in out TParentRoute extends AnyRoute,
  in out TSearchValidator,
  in out TParams,
  in out TRouterContext,
  in out TRouteContextFn,
> = (
  ctx: BeforeLoadContextOptions<
    TParentRoute,
    TSearchValidator,
    TParams,
    TRouterContext,
    TRouteContextFn
  >,
) => any

export type FileBaseRouteOptions<
  TParentRoute extends AnyRoute = AnyRoute,
  TId extends string = string,
  TPath extends string = string,
  TSearchValidator = undefined,
  TParams = {},
  TLoaderDeps extends Record<string, any> = {},
  TLoaderFn = undefined,
  TRouterContext = {},
  TRouteContextFn = AnyContext,
  TBeforeLoadFn = AnyContext,
> = ParamsOptions<TPath, TParams> & {
  validateSearch?: Constrain<TSearchValidator, AnyValidator, DefaultValidator>

  shouldReload?:
    | boolean
    | ((
        match: LoaderFnContext<
          TParentRoute,
          TId,
          TParams,
          TLoaderDeps,
          TRouterContext,
          TRouteContextFn,
          TBeforeLoadFn
        >,
      ) => any)

  context?: Constrain<
    TRouteContextFn,
    (
      ctx: RouteContextOptions<
        TParentRoute,
        TParams,
        TRouterContext,
        TLoaderDeps
      >,
    ) => any
  >

  // This async function is called before a route is loaded.
  // If an error is thrown here, the route's loader will not be called.
  // If thrown during a navigation, the navigation will be cancelled and the error will be passed to the `onError` function.
  // If thrown during a preload event, the error will be logged to the console.
  beforeLoad?: Constrain<
    TBeforeLoadFn,
    (
      ctx: BeforeLoadContextOptions<
        TParentRoute,
        TSearchValidator,
        TParams,
        TRouterContext,
        TRouteContextFn
      >,
    ) => any
  >

  loaderDeps?: (
    opts: FullSearchSchemaOption<TParentRoute, TSearchValidator>,
  ) => TLoaderDeps

  loader?: Constrain<
    TLoaderFn,
    (
      ctx: LoaderFnContext<
        TParentRoute,
        TId,
        TParams,
        TLoaderDeps,
        TRouterContext,
        TRouteContextFn,
        TBeforeLoadFn
      >,
    ) => any
  >
}

export type BaseRouteOptions<
  TParentRoute extends AnyRoute = AnyRoute,
  TId extends string = string,
  TCustomId extends string = string,
  TPath extends string = string,
  TSearchValidator = undefined,
  TParams = {},
  TLoaderDeps extends Record<string, any> = {},
  TLoaderFn = undefined,
  TRouterContext = {},
  TRouteContextFn = AnyContext,
  TBeforeLoadFn = AnyContext,
> = RoutePathOptions<TCustomId, TPath> &
  FileBaseRouteOptions<
    TParentRoute,
    TId,
    TPath,
    TSearchValidator,
    TParams,
    TLoaderDeps,
    TLoaderFn,
    TRouterContext,
    TRouteContextFn,
    TBeforeLoadFn
  > & {
    getParentRoute: () => TParentRoute
  }

export interface ContextOptions<
  in out TParentRoute extends AnyRoute,
  in out TParams,
> {
  abortController: AbortController
  preload: boolean
  params: Expand<ResolveAllParamsFromParent<TParentRoute, TParams>>
  location: ParsedLocation
  /**
   * @deprecated Use `throw redirect({ to: '/somewhere' })` instead
   **/
  navigate: NavigateFn
  buildLocation: BuildLocationFn
  cause: 'preload' | 'enter' | 'stay'
  matches: Array<MakeRouteMatchUnion>
}

export interface RouteContextOptions<
  in out TParentRoute extends AnyRoute,
  in out TParams,
  in out TRouterContext,
  in out TLoaderDeps,
> extends ContextOptions<TParentRoute, TParams> {
  deps: TLoaderDeps
  context: Expand<RouteContextParameter<TParentRoute, TRouterContext>>
}

export interface BeforeLoadContextOptions<
  in out TParentRoute extends AnyRoute,
  in out TSearchValidator,
  in out TParams,
  in out TRouterContext,
  in out TRouteContextFn,
> extends ContextOptions<TParentRoute, TParams>,
    FullSearchSchemaOption<TParentRoute, TSearchValidator> {
  context: Expand<
    BeforeLoadContextParameter<TParentRoute, TRouterContext, TRouteContextFn>
  >
}

export interface UpdatableRouteOptions<
  in out TParentRoute extends AnyRoute,
  in out TRouteId,
  in out TFullPath,
  in out TParams,
  in out TSearchValidator,
  in out TLoaderFn,
  in out TLoaderDeps,
  in out TRouterContext,
  in out TRouteContextFn,
  in out TBeforeLoadFn,
> extends UpdatableStaticRouteOption {
  // If true, this route will be matched as case-sensitive
  caseSensitive?: boolean
  // If true, this route will be forcefully wrapped in a suspense boundary
  wrapInSuspense?: boolean
  // The content to be rendered when the route is matched. If no component is provided, defaults to `<Outlet />`
  component?: RouteComponent
  errorComponent?: false | null | ErrorRouteComponent
  notFoundComponent?: NotFoundRouteComponent
  pendingComponent?: RouteComponent
  pendingMs?: number
  pendingMinMs?: number
  staleTime?: number
  gcTime?: number
  preload?: boolean
  preloadStaleTime?: number
  preloadGcTime?: number
  search?: {
    middlewares?: Array<
      SearchMiddleware<
        ResolveFullSearchSchemaInput<TParentRoute, TSearchValidator>
      >
    >
  }
  /** 
  @deprecated Use search.middlewares instead
  */
  preSearchFilters?: Array<
    SearchFilter<ResolveFullSearchSchema<TParentRoute, TSearchValidator>>
  >
  /** 
  @deprecated Use search.middlewares instead
  */
  postSearchFilters?: Array<
    SearchFilter<ResolveFullSearchSchema<TParentRoute, TSearchValidator>>
  >
  onCatch?: (error: Error, errorInfo: React.ErrorInfo) => void
  onError?: (err: any) => void
  // These functions are called as route matches are loaded, stick around and leave the active
  // matches
  onEnter?: (
    match: RouteMatch<
      TRouteId,
      TFullPath,
      ResolveAllParamsFromParent<TParentRoute, TParams>,
      ResolveFullSearchSchema<TParentRoute, TSearchValidator>,
      ResolveLoaderData<TLoaderFn>,
      ResolveAllContext<
        TParentRoute,
        TRouterContext,
        TRouteContextFn,
        TBeforeLoadFn
      >,
      TLoaderDeps
    >,
  ) => void
  onStay?: (
    match: RouteMatch<
      TRouteId,
      TFullPath,
      ResolveAllParamsFromParent<TParentRoute, TParams>,
      ResolveFullSearchSchema<TParentRoute, TSearchValidator>,
      ResolveLoaderData<TLoaderFn>,
      ResolveAllContext<
        TParentRoute,
        TRouterContext,
        TRouteContextFn,
        TBeforeLoadFn
      >,
      TLoaderDeps
    >,
  ) => void
  onLeave?: (
    match: RouteMatch<
      TRouteId,
      TFullPath,
      ResolveAllParamsFromParent<TParentRoute, TParams>,
      ResolveFullSearchSchema<TParentRoute, TSearchValidator>,
      ResolveLoaderData<TLoaderFn>,
      ResolveAllContext<
        TParentRoute,
        TRouterContext,
        TRouteContextFn,
        TBeforeLoadFn
      >,
      TLoaderDeps
    >,
  ) => void
  headers?: (ctx: {
    loaderData: ResolveLoaderData<TLoaderFn>
  }) => Record<string, string>
  head?: (ctx: {
    matches: Array<
      RouteMatch<
        TRouteId,
        TFullPath,
        ResolveAllParamsFromParent<TParentRoute, TParams>,
        ResolveFullSearchSchema<TParentRoute, TSearchValidator>,
        ResolveLoaderData<TLoaderFn>,
        ResolveAllContext<
          TParentRoute,
          TRouterContext,
          TRouteContextFn,
          TBeforeLoadFn
        >,
        TLoaderDeps
      >
    >
    match: RouteMatch<
      TRouteId,
      TFullPath,
      ResolveAllParamsFromParent<TParentRoute, TParams>,
      ResolveFullSearchSchema<TParentRoute, TSearchValidator>,
      ResolveLoaderData<TLoaderFn>,
      ResolveAllContext<
        TParentRoute,
        TRouterContext,
        TRouteContextFn,
        TBeforeLoadFn
      >,
      TLoaderDeps
    >
    params: ResolveAllParamsFromParent<TParentRoute, TParams>
    loaderData: ResolveLoaderData<TLoaderFn> | undefined
  }) => {
    links?: AnyRouteMatch['links']
    scripts?: AnyRouteMatch['scripts']
    meta?: AnyRouteMatch['meta']
  }
  ssr?: boolean
}

interface RequiredStaticDataRouteOption {
  staticData: StaticDataRouteOption
}

interface OptionalStaticDataRouteOption {
  staticData?: StaticDataRouteOption
}

export type UpdatableStaticRouteOption = {} extends StaticDataRouteOption
  ? OptionalStaticDataRouteOption
  : RequiredStaticDataRouteOption

export type MetaDescriptor =
  | { charSet: 'utf-8' }
  | { title: string }
  | { name: string; content: string }
  | { property: string; content: string }
  | { httpEquiv: string; content: string }
  | { 'script:ld+json': LdJsonObject }
  | { tagName: 'meta' | 'link'; [name: string]: string }
  | Record<string, unknown>

type LdJsonObject = { [Key in string]: LdJsonValue } & {
  [Key in string]?: LdJsonValue | undefined
}
type LdJsonArray = Array<LdJsonValue> | ReadonlyArray<LdJsonValue>
type LdJsonPrimitive = string | number | boolean | null
type LdJsonValue = LdJsonPrimitive | LdJsonObject | LdJsonArray

export type RouteLinkEntry = {}

export type SearchValidator<TInput, TOutput> =
  | ValidatorObj<TInput, TOutput>
  | ValidatorFn<TInput, TOutput>
  | ValidatorAdapter<TInput, TOutput>
  | StandardSchemaValidator<TInput, TOutput>
  | undefined

export type AnySearchValidator = SearchValidator<any, any>

export type DefaultSearchValidator = SearchValidator<
  Record<string, unknown>,
  AnySchema
>

export type RouteLoaderFn<
  in out TParentRoute extends AnyRoute = AnyRoute,
  in out TId extends string = string,
  in out TParams = {},
  in out TLoaderDeps = {},
  in out TRouterContext = {},
  in out TRouteContextFn = AnyContext,
  in out TBeforeLoadFn = AnyContext,
> = (
  match: LoaderFnContext<
    TParentRoute,
    TId,
    TParams,
    TLoaderDeps,
    TRouterContext,
    TRouteContextFn,
    TBeforeLoadFn
  >,
) => any

export interface LoaderFnContext<
  in out TParentRoute extends AnyRoute = AnyRoute,
  in out TId extends string = string,
  in out TParams = {},
  in out TLoaderDeps = {},
  in out TRouterContext = {},
  in out TRouteContextFn = AnyContext,
  in out TBeforeLoadFn = AnyContext,
> {
  abortController: AbortController
  preload: boolean
  params: Expand<ResolveAllParamsFromParent<TParentRoute, TParams>>
  deps: TLoaderDeps
  context: Expand<
    ResolveAllContext<
      TParentRoute,
      TRouterContext,
      TRouteContextFn,
      TBeforeLoadFn
    >
  >
  location: ParsedLocation // Do not supply search schema here so as to demotivate people from trying to shortcut loaderDeps
  /**
   * @deprecated Use `throw redirect({ to: '/somewhere' })` instead
   **/
  navigate: (opts: NavigateOptions<AnyRouter>) => Promise<void> | void
  // root route does not have a parent match
  parentMatchPromise: TId extends RootRouteId
    ? never
    : Promise<MakeRouteMatchFromRoute<TParentRoute>>
  cause: 'preload' | 'enter' | 'stay'
  route: Route
}

export type SearchFilter<TInput, TResult = TInput> = (prev: TInput) => TResult

export type SearchMiddlewareContext<TSearchSchema> = {
  search: TSearchSchema
  next: (newSearch: TSearchSchema) => TSearchSchema
}

export type SearchMiddleware<TSearchSchema> = (
  ctx: SearchMiddlewareContext<TSearchSchema>,
) => TSearchSchema

export type ResolveId<
  TParentRoute,
  TCustomId extends string,
  TPath extends string,
> = TParentRoute extends { id: infer TParentId extends string }
  ? RoutePrefix<TParentId, string extends TCustomId ? TPath : TCustomId>
  : RootRouteId

export type InferFullSearchSchema<TRoute> = TRoute extends {
  types: {
    fullSearchSchema: infer TFullSearchSchema
  }
}
  ? TFullSearchSchema
  : {}

export type InferFullSearchSchemaInput<TRoute> = TRoute extends {
  types: {
    fullSearchSchemaInput: infer TFullSearchSchemaInput
  }
}
  ? TFullSearchSchemaInput
  : {}

export type InferAllParams<TRoute> = TRoute extends {
  types: {
    allParams: infer TAllParams
  }
}
  ? TAllParams
  : {}

export type InferAllContext<TRoute> = unknown extends TRoute
  ? TRoute
  : TRoute extends {
        types: {
          allContext: infer TAllContext
        }
      }
    ? TAllContext
    : {}

export type ResolveSearchSchemaFnInput<TSearchValidator> =
  TSearchValidator extends (input: infer TSearchSchemaInput) => any
    ? TSearchSchemaInput extends SearchSchemaInput
      ? Omit<TSearchSchemaInput, keyof SearchSchemaInput>
      : ResolveSearchSchemaFn<TSearchValidator>
    : AnySchema

export type ResolveSearchSchemaInput<TSearchValidator> =
  TSearchValidator extends AnyStandardSchemaValidator
    ? NonNullable<TSearchValidator['~standard']['types']>['input']
    : TSearchValidator extends AnyValidatorAdapter
      ? TSearchValidator['types']['input']
      : TSearchValidator extends AnyValidatorObj
        ? ResolveSearchSchemaFnInput<TSearchValidator['parse']>
        : ResolveSearchSchemaFnInput<TSearchValidator>

export type ResolveSearchSchemaFn<TSearchValidator> = TSearchValidator extends (
  ...args: any
) => infer TSearchSchema
  ? TSearchSchema
  : AnySchema

export type ResolveSearchSchema<TSearchValidator> =
  unknown extends TSearchValidator
    ? TSearchValidator
    : TSearchValidator extends AnyStandardSchemaValidator
      ? NonNullable<TSearchValidator['~standard']['types']>['output']
      : TSearchValidator extends AnyValidatorAdapter
        ? TSearchValidator['types']['output']
        : TSearchValidator extends AnyValidatorObj
          ? ResolveSearchSchemaFn<TSearchValidator['parse']>
          : ResolveSearchSchemaFn<TSearchValidator>

export type ResolveFullSearchSchema<
  TParentRoute extends AnyRoute,
  TSearchValidator,
> = unknown extends TParentRoute
  ? ResolveValidatorOutput<TSearchValidator>
  : Assign<
      InferFullSearchSchema<TParentRoute>,
      ResolveValidatorOutput<TSearchValidator>
    >

export type ResolveFullSearchSchemaInput<
  TParentRoute extends AnyRoute,
  TSearchValidator,
> = Assign<
  InferFullSearchSchemaInput<TParentRoute>,
  ResolveSearchValidatorInput<TSearchValidator>
>

export type LooseReturnType<T> = T extends (
  ...args: Array<any>
) => infer TReturn
  ? TReturn
  : never

export type LooseAsyncReturnType<T> = T extends (
  ...args: Array<any>
) => infer TReturn
  ? TReturn extends Promise<infer TReturn>
    ? TReturn
    : TReturn
  : never

export type ContextReturnType<TContextFn> = unknown extends TContextFn
  ? TContextFn
  : LooseReturnType<TContextFn> extends never
    ? AnyContext
    : LooseReturnType<TContextFn>

export type ContextAsyncReturnType<TContextFn> = unknown extends TContextFn
  ? TContextFn
  : LooseAsyncReturnType<TContextFn> extends never
    ? AnyContext
    : LooseAsyncReturnType<TContextFn>

export type RouteContextParameter<
  TParentRoute extends AnyRoute,
  TRouterContext,
> = unknown extends TParentRoute
  ? TRouterContext
  : Assign<TRouterContext, InferAllContext<TParentRoute>>

export type ResolveRouteContext<TRouteContextFn, TBeforeLoadFn> = Assign<
  ContextReturnType<TRouteContextFn>,
  ContextAsyncReturnType<TBeforeLoadFn>
>
export type BeforeLoadContextParameter<
  TParentRoute extends AnyRoute,
  TRouterContext,
  TRouteContextFn,
> = Assign<
  RouteContextParameter<TParentRoute, TRouterContext>,
  ContextReturnType<TRouteContextFn>
>

export type ResolveAllContext<
  TParentRoute extends AnyRoute,
  TRouterContext,
  TRouteContextFn,
  TBeforeLoadFn,
> = Assign<
  BeforeLoadContextParameter<TParentRoute, TRouterContext, TRouteContextFn>,
  ContextAsyncReturnType<TBeforeLoadFn>
>

export type ResolveLoaderData<TLoaderFn> = unknown extends TLoaderFn
  ? TLoaderFn
  : LooseAsyncReturnType<TLoaderFn> extends never
    ? {}
    : LooseAsyncReturnType<TLoaderFn>

export interface AnyRoute
  extends Route<
    any,
    any,
    any,
    any,
    any,
    any,
    any,
    any,
    any,
    any,
    any,
    any,
    any
  > {}

export type AnyRouteWithContext<TContext> = AnyRoute & {
  types: { allContext: TContext }
}

export type ResolveAllParamsFromParent<
  TParentRoute extends AnyRoute,
  TParams,
> = Assign<InferAllParams<TParentRoute>, TParams>

export type RouteConstraints = {
  TParentRoute: AnyRoute
  TPath: string
  TFullPath: string
  TCustomId: string
  TId: string
  TSearchSchema: AnySchema
  TFullSearchSchema: AnySchema
  TParams: Record<string, any>
  TAllParams: Record<string, any>
  TParentContext: AnyContext
  TRouteContext: RouteContext
  TAllContext: AnyContext
  TRouterContext: AnyContext
  TChildren: unknown
  TRouteTree: AnyRoute
}

export type RouteTypesById<TRouter extends AnyRouter, TId> = RouteById<
  TRouter['routeTree'],
  TId
>['types']

export function getRouteApi<TId, TRouter extends AnyRouter = RegisteredRouter>(
  id: ConstrainLiteral<TId, RouteIds<TRouter['routeTree']>>,
) {
  return new RouteApi<TId, TRouter>({ id })
}

export class RouteApi<TId, TRouter extends AnyRouter = RegisteredRouter> {
  id: TId

  /**
   * @deprecated Use the `getRouteApi` function instead.
   */
  constructor({ id }: { id: TId }) {
    this.id = id as any
  }

  useMatch: UseMatchRoute<TId> = (opts) => {
    return useMatch({
      select: opts?.select,
      from: this.id,
      structuralSharing: opts?.structuralSharing,
    } as any) as any
  }

  useRouteContext: UseRouteContextRoute<TId> = (opts) => {
    return useMatch({
      from: this.id as any,
      select: (d) => (opts?.select ? opts.select(d.context) : d.context),
    }) as any
  }

  useSearch: UseSearchRoute<TId> = (opts) => {
    return useSearch({
      select: opts?.select,
      structuralSharing: opts?.structuralSharing,
      from: this.id,
    } as any)
  }

  useParams: UseParamsRoute<TId> = (opts) => {
    return useParams({
      select: opts?.select,
      structuralSharing: opts?.structuralSharing,
      from: this.id,
    } as any)
  }

  useLoaderDeps: UseLoaderDepsRoute<TId> = (opts) => {
    return useLoaderDeps({ ...opts, from: this.id, strict: false } as any)
  }

  useLoaderData: UseLoaderDataRoute<TId> = (opts) => {
    return useLoaderData({ ...opts, from: this.id, strict: false } as any)
  }

  useNavigate = (): UseNavigateResult<
    RouteTypesById<TRouter, TId>['fullPath']
  > => {
    return useNavigate({ from: this.id as string })
  }

  notFound = (opts?: NotFoundError) => {
    return notFound({ routeId: this.id as string, ...opts })
  }
}

export class Route<
  in out TParentRoute extends RouteConstraints['TParentRoute'] = AnyRoute,
  in out TPath extends RouteConstraints['TPath'] = '/',
  in out TFullPath extends RouteConstraints['TFullPath'] = ResolveFullPath<
    TParentRoute,
    TPath
  >,
  in out TCustomId extends RouteConstraints['TCustomId'] = string,
  in out TId extends RouteConstraints['TId'] = ResolveId<
    TParentRoute,
    TCustomId,
    TPath
  >,
  in out TSearchValidator = undefined,
  in out TParams = ResolveParams<TPath>,
  in out TRouterContext = AnyContext,
  in out TRouteContextFn = AnyContext,
  in out TBeforeLoadFn = AnyContext,
  in out TLoaderDeps extends Record<string, any> = {},
  in out TLoaderFn = undefined,
  in out TChildren = unknown,
> {
  isRoot: TParentRoute extends Route<any> ? true : false
  options: RouteOptions<
    TParentRoute,
    TId,
    TCustomId,
    TFullPath,
    TPath,
    TSearchValidator,
    TParams,
    TLoaderDeps,
    TLoaderFn,
    TRouterContext,
    TRouteContextFn,
    TBeforeLoadFn
  >

  // The following properties are set up in this.init()
  parentRoute!: TParentRoute
  private _id!: TId
  private _path!: TPath
  private _fullPath!: TFullPath
  private _to!: TrimPathRight<TFullPath>
  private _ssr!: boolean

  public get to() {
    /* invariant(
      this._to,
      `trying to access property 'to' on a route which is not initialized yet. Route properties are only available after 'createRouter' completed.`,
    )*/
    return this._to
  }

  public get id() {
    /* invariant(
      this._id,
      `trying to access property 'id' on a route which is not initialized yet. Route properties are only available after 'createRouter' completed.`,
    )*/
    return this._id
  }

  public get path() {
    /* invariant(
      // eslint-disable-next-line @typescript-eslint/no-unnecessary-condition
      this.isRoot || this._id || this._path,
      `trying to access property 'path' on a route which is not initialized yet. Route properties are only available after 'createRouter' completed.`,
    )*/
    return this._path
  }

  public get fullPath() {
    /* invariant(
      this._fullPath,
      `trying to access property 'fullPath' on a route which is not initialized yet. Route properties are only available after 'createRouter' completed.`,
    )*/
    return this._fullPath
  }

  public get ssr() {
    return this._ssr
  }

  // Optional
  children?: TChildren
  originalIndex?: number
  router?: AnyRouter
  rank!: number
  lazyFn?: () => Promise<LazyRoute<any>>
  _lazyPromise?: Promise<void>
  _componentsPromise?: Promise<Array<void>>

  /**
   * @deprecated Use the `createRoute` function instead.
   */
  constructor(
    options?: RouteOptions<
      TParentRoute,
      TId,
      TCustomId,
      TFullPath,
      TPath,
      TSearchValidator,
      TParams,
      TLoaderDeps,
      TLoaderFn,
      TRouterContext,
      TRouteContextFn,
      TBeforeLoadFn
    >,
  ) {
    this.options = (options as any) || {}

    this.isRoot = !options?.getParentRoute as any
    invariant(
      !((options as any)?.id && (options as any)?.path),
      `Route cannot have both an 'id' and a 'path' option.`,
    )
    ;(this as any).$$typeof = Symbol.for('react.memo')
  }

  types!: {
    parentRoute: TParentRoute
    path: TPath
    to: TrimPathRight<TFullPath>
    fullPath: TFullPath
    customId: TCustomId
    id: TId
    searchSchema: ResolveValidatorOutput<TSearchValidator>
    searchSchemaInput: ResolveSearchValidatorInput<TSearchValidator>
    searchValidator: TSearchValidator
    fullSearchSchema: ResolveFullSearchSchema<TParentRoute, TSearchValidator>
    fullSearchSchemaInput: ResolveFullSearchSchemaInput<
      TParentRoute,
      TSearchValidator
    >
    params: TParams
    allParams: ResolveAllParamsFromParent<TParentRoute, TParams>
    routerContext: TRouterContext
    routeContext: ResolveRouteContext<TRouteContextFn, TBeforeLoadFn>
    routeContextFn: TRouteContextFn
    beforeLoadFn: TBeforeLoadFn
    allContext: ResolveAllContext<
      TParentRoute,
      TRouterContext,
      TRouteContextFn,
      TBeforeLoadFn
    >
    children: TChildren
    loaderData: ResolveLoaderData<TLoaderFn>
    loaderDeps: TLoaderDeps
  }

  init = (opts: { originalIndex: number; defaultSsr?: boolean }): void => {
    this.originalIndex = opts.originalIndex

    const options = this.options as
      | (RouteOptions<
          TParentRoute,
          TId,
          TCustomId,
          TFullPath,
          TPath,
          TSearchValidator,
          TParams,
          TLoaderDeps,
          TLoaderFn,
          TRouterContext,
          TRouteContextFn,
          TBeforeLoadFn
        > &
          RoutePathOptionsIntersection<TCustomId, TPath>)
      | undefined

    const isRoot = !options?.path && !options?.id

    // eslint-disable-next-line @typescript-eslint/no-unnecessary-condition
    this.parentRoute = this.options.getParentRoute?.()

    if (isRoot) {
      this._path = rootRouteId as TPath
    } else {
      invariant(
        this.parentRoute,
        `Child Route instances must pass a 'getParentRoute: () => ParentRoute' option that returns a Route instance.`,
      )
    }

    let path: undefined | string = isRoot ? rootRouteId : options.path

    // If the path is anything other than an index path, trim it up
    if (path && path !== '/') {
      path = trimPathLeft(path)
    }

    const customId = options?.id || path

    // Strip the parentId prefix from the first level of children
    let id = isRoot
      ? rootRouteId
      : joinPaths([
          this.parentRoute.id === rootRouteId ? '' : this.parentRoute.id,
          customId,
        ])

    if (path === rootRouteId) {
      path = '/'
    }

    if (id !== rootRouteId) {
      id = joinPaths(['/', id])
    }

    const fullPath =
      id === rootRouteId ? '/' : joinPaths([this.parentRoute.fullPath, path])

    this._path = path as TPath
    this._id = id as TId
    // this.customId = customId as TCustomId
    this._fullPath = fullPath as TFullPath
    this._to = fullPath as TrimPathRight<TFullPath>
    this._ssr = options?.ssr ?? opts.defaultSsr ?? true
  }

  addChildren<const TNewChildren>(
    children: Constrain<
      TNewChildren,
      ReadonlyArray<AnyRoute> | Record<string, AnyRoute>
    >,
  ): Route<
    TParentRoute,
    TPath,
    TFullPath,
    TCustomId,
    TId,
    TSearchValidator,
    TParams,
    TRouterContext,
    TRouteContextFn,
    TBeforeLoadFn,
    TLoaderDeps,
    TLoaderFn,
    TNewChildren
  > {
    return this._addFileChildren(children) as Route<
      TParentRoute,
      TPath,
      TFullPath,
      TCustomId,
      TId,
      TSearchValidator,
      TParams,
      TRouterContext,
      TRouteContextFn,
      TBeforeLoadFn,
      TLoaderDeps,
      TLoaderFn,
      TNewChildren
    >
  }

  _addFileChildren<const TNewChildren>(
    children: TNewChildren,
  ): Route<
    TParentRoute,
    TPath,
    TFullPath,
    TCustomId,
    TId,
    TSearchValidator,
    TParams,
    TRouterContext,
    TRouteContextFn,
    TBeforeLoadFn,
    TLoaderDeps,
    TLoaderFn,
    TNewChildren
  > {
    if (Array.isArray(children)) {
      this.children = children as TChildren
    }

    if (typeof children === 'object' && children !== null) {
      this.children = Object.values(children) as TChildren
    }

    return this as unknown as Route<
      TParentRoute,
      TPath,
      TFullPath,
      TCustomId,
      TId,
      TSearchValidator,
      TParams,
      TRouterContext,
      TRouteContextFn,
      TBeforeLoadFn,
      TLoaderDeps,
      TLoaderFn,
      TNewChildren
    >
  }

  updateLoader = <TNewLoaderFn>(options: {
    loader: Constrain<
      TNewLoaderFn,
      RouteLoaderFn<
        TParentRoute,
        TCustomId,
        TParams,
        TLoaderDeps,
        TRouterContext,
        TRouteContextFn,
        TBeforeLoadFn
      >
    >
  }) => {
    Object.assign(this.options, options)
    return this as unknown as Route<
      TParentRoute,
      TPath,
      TFullPath,
      TCustomId,
      TId,
      TSearchValidator,
      TParams,
      TRouterContext,
      TRouteContextFn,
      TBeforeLoadFn,
      TLoaderDeps,
      TNewLoaderFn,
      TChildren
    >
  }

  update = (
    options: UpdatableRouteOptions<
      TParentRoute,
      TCustomId,
      TFullPath,
      TParams,
      TSearchValidator,
      TLoaderFn,
      TLoaderDeps,
      TRouterContext,
      TRouteContextFn,
      TBeforeLoadFn
    >,
  ): this => {
    Object.assign(this.options, options)
    return this
  }

  lazy = (lazyFn: () => Promise<LazyRoute<any>>): this => {
    this.lazyFn = lazyFn
    return this
  }

  useMatch: UseMatchRoute<TId> = (opts) => {
    return useMatch({
      select: opts?.select,
      from: this.id,
      structuralSharing: opts?.structuralSharing,
    } as any) as any
  }

  useRouteContext: UseRouteContextRoute<TId> = (opts?) => {
    return useMatch({
      ...opts,
      from: this.id,
      select: (d) => (opts?.select ? opts.select(d.context) : d.context),
    }) as any
  }

  useSearch: UseSearchRoute<TId> = (opts) => {
    return useSearch({
      select: opts?.select,
      structuralSharing: opts?.structuralSharing,
      from: this.id,
    } as any)
  }

  useParams: UseParamsRoute<TId> = (opts) => {
    return useParams({
      select: opts?.select,
      structuralSharing: opts?.structuralSharing,
      from: this.id,
    } as any)
  }

  useLoaderDeps: UseLoaderDepsRoute<TId> = (opts) => {
    return useLoaderDeps({ ...opts, from: this.id } as any)
  }

  useLoaderData: UseLoaderDataRoute<TId> = (opts) => {
    return useLoaderData({ ...opts, from: this.id } as any)
  }

  useNavigate = (): UseNavigateResult<TFullPath> => {
    return useNavigate({ from: this.id })
  }
}

export function createRoute<
  TParentRoute extends RouteConstraints['TParentRoute'] = AnyRoute,
  TPath extends RouteConstraints['TPath'] = '/',
  TFullPath extends RouteConstraints['TFullPath'] = ResolveFullPath<
    TParentRoute,
    TPath
  >,
  TCustomId extends RouteConstraints['TCustomId'] = string,
  TId extends RouteConstraints['TId'] = ResolveId<
    TParentRoute,
    TCustomId,
    TPath
  >,
  TSearchValidator = undefined,
  TParams = ResolveParams<TPath>,
  TRouteContextFn = AnyContext,
  TBeforeLoadFn = AnyContext,
  TLoaderDeps extends Record<string, any> = {},
  TLoaderFn = undefined,
  TChildren = unknown,
>(
  options: RouteOptions<
    TParentRoute,
    TId,
    TCustomId,
    TFullPath,
    TPath,
    TSearchValidator,
    TParams,
    TLoaderDeps,
    TLoaderFn,
    AnyContext,
    TRouteContextFn,
    TBeforeLoadFn
  >,
) {
  return new Route<
    TParentRoute,
    TPath,
    TFullPath,
    TCustomId,
    TId,
    TSearchValidator,
    TParams,
    AnyContext,
    TRouteContextFn,
    TBeforeLoadFn,
    TLoaderDeps,
    TLoaderFn,
    TChildren
  >(options)
}

export type AnyRootRoute = RootRoute<any, any, any, any, any, any, any, any>

export type RootRouteOptions<
  TSearchValidator = undefined,
  TRouterContext = {},
  TRouteContextFn = AnyContext,
  TBeforeLoadFn = AnyContext,
  TLoaderDeps extends Record<string, any> = {},
  TLoaderFn = undefined,
> = Omit<
  RouteOptions<
    any, // TParentRoute
    RootRouteId, // TId
    RootRouteId, // TCustomId
    '', // TFullPath
    '', // TPath
    TSearchValidator,
    {}, // TParams
    TLoaderDeps,
    TLoaderFn,
    TRouterContext,
    TRouteContextFn,
    TBeforeLoadFn
  >,
  | 'path'
  | 'id'
  | 'getParentRoute'
  | 'caseSensitive'
  | 'parseParams'
  | 'stringifyParams'
  | 'params'
>

export function createRootRouteWithContext<TRouterContext extends {}>() {
  return <
    TRouteContextFn = AnyContext,
    TBeforeLoadFn = AnyContext,
    TSearchValidator = undefined,
    TLoaderDeps extends Record<string, any> = {},
    TLoaderFn = undefined,
  >(
    options?: RootRouteOptions<
      TSearchValidator,
      TRouterContext,
      TRouteContextFn,
      TBeforeLoadFn,
      TLoaderDeps,
      TLoaderFn
    >,
  ) => {
    return createRootRoute<
      TSearchValidator,
      TRouterContext,
      TRouteContextFn,
      TBeforeLoadFn,
      TLoaderDeps,
      TLoaderFn
    >(options as any)
  }
}

/**
 * @deprecated Use the `createRootRouteWithContext` function instead.
 */
export const rootRouteWithContext = createRootRouteWithContext

export class RootRoute<
  in out TSearchValidator = undefined,
  in out TRouterContext = {},
  in out TRouteContextFn = AnyContext,
  in out TBeforeLoadFn = AnyContext,
  in out TLoaderDeps extends Record<string, any> = {},
  in out TLoaderFn = undefined,
  in out TChildren = unknown,
  in out TFileRouteTypes = unknown,
> extends Route<
  any, // TParentRoute
  '/', // TPath
  '/', // TFullPath
  string, // TCustomId
  RootRouteId, // TId
  TSearchValidator, // TSearchValidator
  {}, // TParams
  TRouterContext,
  TRouteContextFn,
  TBeforeLoadFn,
  TLoaderDeps,
  TLoaderFn,
  TChildren // TChildren
> {
  /**
   * @deprecated `RootRoute` is now an internal implementation detail. Use `createRootRoute()` instead.
   */
  constructor(
    options?: RootRouteOptions<
      TSearchValidator,
      TRouterContext,
      TRouteContextFn,
      TBeforeLoadFn,
      TLoaderDeps,
      TLoaderFn
    >,
  ) {
    super(options as any)
  }

  addChildren<const TNewChildren>(
    children: Constrain<
      TNewChildren,
      ReadonlyArray<AnyRoute> | Record<string, AnyRoute>
    >,
  ): RootRoute<
    TSearchValidator,
    TRouterContext,
    TRouteContextFn,
    TBeforeLoadFn,
    TLoaderDeps,
    TLoaderFn,
    TNewChildren,
    TFileRouteTypes
  > {
    super.addChildren(children)
    return this as unknown as RootRoute<
      TSearchValidator,
      TRouterContext,
      TRouteContextFn,
      TBeforeLoadFn,
      TLoaderDeps,
      TLoaderFn,
      TNewChildren,
      TFileRouteTypes
    >
  }

  _addFileChildren<const TNewChildren>(
    children: TNewChildren,
  ): RootRoute<
    TSearchValidator,
    TRouterContext,
    TRouteContextFn,
    TBeforeLoadFn,
    TLoaderDeps,
    TLoaderFn,
    TNewChildren,
    TFileRouteTypes
  > {
    super._addFileChildren(children)
    return this as unknown as RootRoute<
      TSearchValidator,
      TRouterContext,
      TRouteContextFn,
      TBeforeLoadFn,
      TLoaderDeps,
      TLoaderFn,
      TNewChildren,
      TFileRouteTypes
    >
  }

  _addFileTypes<TFileRouteTypes>(): RootRoute<
    TSearchValidator,
    TRouterContext,
    TRouteContextFn,
    TBeforeLoadFn,
    TLoaderDeps,
    TLoaderFn,
    TChildren,
    TFileRouteTypes
  > {
    return this as any
  }
}

export function createRootRoute<
  TSearchValidator = undefined,
  TRouterContext = {},
  TRouteContextFn = AnyContext,
  TBeforeLoadFn = AnyContext,
  TLoaderDeps extends Record<string, any> = {},
  TLoaderFn = undefined,
>(
  options?: RootRouteOptions<
    TSearchValidator,
    TRouterContext,
    TRouteContextFn,
    TBeforeLoadFn,
    TLoaderDeps,
    TLoaderFn
  >,
) {
  return new RootRoute<
    TSearchValidator,
    TRouterContext,
    TRouteContextFn,
    TBeforeLoadFn,
    TLoaderDeps,
    TLoaderFn
  >(options)
}

export type ResolveFullPath<
  TParentRoute extends AnyRoute,
  TPath extends string,
  TPrefixed = RoutePrefix<TParentRoute['fullPath'], TPath>,
> = TPrefixed extends RootRouteId ? '/' : TPrefixed

type RoutePrefix<
  TPrefix extends string,
  TPath extends string,
> = string extends TPath
  ? RootRouteId
  : TPath extends string
    ? TPrefix extends RootRouteId
      ? TPath extends '/'
        ? '/'
        : `/${TrimPath<TPath>}`
      : `${TPrefix}/${TPath}` extends '/'
        ? '/'
        : `/${TrimPathLeft<`${TrimPathRight<TPrefix>}/${TrimPath<TPath>}`>}`
    : never

export type TrimPath<T extends string> = '' extends T
  ? ''
  : TrimPathRight<TrimPathLeft<T>>

export type TrimPathLeft<T extends string> =
  T extends `${RootRouteId}/${infer U}`
    ? TrimPathLeft<U>
    : T extends `/${infer U}`
      ? TrimPathLeft<U>
      : T
export type TrimPathRight<T extends string> = T extends '/'
  ? '/'
  : T extends `${infer U}/`
    ? TrimPathRight<U>
    : T

export type RouteMask<TRouteTree extends AnyRoute> = {
  routeTree: TRouteTree
  from: RoutePaths<TRouteTree>
  to?: any
  params?: any
  search?: any
  hash?: any
  state?: any
  unmaskOnReload?: boolean
}

export function createRouteMask<
  TRouteTree extends AnyRoute,
  TFrom extends string,
  TTo extends string,
>(
  opts: {
    routeTree: TRouteTree
  } & ToMaskOptions<Router<TRouteTree, 'never', boolean>, TFrom, TTo>,
): RouteMask<TRouteTree> {
  return opts as any
}

/**
 * @deprecated Use `ErrorComponentProps` instead.
 */
export type ErrorRouteProps = {
  error: unknown
  info?: { componentStack: string }
  reset: () => void
}

export type ErrorComponentProps = {
  error: Error
  info?: { componentStack: string }
  reset: () => void
}
export type NotFoundRouteProps = {
  // TODO: Make sure this is `| null | undefined` (this is for global not-founds)
  data: unknown
}
//

export type ReactNode = any

export type SyncRouteComponent<TProps> =
  | ((props: TProps) => ReactNode)
  | React.LazyExoticComponent<(props: TProps) => ReactNode>

export type AsyncRouteComponent<TProps> = SyncRouteComponent<TProps> & {
  preload?: () => Promise<void>
}

export type RouteComponent<TProps = any> = AsyncRouteComponent<TProps>

export type ErrorRouteComponent = RouteComponent<ErrorComponentProps>

export type NotFoundRouteComponent = SyncRouteComponent<NotFoundRouteProps>

export class NotFoundRoute<
  TParentRoute extends AnyRootRoute,
  TRouterContext = AnyContext,
  TRouteContextFn = AnyContext,
  TBeforeLoadFn = AnyContext,
  TSearchValidator = undefined,
  TLoaderDeps extends Record<string, any> = {},
  TLoaderFn = undefined,
  TChildren = unknown,
> extends Route<
  TParentRoute,
  '/404',
  '/404',
  '404',
  '404',
  TSearchValidator,
  {},
  TRouterContext,
  TRouteContextFn,
  TBeforeLoadFn,
  TLoaderDeps,
  TLoaderFn,
  TChildren
> {
  constructor(
    options: Omit<
      RouteOptions<
        TParentRoute,
        string,
        string,
        string,
        string,
        TSearchValidator,
        {},
        TLoaderDeps,
        TLoaderFn,
        TRouterContext,
        TRouteContextFn,
        TBeforeLoadFn
      >,
      | 'caseSensitive'
      | 'parseParams'
      | 'stringifyParams'
      | 'path'
      | 'id'
      | 'params'
    >,
  ) {
    super({
      ...(options as any),
      id: '404',
    })
  }
}<|MERGE_RESOLUTION|>--- conflicted
+++ resolved
@@ -26,18 +26,13 @@
 import type { ParsedLocation } from './location'
 import type { RouteById, RouteIds, RoutePaths } from './routeInfo'
 import type { AnyRouter, RegisteredRouter, Router } from './router'
-<<<<<<< HEAD
 import type {
   Assign,
   Constrain,
   ConstrainLiteral,
   Expand,
   NoInfer,
-  PickRequired,
 } from './utils'
-=======
-import type { Assign, Constrain, Expand, NoInfer } from './utils'
->>>>>>> f063b49b
 import type { BuildLocationFn, NavigateFn } from './RouterProvider'
 import type { NotFoundError } from './not-found'
 import type { LazyRoute } from './fileRoute'
