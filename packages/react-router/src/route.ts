import invariant from 'tiny-invariant'
import { useMatch } from './useMatch'
import { useLoaderDeps } from './useLoaderDeps'
import { useLoaderData } from './useLoaderData'
import { joinPaths, trimPathLeft } from './path'
import { useParams } from './useParams'
import { useSearch } from './useSearch'
import { notFound } from './not-found'
import { useNavigate } from './useNavigate'
import { rootRouteId } from './root'
import type * as React from 'react'
import type { RootRouteId } from './root'
import type { UseNavigateResult } from './useNavigate'
import type { MakeRouteMatch, MakeRouteMatchUnion, RouteMatch } from './Matches'
import type { NavigateOptions, ParsePathParams, ToMaskOptions } from './link'
import type { ParsedLocation } from './location'
import type { RouteById, RouteIds, RoutePaths } from './routeInfo'
import type { AnyRouter, RegisteredRouter, Router } from './router'
import type { Assign, Constrain, Expand, NoInfer } from './utils'
import type { BuildLocationFn, NavigateFn } from './RouterProvider'
import type { NotFoundError } from './not-found'
import type { LazyRoute } from './fileRoute'
import type {
  AnySchema,
  AnyValidator,
  DefaultValidator,
  ResolveValidatorInput,
  ResolveValidatorOutput,
} from './validators'

export type AnyPathParams = {}

export type SearchSchemaInput = {
  __TSearchSchemaInput__: 'TSearchSchemaInput'
}

export type AnyContext = {}

export interface RouteContext {}

export type PreloadableObj = { preload?: () => Promise<void> }

export type RoutePathOptions<TCustomId, TPath> =
  | {
      path: TPath
    }
  | {
      id: TCustomId
    }

export interface StaticDataRouteOption {}

export type RoutePathOptionsIntersection<TCustomId, TPath> = {
  path: TPath
  id: TCustomId
}

export type RouteOptions<
  TParentRoute extends AnyRoute = AnyRoute,
  TCustomId extends string = string,
  TFullPath extends string = string,
  TPath extends string = string,
  TSearchValidator = undefined,
  TParams = AnyPathParams,
  TLoaderDeps extends Record<string, any> = {},
  TLoaderFn = undefined,
  TRouterContext = {},
  TRouteContextFn = AnyContext,
  TBeforeLoadFn = AnyContext,
> = BaseRouteOptions<
  TParentRoute,
  TCustomId,
  TPath,
  TSearchValidator,
  TParams,
  TLoaderDeps,
  TLoaderFn,
  TRouterContext,
  TRouteContextFn,
  TBeforeLoadFn
> &
  UpdatableRouteOptions<
    NoInfer<TParentRoute>,
    NoInfer<TCustomId>,
    NoInfer<TFullPath>,
    NoInfer<TParams>,
    NoInfer<TSearchValidator>,
    NoInfer<TLoaderFn>,
    NoInfer<TLoaderDeps>,
    NoInfer<TRouterContext>,
    NoInfer<TRouteContextFn>,
    NoInfer<TBeforeLoadFn>
  >

export type ParseSplatParams<TPath extends string> = TPath extends `${string}$`
  ? '_splat'
  : TPath extends `${string}$/${string}`
    ? '_splat'
    : never

export interface SplatParams {
  _splat?: string
}

export type ResolveParams<TPath extends string> =
  ParseSplatParams<TPath> extends never
    ? Record<ParsePathParams<TPath>, string>
    : Record<ParsePathParams<TPath>, string> & SplatParams

export type ParseParamsFn<TPath extends string, TParams> = (
  rawParams: ResolveParams<TPath>,
) => TParams extends Record<ParsePathParams<TPath>, any>
  ? TParams
  : Record<ParsePathParams<TPath>, any>

export type StringifyParamsFn<TPath extends string, TParams> = (
  params: TParams,
) => ResolveParams<TPath>

export type ParamsOptions<TPath extends string, TParams> = {
  params?: {
    parse: ParseParamsFn<TPath, TParams>
    stringify: StringifyParamsFn<TPath, TParams>
  }

  /** 
  @deprecated Use params.parse instead
  */
  parseParams?: ParseParamsFn<TPath, TParams>

  /** 
  @deprecated Use params.stringify instead
  */
  stringifyParams?: StringifyParamsFn<TPath, TParams>
}

export interface FullSearchSchemaOption<
  in out TParentRoute extends AnyRoute,
  in out TSearchValidator,
> {
  search: Expand<ResolveFullSearchSchema<TParentRoute, TSearchValidator>>
}

export type RouteContextFn<
  in out TParentRoute extends AnyRoute,
  in out TSearchValidator,
  in out TParams,
  in out TRouterContext,
> = (
  ctx: RouteContextOptions<
    TParentRoute,
    TSearchValidator,
    TParams,
    TRouterContext
  >,
) => any

export type BeforeLoadFn<
  in out TParentRoute extends AnyRoute,
  in out TSearchValidator,
  in out TParams,
  in out TRouterContext,
  in out TRouteContextFn,
> = (
  ctx: BeforeLoadContextOptions<
    TParentRoute,
    TSearchValidator,
    TParams,
    TRouterContext,
    TRouteContextFn
  >,
) => any

export type FileBaseRouteOptions<
  TParentRoute extends AnyRoute = AnyRoute,
  TPath extends string = string,
  TSearchValidator = undefined,
  TParams = {},
  TLoaderDeps extends Record<string, any> = {},
  TLoaderFn = undefined,
  TRouterContext = {},
  TRouteContextFn = AnyContext,
  TBeforeLoadFn = AnyContext,
> = ParamsOptions<TPath, TParams> & {
  validateSearch?: Constrain<TSearchValidator, AnyValidator, DefaultValidator>

  shouldReload?:
    | boolean
    | ((
        match: LoaderFnContext<
          TParentRoute,
          TParams,
          TLoaderDeps,
          TRouterContext,
          TRouteContextFn,
          TBeforeLoadFn
        >,
      ) => any)

  context?: Constrain<
    TRouteContextFn,
    (
      ctx: RouteContextOptions<
        TParentRoute,
        TParams,
        TRouterContext,
        TLoaderDeps
      >,
    ) => any
  >

  // This async function is called before a route is loaded.
  // If an error is thrown here, the route's loader will not be called.
  // If thrown during a navigation, the navigation will be cancelled and the error will be passed to the `onError` function.
  // If thrown during a preload event, the error will be logged to the console.
  beforeLoad?: Constrain<
    TBeforeLoadFn,
    (
      ctx: BeforeLoadContextOptions<
        TParentRoute,
        TSearchValidator,
        TParams,
        TRouterContext,
        TRouteContextFn
      >,
    ) => any
  >

  loaderDeps?: (
    opts: FullSearchSchemaOption<TParentRoute, TSearchValidator>,
  ) => TLoaderDeps

  loader?: Constrain<
    TLoaderFn,
    (
      ctx: LoaderFnContext<
        TParentRoute,
        TParams,
        TLoaderDeps,
        TRouterContext,
        TRouteContextFn,
        TBeforeLoadFn
      >,
    ) => any
  >
}

export type BaseRouteOptions<
  TParentRoute extends AnyRoute = AnyRoute,
  TCustomId extends string = string,
  TPath extends string = string,
  TSearchValidator = undefined,
  TParams = {},
  TLoaderDeps extends Record<string, any> = {},
  TLoaderFn = undefined,
  TRouterContext = {},
  TRouteContextFn = AnyContext,
  TBeforeLoadFn = AnyContext,
> = RoutePathOptions<TCustomId, TPath> &
  FileBaseRouteOptions<
    TParentRoute,
    TPath,
    TSearchValidator,
    TParams,
    TLoaderDeps,
    TLoaderFn,
    TRouterContext,
    TRouteContextFn,
    TBeforeLoadFn
  > & {
    getParentRoute: () => TParentRoute
  }

export interface ContextOptions<
  in out TParentRoute extends AnyRoute,
  in out TParams,
> {
  abortController: AbortController
  preload: boolean
  params: Expand<ResolveAllParamsFromParent<TParentRoute, TParams>>
  location: ParsedLocation
  /**
   * @deprecated Use `throw redirect({ to: '/somewhere' })` instead
   **/
  navigate: NavigateFn
  buildLocation: BuildLocationFn
  cause: 'preload' | 'enter' | 'stay'
  matches: Array<MakeRouteMatchUnion>
}

export interface RouteContextOptions<
  in out TParentRoute extends AnyRoute,
  in out TParams,
  in out TRouterContext,
  in out TLoaderDeps,
> extends ContextOptions<TParentRoute, TParams> {
  deps: TLoaderDeps
  context: Expand<RouteContextParameter<TParentRoute, TRouterContext>>
}

export interface BeforeLoadContextOptions<
  in out TParentRoute extends AnyRoute,
  in out TSearchValidator,
  in out TParams,
  in out TRouterContext,
  in out TRouteContextFn,
> extends ContextOptions<TParentRoute, TParams>,
    FullSearchSchemaOption<TParentRoute, TSearchValidator> {
  context: Expand<
    BeforeLoadContextParameter<TParentRoute, TRouterContext, TRouteContextFn>
  >
}

export interface UpdatableRouteOptions<
  in out TParentRoute extends AnyRoute,
  in out TRouteId,
  in out TFullPath,
  in out TParams,
  in out TSearchValidator,
  in out TLoaderFn,
  in out TLoaderDeps,
  in out TRouterContext,
  in out TRouteContextFn,
  in out TBeforeLoadFn,
> extends UpdatableStaticRouteOption {
  // If true, this route will be matched as case-sensitive
  caseSensitive?: boolean
  // If true, this route will be forcefully wrapped in a suspense boundary
  wrapInSuspense?: boolean
  // The content to be rendered when the route is matched. If no component is provided, defaults to `<Outlet />`
  component?: RouteComponent
  errorComponent?: false | null | ErrorRouteComponent
  notFoundComponent?: NotFoundRouteComponent
  pendingComponent?: RouteComponent
  pendingMs?: number
  pendingMinMs?: number
  staleTime?: number
  gcTime?: number
  preload?: boolean
  preloadStaleTime?: number
  preloadGcTime?: number
  search?: {
    middlewares?: Array<
      SearchMiddleware<
        ResolveFullSearchSchemaInput<TParentRoute, TSearchValidator>
      >
    >
  }
  /** 
  @deprecated Use search.middlewares instead
  */
  preSearchFilters?: Array<
    SearchFilter<ResolveFullSearchSchema<TParentRoute, TSearchValidator>>
  >
  /** 
  @deprecated Use search.middlewares instead
  */
  postSearchFilters?: Array<
    SearchFilter<ResolveFullSearchSchema<TParentRoute, TSearchValidator>>
  >
  onCatch?: (error: Error, errorInfo: React.ErrorInfo) => void
  onError?: (err: any) => void
  // These functions are called as route matches are loaded, stick around and leave the active
  // matches
  onEnter?: (
    match: RouteMatch<
      TRouteId,
      TFullPath,
      ResolveAllParamsFromParent<TParentRoute, TParams>,
      ResolveFullSearchSchema<TParentRoute, TSearchValidator>,
      ResolveLoaderData<TLoaderFn>,
      ResolveAllContext<
        TParentRoute,
        TRouterContext,
        TRouteContextFn,
        TBeforeLoadFn
      >,
      TLoaderDeps
    >,
  ) => void
  onStay?: (
    match: RouteMatch<
      TRouteId,
      TFullPath,
      ResolveAllParamsFromParent<TParentRoute, TParams>,
      ResolveFullSearchSchema<TParentRoute, TSearchValidator>,
      ResolveLoaderData<TLoaderFn>,
      ResolveAllContext<
        TParentRoute,
        TRouterContext,
        TRouteContextFn,
        TBeforeLoadFn
      >,
      TLoaderDeps
    >,
  ) => void
  onLeave?: (
    match: RouteMatch<
      TRouteId,
      TFullPath,
      ResolveAllParamsFromParent<TParentRoute, TParams>,
      ResolveFullSearchSchema<TParentRoute, TSearchValidator>,
      ResolveLoaderData<TLoaderFn>,
      ResolveAllContext<
        TParentRoute,
        TRouterContext,
        TRouteContextFn,
        TBeforeLoadFn
      >,
      TLoaderDeps
    >,
  ) => void
  meta?: (ctx: {
    matches: Array<
      RouteMatch<
        TRouteId,
        TFullPath,
        ResolveAllParamsFromParent<TParentRoute, TParams>,
        ResolveFullSearchSchema<TParentRoute, TSearchValidator>,
        ResolveLoaderData<TLoaderFn>,
        ResolveAllContext<
          TParentRoute,
          TRouterContext,
          TRouteContextFn,
          TBeforeLoadFn
        >,
        TLoaderDeps
      >
    >
    match: RouteMatch<
      TRouteId,
      TFullPath,
      ResolveAllParamsFromParent<TParentRoute, TParams>,
      ResolveFullSearchSchema<TParentRoute, TSearchValidator>,
      ResolveLoaderData<TLoaderFn>,
      ResolveAllContext<
        TParentRoute,
        TRouterContext,
        TRouteContextFn,
        TBeforeLoadFn
      >,
      TLoaderDeps
    >
    params: ResolveAllParamsFromParent<TParentRoute, TParams>
    loaderData: ResolveLoaderData<TLoaderFn>
  }) => Array<React.JSX.IntrinsicElements['meta']>
  links?: () => Array<React.JSX.IntrinsicElements['link']>
  scripts?: () => Array<React.JSX.IntrinsicElements['script']>
  headers?: (ctx: {
    loaderData: ResolveLoaderData<TLoaderFn>
  }) => Record<string, string>
  ssr?: boolean
}

interface RequiredStaticDataRouteOption {
  staticData: StaticDataRouteOption
}

interface OptionalStaticDataRouteOption {
  staticData?: StaticDataRouteOption
}

export type UpdatableStaticRouteOption = {} extends StaticDataRouteOption
  ? OptionalStaticDataRouteOption
  : RequiredStaticDataRouteOption

export type MetaDescriptor =
  | { charSet: 'utf-8' }
  | { title: string }
  | { name: string; content: string }
  | { property: string; content: string }
  | { httpEquiv: string; content: string }
  | { 'script:ld+json': LdJsonObject }
  | { tagName: 'meta' | 'link'; [name: string]: string }
  | Record<string, unknown>

type LdJsonObject = { [Key in string]: LdJsonValue } & {
  [Key in string]?: LdJsonValue | undefined
}
type LdJsonArray = Array<LdJsonValue> | ReadonlyArray<LdJsonValue>
type LdJsonPrimitive = string | number | boolean | null
type LdJsonValue = LdJsonPrimitive | LdJsonObject | LdJsonArray

export type RouteLinkEntry = {}

<<<<<<< HEAD
=======
export interface SearchValidatorObj<TInput, TOutput> {
  parse: SearchValidatorFn<TInput, TOutput>
}

export type AnySearchValidatorObj = SearchValidatorObj<any, any>

export interface SearchValidatorAdapter<TInput, TOutput> {
  types: {
    input: TInput
    output: TOutput
  }
  parse: (input: unknown) => TOutput
}

export type AnySearchValidatorAdapter = SearchValidatorAdapter<any, any>

export interface StandardSchemaValidator<TInput, TOutput> {
  readonly '~types'?: StandardSchemaValidatorTypes<TInput, TOutput> | undefined
  readonly '~validate': AnyStandardSchemaValidate
}

export type AnyStandardSchemaValidator = StandardSchemaValidator<any, any>

export interface StandardSchemaValidatorTypes<TInput, TOutput> {
  readonly input: TInput
  readonly output: TOutput
}

export interface AnyStandardSchemaValidateSuccess {
  readonly value: any
}

export interface AnyStandardSchemaValidateFailure {
  readonly issues: ReadonlyArray<AnyStandardSchemaValidateIssue>
}

export interface AnyStandardSchemaValidateIssue {
  readonly message: string
}

export interface AnyStandardSchemaValidateInput {
  readonly value: any
}

export type AnyStandardSchemaValidate = (
  input: AnyStandardSchemaValidateInput,
) => AnyStandardSchemaValidateSuccess | AnyStandardSchemaValidateFailure

export type AnySearchValidatorFn = SearchValidatorFn<any, any>

export type SearchValidatorFn<TInput, TOutput> = (input: TInput) => TOutput

export type SearchValidator<TInput, TOutput> =
  | SearchValidatorObj<TInput, TOutput>
  | SearchValidatorFn<TInput, TOutput>
  | SearchValidatorAdapter<TInput, TOutput>
  | StandardSchemaValidator<TInput, TOutput>
  | undefined

export type AnySearchValidator = SearchValidator<any, any>

export type DefaultSearchValidator = SearchValidator<
  Record<string, unknown>,
  AnySearchSchema
>

>>>>>>> 85cef0be
export type RouteLoaderFn<
  in out TParentRoute extends AnyRoute = AnyRoute,
  in out TParams = {},
  in out TLoaderDeps = {},
  in out TRouterContext = {},
  in out TRouteContextFn = AnyContext,
  in out TBeforeLoadFn = AnyContext,
> = (
  match: LoaderFnContext<
    TParentRoute,
    TParams,
    TLoaderDeps,
    TRouterContext,
    TRouteContextFn,
    TBeforeLoadFn
  >,
) => any

export interface LoaderFnContext<
  in out TParentRoute extends AnyRoute = AnyRoute,
  in out TParams = {},
  in out TLoaderDeps = {},
  in out TRouterContext = {},
  in out TRouteContextFn = AnyContext,
  in out TBeforeLoadFn = AnyContext,
> {
  abortController: AbortController
  preload: boolean
  params: Expand<ResolveAllParamsFromParent<TParentRoute, TParams>>
  deps: TLoaderDeps
  context: Expand<
    ResolveAllContext<
      TParentRoute,
      TRouterContext,
      TRouteContextFn,
      TBeforeLoadFn
    >
  >
  location: ParsedLocation // Do not supply search schema here so as to demotivate people from trying to shortcut loaderDeps
  /**
   * @deprecated Use `throw redirect({ to: '/somewhere' })` instead
   **/
  navigate: (opts: NavigateOptions<AnyRouter>) => Promise<void>
  parentMatchPromise?: Promise<void>
  cause: 'preload' | 'enter' | 'stay'
  route: Route
}

export type SearchFilter<TInput, TResult = TInput> = (prev: TInput) => TResult

export type SearchMiddlewareContext<TSearchSchema> = {
  search: TSearchSchema
  next: (newSearch: TSearchSchema) => TSearchSchema
}

export type SearchMiddleware<TSearchSchema> = (
  ctx: SearchMiddlewareContext<TSearchSchema>,
) => TSearchSchema

export type ResolveId<
  TParentRoute,
  TCustomId extends string,
  TPath extends string,
> = TParentRoute extends { id: infer TParentId extends string }
  ? RoutePrefix<TParentId, string extends TCustomId ? TPath : TCustomId>
  : RootRouteId

export type InferFullSearchSchema<TRoute> = TRoute extends {
  types: {
    fullSearchSchema: infer TFullSearchSchema
  }
}
  ? TFullSearchSchema
  : {}

export type InferFullSearchSchemaInput<TRoute> = TRoute extends {
  types: {
    fullSearchSchemaInput: infer TFullSearchSchemaInput
  }
}
  ? TFullSearchSchemaInput
  : {}

export type InferAllParams<TRoute> = TRoute extends {
  types: {
    allParams: infer TAllParams
  }
}
  ? TAllParams
  : {}

export type InferAllContext<TRoute> = unknown extends TRoute
  ? TRoute
  : TRoute extends {
        types: {
          allContext: infer TAllContext
        }
      }
    ? TAllContext
    : {}

<<<<<<< HEAD
=======
export type ResolveSearchSchemaFnInput<TSearchValidator> =
  TSearchValidator extends (input: infer TSearchSchemaInput) => any
    ? TSearchSchemaInput extends SearchSchemaInput
      ? Omit<TSearchSchemaInput, keyof SearchSchemaInput>
      : ResolveSearchSchemaFn<TSearchValidator>
    : AnySearchSchema

export type ResolveSearchSchemaInput<TSearchValidator> =
  TSearchValidator extends AnyStandardSchemaValidator
    ? NonNullable<TSearchValidator['~types']>['input']
    : TSearchValidator extends AnySearchValidatorAdapter
      ? TSearchValidator['types']['input']
      : TSearchValidator extends AnySearchValidatorObj
        ? ResolveSearchSchemaFnInput<TSearchValidator['parse']>
        : ResolveSearchSchemaFnInput<TSearchValidator>

export type ResolveSearchSchemaFn<TSearchValidator> = TSearchValidator extends (
  ...args: any
) => infer TSearchSchema
  ? TSearchSchema
  : AnySearchSchema

export type ResolveSearchSchema<TSearchValidator> =
  unknown extends TSearchValidator
    ? TSearchValidator
    : TSearchValidator extends AnyStandardSchemaValidator
      ? NonNullable<TSearchValidator['~types']>['output']
      : TSearchValidator extends AnySearchValidatorAdapter
        ? TSearchValidator['types']['output']
        : TSearchValidator extends AnySearchValidatorObj
          ? ResolveSearchSchemaFn<TSearchValidator['parse']>
          : ResolveSearchSchemaFn<TSearchValidator>

>>>>>>> 85cef0be
export type ResolveFullSearchSchema<
  TParentRoute extends AnyRoute,
  TSearchValidator,
> = unknown extends TParentRoute
  ? ResolveValidatorOutput<TSearchValidator>
  : Assign<
      InferFullSearchSchema<TParentRoute>,
      ResolveValidatorOutput<TSearchValidator>
    >

export type ResolveFullSearchSchemaInput<
  TParentRoute extends AnyRoute,
  TSearchValidator,
> = Assign<
  InferFullSearchSchemaInput<TParentRoute>,
  ResolveValidatorInput<TSearchValidator>
>

export type LooseReturnType<T> = T extends (
  ...args: Array<any>
) => infer TReturn
  ? TReturn
  : never

export type LooseAsyncReturnType<T> = T extends (
  ...args: Array<any>
) => infer TReturn
  ? TReturn extends Promise<infer TReturn>
    ? TReturn
    : TReturn
  : never

export type ContextReturnType<TContextFn> = unknown extends TContextFn
  ? TContextFn
  : LooseReturnType<TContextFn> extends never
    ? AnyContext
    : LooseReturnType<TContextFn>

export type ContextAsyncReturnType<TContextFn> = unknown extends TContextFn
  ? TContextFn
  : LooseAsyncReturnType<TContextFn> extends never
    ? AnyContext
    : LooseAsyncReturnType<TContextFn>

export type RouteContextParameter<
  TParentRoute extends AnyRoute,
  TRouterContext,
> = unknown extends TParentRoute
  ? TRouterContext
  : Assign<TRouterContext, InferAllContext<TParentRoute>>

export type ResolveRouteContext<TRouteContextFn, TBeforeLoadFn> = Assign<
  ContextReturnType<TRouteContextFn>,
  ContextAsyncReturnType<TBeforeLoadFn>
>
export type BeforeLoadContextParameter<
  TParentRoute extends AnyRoute,
  TRouterContext,
  TRouteContextFn,
> = Assign<
  RouteContextParameter<TParentRoute, TRouterContext>,
  ContextReturnType<TRouteContextFn>
>

export type ResolveAllContext<
  TParentRoute extends AnyRoute,
  TRouterContext,
  TRouteContextFn,
  TBeforeLoadFn,
> = Assign<
  BeforeLoadContextParameter<TParentRoute, TRouterContext, TRouteContextFn>,
  ContextAsyncReturnType<TBeforeLoadFn>
>

export type ResolveLoaderData<TLoaderFn> = unknown extends TLoaderFn
  ? TLoaderFn
  : LooseAsyncReturnType<TLoaderFn> extends never
    ? {}
    : LooseAsyncReturnType<TLoaderFn>

export interface AnyRoute
  extends Route<
    any,
    any,
    any,
    any,
    any,
    any,
    any,
    any,
    any,
    any,
    any,
    any,
    any
  > {}

export type AnyRouteWithContext<TContext> = AnyRoute & {
  types: { allContext: TContext }
}

export type ResolveAllParamsFromParent<
  TParentRoute extends AnyRoute,
  TParams,
> = Assign<InferAllParams<TParentRoute>, TParams>

export type RouteConstraints = {
  TParentRoute: AnyRoute
  TPath: string
  TFullPath: string
  TCustomId: string
  TId: string
  TSearchSchema: AnySchema
  TFullSearchSchema: AnySchema
  TParams: Record<string, any>
  TAllParams: Record<string, any>
  TParentContext: AnyContext
  TRouteContext: RouteContext
  TAllContext: AnyContext
  TRouterContext: AnyContext
  TChildren: unknown
  TRouteTree: AnyRoute
}

export type RouteTypesById<TRouter extends AnyRouter, TId> = RouteById<
  TRouter['routeTree'],
  TId
>['types']

export function getRouteApi<TId, TRouter extends AnyRouter = RegisteredRouter>(
  id: Constrain<TId, RouteIds<TRouter['routeTree']>>,
) {
  return new RouteApi<TId, TRouter>({ id })
}

export class RouteApi<TId, TRouter extends AnyRouter = RegisteredRouter> {
  id: TId

  /**
   * @deprecated Use the `getRouteApi` function instead.
   */
  constructor({ id }: { id: TId }) {
    this.id = id as any
  }

  useMatch = <
    TRouteTree extends AnyRoute = TRouter['routeTree'],
    TRouteMatch = MakeRouteMatch<TRouteTree, TId>,
    TSelected = TRouteMatch,
  >(opts?: {
    select?: (match: TRouteMatch) => TSelected
  }): TSelected => {
    return useMatch({ select: opts?.select, from: this.id })
  }

  useRouteContext = <
    TSelected = Expand<RouteTypesById<TRouter, TId>['allContext']>,
  >(opts?: {
    select?: (
      s: Expand<RouteTypesById<TRouter, TId>['allContext']>,
    ) => TSelected
  }): TSelected => {
    return useMatch({
      from: this.id,
      select: (d: any) => (opts?.select ? opts.select(d.context) : d.context),
    })
  }

  useSearch = <
    TSelected = Expand<RouteTypesById<TRouter, TId>['fullSearchSchema']>,
  >(opts?: {
    select?: (
      s: Expand<RouteTypesById<TRouter, TId>['fullSearchSchema']>,
    ) => TSelected
  }): TSelected => {
    return useSearch({ ...opts, from: this.id })
  }

  useParams = <
    TSelected = Expand<RouteTypesById<TRouter, TId>['allParams']>,
  >(opts?: {
    select?: (s: Expand<RouteTypesById<TRouter, TId>['allParams']>) => TSelected
  }): TSelected => {
    return useParams({ ...opts, from: this.id })
  }

  useLoaderDeps = <
    TSelected = RouteTypesById<TRouter, TId>['loaderDeps'],
  >(opts?: {
    select?: (s: RouteTypesById<TRouter, TId>['loaderDeps']) => TSelected
  }): TSelected => {
    return useLoaderDeps({ ...opts, from: this.id, strict: false } as any)
  }

  useLoaderData = <
    TSelected = RouteTypesById<TRouter, TId>['loaderData'],
  >(opts?: {
    select?: (s: RouteTypesById<TRouter, TId>['loaderData']) => TSelected
  }): TSelected => {
    return useLoaderData({ ...opts, from: this.id, strict: false } as any)
  }

  useNavigate = (): UseNavigateResult<
    RouteTypesById<TRouter, TId>['fullPath']
  > => {
    return useNavigate({ from: this.id as string })
  }

  notFound = (opts?: NotFoundError) => {
    return notFound({ routeId: this.id as string, ...opts })
  }
}

export class Route<
  in out TParentRoute extends RouteConstraints['TParentRoute'] = AnyRoute,
  in out TPath extends RouteConstraints['TPath'] = '/',
  in out TFullPath extends RouteConstraints['TFullPath'] = ResolveFullPath<
    TParentRoute,
    TPath
  >,
  in out TCustomId extends RouteConstraints['TCustomId'] = string,
  in out TId extends RouteConstraints['TId'] = ResolveId<
    TParentRoute,
    TCustomId,
    TPath
  >,
  in out TSearchValidator = undefined,
  in out TParams = ResolveParams<TPath>,
  in out TRouterContext = AnyContext,
  in out TRouteContextFn = AnyContext,
  in out TBeforeLoadFn = AnyContext,
  in out TLoaderDeps extends Record<string, any> = {},
  in out TLoaderFn = undefined,
  in out TChildren = unknown,
> {
  isRoot: TParentRoute extends Route<any> ? true : false
  options: RouteOptions<
    TParentRoute,
    TCustomId,
    TFullPath,
    TPath,
    TSearchValidator,
    TParams,
    TLoaderDeps,
    TLoaderFn,
    TRouterContext,
    TRouteContextFn,
    TBeforeLoadFn
  >

  // The following properties are set up in this.init()
  parentRoute!: TParentRoute
  private _id!: TId
  private _path!: TPath
  private _fullPath!: TFullPath
  private _to!: TrimPathRight<TFullPath>
  private _ssr!: boolean

  public get to() {
    /* invariant(
      this._to,
      `trying to access property 'to' on a route which is not initialized yet. Route properties are only available after 'createRouter' completed.`,
    )*/
    return this._to
  }

  public get id() {
    /* invariant(
      this._id,
      `trying to access property 'id' on a route which is not initialized yet. Route properties are only available after 'createRouter' completed.`,
    )*/
    return this._id
  }

  public get path() {
    /* invariant(
      // eslint-disable-next-line @typescript-eslint/no-unnecessary-condition
      this.isRoot || this._id || this._path,
      `trying to access property 'path' on a route which is not initialized yet. Route properties are only available after 'createRouter' completed.`,
    )*/
    return this._path
  }

  public get fullPath() {
    /* invariant(
      this._fullPath,
      `trying to access property 'fullPath' on a route which is not initialized yet. Route properties are only available after 'createRouter' completed.`,
    )*/
    return this._fullPath
  }

  public get ssr() {
    return this._ssr
  }

  // Optional
  children?: TChildren
  originalIndex?: number
  router?: AnyRouter
  rank!: number
  lazyFn?: () => Promise<LazyRoute<any>>
  _lazyPromise?: Promise<void>
  _componentsPromise?: Promise<Array<void>>

  /**
   * @deprecated Use the `createRoute` function instead.
   */
  constructor(
    options?: RouteOptions<
      TParentRoute,
      TCustomId,
      TFullPath,
      TPath,
      TSearchValidator,
      TParams,
      TLoaderDeps,
      TLoaderFn,
      TRouterContext,
      TRouteContextFn,
      TBeforeLoadFn
    >,
  ) {
    this.options = (options as any) || {}

    this.isRoot = !options?.getParentRoute as any
    invariant(
      !((options as any)?.id && (options as any)?.path),
      `Route cannot have both an 'id' and a 'path' option.`,
    )
    ;(this as any).$$typeof = Symbol.for('react.memo')
  }

  types!: {
    parentRoute: TParentRoute
    path: TPath
    to: TrimPathRight<TFullPath>
    fullPath: TFullPath
    customId: TCustomId
    id: TId
    searchSchema: ResolveValidatorOutput<TSearchValidator>
    searchSchemaInput: ResolveValidatorInput<TSearchValidator>
    searchValidator: TSearchValidator
    fullSearchSchema: ResolveFullSearchSchema<TParentRoute, TSearchValidator>
    fullSearchSchemaInput: ResolveFullSearchSchemaInput<
      TParentRoute,
      TSearchValidator
    >
    params: TParams
    allParams: ResolveAllParamsFromParent<TParentRoute, TParams>
    routerContext: TRouterContext
    routeContext: ResolveRouteContext<TRouteContextFn, TBeforeLoadFn>
    routeContextFn: TRouteContextFn
    beforeLoadFn: TBeforeLoadFn
    allContext: ResolveAllContext<
      TParentRoute,
      TRouterContext,
      TRouteContextFn,
      TBeforeLoadFn
    >
    children: TChildren
    loaderData: ResolveLoaderData<TLoaderFn>
    loaderDeps: TLoaderDeps
  }

  init = (opts: { originalIndex: number; defaultSsr?: boolean }): void => {
    this.originalIndex = opts.originalIndex

    const options = this.options as
      | (RouteOptions<
          TParentRoute,
          TCustomId,
          TFullPath,
          TPath,
          TSearchValidator,
          TParams,
          TLoaderDeps,
          TLoaderFn,
          TRouterContext,
          TRouteContextFn,
          TBeforeLoadFn
        > &
          RoutePathOptionsIntersection<TCustomId, TPath>)
      | undefined

    const isRoot = !options?.path && !options?.id

    // eslint-disable-next-line @typescript-eslint/no-unnecessary-condition
    this.parentRoute = this.options.getParentRoute?.()

    if (isRoot) {
      this._path = rootRouteId as TPath
    } else {
      invariant(
        this.parentRoute,
        `Child Route instances must pass a 'getParentRoute: () => ParentRoute' option that returns a Route instance.`,
      )
    }

    let path: undefined | string = isRoot ? rootRouteId : options.path

    // If the path is anything other than an index path, trim it up
    if (path && path !== '/') {
      path = trimPathLeft(path)
    }

    const customId = options?.id || path

    // Strip the parentId prefix from the first level of children
    let id = isRoot
      ? rootRouteId
      : joinPaths([
          this.parentRoute.id === rootRouteId ? '' : this.parentRoute.id,
          customId,
        ])

    if (path === rootRouteId) {
      path = '/'
    }

    if (id !== rootRouteId) {
      id = joinPaths(['/', id])
    }

    const fullPath =
      id === rootRouteId ? '/' : joinPaths([this.parentRoute.fullPath, path])

    this._path = path as TPath
    this._id = id as TId
    // this.customId = customId as TCustomId
    this._fullPath = fullPath as TFullPath
    this._to = fullPath as TrimPathRight<TFullPath>
    this._ssr = options?.ssr ?? opts.defaultSsr ?? true
  }

  addChildren<
    const TNewChildren extends
      | Record<string, AnyRoute>
      | ReadonlyArray<AnyRoute>,
  >(
    children: TNewChildren,
  ): Route<
    TParentRoute,
    TPath,
    TFullPath,
    TCustomId,
    TId,
    TSearchValidator,
    TParams,
    TRouterContext,
    TRouteContextFn,
    TBeforeLoadFn,
    TLoaderDeps,
    TLoaderFn,
    TNewChildren
  > {
    return this._addFileChildren(children)
  }

  _addFileChildren<const TNewChildren>(
    children: TNewChildren,
  ): Route<
    TParentRoute,
    TPath,
    TFullPath,
    TCustomId,
    TId,
    TSearchValidator,
    TParams,
    TRouterContext,
    TRouteContextFn,
    TBeforeLoadFn,
    TLoaderDeps,
    TLoaderFn,
    TNewChildren
  > {
    if (Array.isArray(children)) {
      this.children = children as TChildren
    }

    if (typeof children === 'object' && children !== null) {
      this.children = Object.values(children) as TChildren
    }

    return this as unknown as Route<
      TParentRoute,
      TPath,
      TFullPath,
      TCustomId,
      TId,
      TSearchValidator,
      TParams,
      TRouterContext,
      TRouteContextFn,
      TBeforeLoadFn,
      TLoaderDeps,
      TLoaderFn,
      TNewChildren
    >
  }

  updateLoader = <TNewLoaderFn>(options: {
    loader: Constrain<
      TNewLoaderFn,
      RouteLoaderFn<
        TParentRoute,
        TParams,
        TLoaderDeps,
        TRouterContext,
        TRouteContextFn,
        TBeforeLoadFn
      >
    >
  }) => {
    Object.assign(this.options, options)
    return this as unknown as Route<
      TParentRoute,
      TPath,
      TFullPath,
      TCustomId,
      TId,
      TSearchValidator,
      TParams,
      TRouterContext,
      TRouteContextFn,
      TBeforeLoadFn,
      TLoaderDeps,
      TNewLoaderFn,
      TChildren
    >
  }

  update = (
    options: UpdatableRouteOptions<
      TParentRoute,
      TCustomId,
      TFullPath,
      TParams,
      TSearchValidator,
      TLoaderFn,
      TLoaderDeps,
      TRouterContext,
      TRouteContextFn,
      TBeforeLoadFn
    >,
  ): this => {
    Object.assign(this.options, options)
    return this
  }

  lazy = (lazyFn: () => Promise<LazyRoute<any>>): this => {
    this.lazyFn = lazyFn
    return this
  }

  useMatch = <
    TRouter extends AnyRouter = RegisteredRouter,
    TRouteTree extends AnyRoute = TRouter['routeTree'],
    TRouteMatch = MakeRouteMatch<TRouteTree, TId>,
    TSelected = TRouteMatch,
  >(opts?: {
    select?: (match: TRouteMatch) => TSelected
  }): TSelected => {
    return useMatch({ ...opts, from: this.id })
  }

  useRouteContext = <
    TSelected = Expand<
      ResolveAllContext<
        TParentRoute,
        TRouterContext,
        TRouteContextFn,
        TBeforeLoadFn
      >
    >,
  >(opts?: {
    select?: (
      search: Expand<
        ResolveAllContext<
          TParentRoute,
          TRouterContext,
          TRouteContextFn,
          TBeforeLoadFn
        >
      >,
    ) => TSelected
  }): TSelected => {
    return useMatch({
      ...opts,
      from: this.id,
      select: (d: any) => (opts?.select ? opts.select(d.context) : d.context),
    })
  }

  useSearch = <
    TSelected = Expand<ResolveFullSearchSchema<TParentRoute, TSearchValidator>>,
  >(opts?: {
    select?: (
      search: Expand<ResolveFullSearchSchema<TParentRoute, TSearchValidator>>,
    ) => TSelected
  }): TSelected => {
    return useSearch({ ...opts, from: this.id })
  }

  useParams = <
    TSelected = Expand<ResolveAllParamsFromParent<TParentRoute, TParams>>,
  >(opts?: {
    select?: (
      search: Expand<ResolveAllParamsFromParent<TParentRoute, TParams>>,
    ) => TSelected
  }): TSelected => {
    return useParams({ ...opts, from: this.id })
  }

  useLoaderDeps = <TSelected = TLoaderDeps>(opts?: {
    select?: (s: TLoaderDeps) => TSelected
  }): TSelected => {
    return useLoaderDeps({ ...opts, from: this.id } as any)
  }

  useLoaderData = <TSelected = ResolveLoaderData<TLoaderFn>>(opts?: {
    select?: (search: ResolveLoaderData<TLoaderFn>) => TSelected
  }): TSelected => {
    return useLoaderData({ ...opts, from: this.id } as any)
  }

  useNavigate = (): UseNavigateResult<TFullPath> => {
    return useNavigate({ from: this.id })
  }
}

export function createRoute<
  TParentRoute extends RouteConstraints['TParentRoute'] = AnyRoute,
  TPath extends RouteConstraints['TPath'] = '/',
  TFullPath extends RouteConstraints['TFullPath'] = ResolveFullPath<
    TParentRoute,
    TPath
  >,
  TCustomId extends RouteConstraints['TCustomId'] = string,
  TId extends RouteConstraints['TId'] = ResolveId<
    TParentRoute,
    TCustomId,
    TPath
  >,
  TSearchValidator = undefined,
  TParams = ResolveParams<TPath>,
  TRouteContextFn = AnyContext,
  TBeforeLoadFn = AnyContext,
  TLoaderDeps extends Record<string, any> = {},
  TLoaderFn = undefined,
  TChildren = unknown,
>(
  options: RouteOptions<
    TParentRoute,
    TCustomId,
    TFullPath,
    TPath,
    TSearchValidator,
    TParams,
    TLoaderDeps,
    TLoaderFn,
    AnyContext,
    TRouteContextFn,
    TBeforeLoadFn
  >,
) {
  return new Route<
    TParentRoute,
    TPath,
    TFullPath,
    TCustomId,
    TId,
    TSearchValidator,
    TParams,
    AnyContext,
    TRouteContextFn,
    TBeforeLoadFn,
    TLoaderDeps,
    TLoaderFn,
    TChildren
  >(options)
}

export type AnyRootRoute = RootRoute<any, any, any, any, any, any, any>

export type RootRouteOptions<
  TSearchValidator = undefined,
  TRouterContext = {},
  TRouteContextFn = AnyContext,
  TBeforeLoadFn = AnyContext,
  TLoaderDeps extends Record<string, any> = {},
  TLoaderFn = undefined,
> = Omit<
  RouteOptions<
    any, // TParentRoute
    RootRouteId,
    '', // TCustomId
    '', // TPath
    TSearchValidator,
    {}, // TParams
    TLoaderDeps,
    TLoaderFn,
    TRouterContext,
    TRouteContextFn,
    TBeforeLoadFn
  >,
  | 'path'
  | 'id'
  | 'getParentRoute'
  | 'caseSensitive'
  | 'parseParams'
  | 'stringifyParams'
  | 'params'
>

export function createRootRouteWithContext<TRouterContext extends {}>() {
  return <
    TRouteContextFn = AnyContext,
    TBeforeLoadFn = AnyContext,
    TSearchValidator = undefined,
    TLoaderDeps extends Record<string, any> = {},
    TLoaderFn = undefined,
  >(
    options?: RootRouteOptions<
      TSearchValidator,
      TRouterContext,
      TRouteContextFn,
      TBeforeLoadFn,
      TLoaderDeps,
      TLoaderFn
    >,
  ) => {
    return createRootRoute<
      TSearchValidator,
      TRouterContext,
      TRouteContextFn,
      TBeforeLoadFn,
      TLoaderDeps,
      TLoaderFn
    >(options as any)
  }
}

/**
 * @deprecated Use the `createRootRouteWithContext` function instead.
 */
export const rootRouteWithContext = createRootRouteWithContext

export class RootRoute<
  in out TSearchValidator = undefined,
  in out TRouterContext = {},
  in out TRouteContextFn = AnyContext,
  in out TBeforeLoadFn = AnyContext,
  in out TLoaderDeps extends Record<string, any> = {},
  in out TLoaderFn = undefined,
  in out TChildren = unknown,
  in out TFileRouteTypes = unknown,
> extends Route<
  any, // TParentRoute
  '/', // TPath
  '/', // TFullPath
  string, // TCustomId
  RootRouteId, // TId
  TSearchValidator, // TSearchValidator
  {}, // TParams
  TRouterContext,
  TRouteContextFn,
  TBeforeLoadFn,
  TLoaderDeps,
  TLoaderFn,
  TChildren // TChildren
> {
  /**
   * @deprecated `RootRoute` is now an internal implementation detail. Use `createRootRoute()` instead.
   */
  constructor(
    options?: RootRouteOptions<
      TSearchValidator,
      TRouterContext,
      TRouteContextFn,
      TBeforeLoadFn,
      TLoaderDeps,
      TLoaderFn
    >,
  ) {
    super(options as any)
  }

  addChildren<
    const TNewChildren extends
      | Record<string, AnyRoute>
      | ReadonlyArray<AnyRoute>,
  >(
    children: TNewChildren,
  ): RootRoute<
    TSearchValidator,
    TRouterContext,
    TRouteContextFn,
    TBeforeLoadFn,
    TLoaderDeps,
    TLoaderFn,
    TNewChildren,
    TFileRouteTypes
  > {
    super.addChildren(children)
    return this as unknown as RootRoute<
      TSearchValidator,
      TRouterContext,
      TRouteContextFn,
      TBeforeLoadFn,
      TLoaderDeps,
      TLoaderFn,
      TNewChildren,
      TFileRouteTypes
    >
  }

  _addFileChildren<const TNewChildren>(
    children: TNewChildren,
  ): RootRoute<
    TSearchValidator,
    TRouterContext,
    TRouteContextFn,
    TBeforeLoadFn,
    TLoaderDeps,
    TLoaderFn,
    TNewChildren,
    TFileRouteTypes
  > {
    super._addFileChildren(children)
    return this as unknown as RootRoute<
      TSearchValidator,
      TRouterContext,
      TRouteContextFn,
      TBeforeLoadFn,
      TLoaderDeps,
      TLoaderFn,
      TNewChildren,
      TFileRouteTypes
    >
  }

  _addFileTypes<TFileRouteTypes>(): RootRoute<
    TSearchValidator,
    TRouterContext,
    TRouteContextFn,
    TBeforeLoadFn,
    TLoaderDeps,
    TLoaderFn,
    TChildren,
    TFileRouteTypes
  > {
    return this as any
  }
}

export function createRootRoute<
  TSearchValidator = undefined,
  TRouterContext = {},
  TRouteContextFn = AnyContext,
  TBeforeLoadFn = AnyContext,
  TLoaderDeps extends Record<string, any> = {},
  TLoaderFn = undefined,
>(
  options?: RootRouteOptions<
    TSearchValidator,
    TRouterContext,
    TRouteContextFn,
    TBeforeLoadFn,
    TLoaderDeps,
    TLoaderFn
  >,
) {
  return new RootRoute<
    TSearchValidator,
    TRouterContext,
    TRouteContextFn,
    TBeforeLoadFn,
    TLoaderDeps,
    TLoaderFn
  >(options)
}

export type ResolveFullPath<
  TParentRoute extends AnyRoute,
  TPath extends string,
  TPrefixed = RoutePrefix<TParentRoute['fullPath'], TPath>,
> = TPrefixed extends RootRouteId ? '/' : TPrefixed

type RoutePrefix<
  TPrefix extends string,
  TPath extends string,
> = string extends TPath
  ? RootRouteId
  : TPath extends string
    ? TPrefix extends RootRouteId
      ? TPath extends '/'
        ? '/'
        : `/${TrimPath<TPath>}`
      : `${TPrefix}/${TPath}` extends '/'
        ? '/'
        : `/${TrimPathLeft<`${TrimPathRight<TPrefix>}/${TrimPath<TPath>}`>}`
    : never

export type TrimPath<T extends string> = '' extends T
  ? ''
  : TrimPathRight<TrimPathLeft<T>>

export type TrimPathLeft<T extends string> =
  T extends `${RootRouteId}/${infer U}`
    ? TrimPathLeft<U>
    : T extends `/${infer U}`
      ? TrimPathLeft<U>
      : T
export type TrimPathRight<T extends string> = T extends '/'
  ? '/'
  : T extends `${infer U}/`
    ? TrimPathRight<U>
    : T

export type RouteMask<TRouteTree extends AnyRoute> = {
  routeTree: TRouteTree
  from: RoutePaths<TRouteTree>
  to?: any
  params?: any
  search?: any
  hash?: any
  state?: any
  unmaskOnReload?: boolean
}

export function createRouteMask<
  TRouteTree extends AnyRoute,
  TFrom extends string,
  TTo extends string,
>(
  opts: {
    routeTree: TRouteTree
  } & ToMaskOptions<Router<TRouteTree, 'never'>, TFrom, TTo>,
): RouteMask<TRouteTree> {
  return opts as any
}

/**
 * @deprecated Use `ErrorComponentProps` instead.
 */
export type ErrorRouteProps = {
  error: unknown
  info?: { componentStack: string }
  reset: () => void
}

export type ErrorComponentProps = {
  error: Error
  info?: { componentStack: string }
  reset: () => void
}
export type NotFoundRouteProps = {
  // TODO: Make sure this is `| null | undefined` (this is for global not-founds)
  data: unknown
}
//

export type ReactNode = any

export type SyncRouteComponent<TProps> =
  | ((props: TProps) => ReactNode)
  | React.LazyExoticComponent<(props: TProps) => ReactNode>

export type AsyncRouteComponent<TProps> = SyncRouteComponent<TProps> & {
  preload?: () => Promise<void>
}

export type RouteComponent<TProps = any> = AsyncRouteComponent<TProps>

export type ErrorRouteComponent = RouteComponent<ErrorComponentProps>

export type NotFoundRouteComponent = SyncRouteComponent<NotFoundRouteProps>

export class NotFoundRoute<
  TParentRoute extends AnyRootRoute,
  TRouterContext = AnyContext,
  TRouteContextFn = AnyContext,
  TBeforeLoadFn = AnyContext,
  TSearchValidator = undefined,
  TLoaderDeps extends Record<string, any> = {},
  TLoaderFn = undefined,
  TChildren = unknown,
> extends Route<
  TParentRoute,
  '/404',
  '/404',
  '404',
  '404',
  TSearchValidator,
  {},
  TRouterContext,
  TRouteContextFn,
  TBeforeLoadFn,
  TLoaderDeps,
  TLoaderFn,
  TChildren
> {
  constructor(
    options: Omit<
      RouteOptions<
        TParentRoute,
        string,
        string,
        string,
        TSearchValidator,
        {},
        TLoaderDeps,
        TLoaderFn,
        TRouterContext,
        TRouteContextFn,
        TBeforeLoadFn
      >,
      | 'caseSensitive'
      | 'parseParams'
      | 'stringifyParams'
      | 'path'
      | 'id'
      | 'params'
    >,
  ) {
    super({
      ...(options as any),
      id: '404',
    })
  }
}<|MERGE_RESOLUTION|>--- conflicted
+++ resolved
@@ -483,75 +483,6 @@
 
 export type RouteLinkEntry = {}
 
-<<<<<<< HEAD
-=======
-export interface SearchValidatorObj<TInput, TOutput> {
-  parse: SearchValidatorFn<TInput, TOutput>
-}
-
-export type AnySearchValidatorObj = SearchValidatorObj<any, any>
-
-export interface SearchValidatorAdapter<TInput, TOutput> {
-  types: {
-    input: TInput
-    output: TOutput
-  }
-  parse: (input: unknown) => TOutput
-}
-
-export type AnySearchValidatorAdapter = SearchValidatorAdapter<any, any>
-
-export interface StandardSchemaValidator<TInput, TOutput> {
-  readonly '~types'?: StandardSchemaValidatorTypes<TInput, TOutput> | undefined
-  readonly '~validate': AnyStandardSchemaValidate
-}
-
-export type AnyStandardSchemaValidator = StandardSchemaValidator<any, any>
-
-export interface StandardSchemaValidatorTypes<TInput, TOutput> {
-  readonly input: TInput
-  readonly output: TOutput
-}
-
-export interface AnyStandardSchemaValidateSuccess {
-  readonly value: any
-}
-
-export interface AnyStandardSchemaValidateFailure {
-  readonly issues: ReadonlyArray<AnyStandardSchemaValidateIssue>
-}
-
-export interface AnyStandardSchemaValidateIssue {
-  readonly message: string
-}
-
-export interface AnyStandardSchemaValidateInput {
-  readonly value: any
-}
-
-export type AnyStandardSchemaValidate = (
-  input: AnyStandardSchemaValidateInput,
-) => AnyStandardSchemaValidateSuccess | AnyStandardSchemaValidateFailure
-
-export type AnySearchValidatorFn = SearchValidatorFn<any, any>
-
-export type SearchValidatorFn<TInput, TOutput> = (input: TInput) => TOutput
-
-export type SearchValidator<TInput, TOutput> =
-  | SearchValidatorObj<TInput, TOutput>
-  | SearchValidatorFn<TInput, TOutput>
-  | SearchValidatorAdapter<TInput, TOutput>
-  | StandardSchemaValidator<TInput, TOutput>
-  | undefined
-
-export type AnySearchValidator = SearchValidator<any, any>
-
-export type DefaultSearchValidator = SearchValidator<
-  Record<string, unknown>,
-  AnySearchSchema
->
-
->>>>>>> 85cef0be
 export type RouteLoaderFn<
   in out TParentRoute extends AnyRoute = AnyRoute,
   in out TParams = {},
@@ -653,42 +584,6 @@
     ? TAllContext
     : {}
 
-<<<<<<< HEAD
-=======
-export type ResolveSearchSchemaFnInput<TSearchValidator> =
-  TSearchValidator extends (input: infer TSearchSchemaInput) => any
-    ? TSearchSchemaInput extends SearchSchemaInput
-      ? Omit<TSearchSchemaInput, keyof SearchSchemaInput>
-      : ResolveSearchSchemaFn<TSearchValidator>
-    : AnySearchSchema
-
-export type ResolveSearchSchemaInput<TSearchValidator> =
-  TSearchValidator extends AnyStandardSchemaValidator
-    ? NonNullable<TSearchValidator['~types']>['input']
-    : TSearchValidator extends AnySearchValidatorAdapter
-      ? TSearchValidator['types']['input']
-      : TSearchValidator extends AnySearchValidatorObj
-        ? ResolveSearchSchemaFnInput<TSearchValidator['parse']>
-        : ResolveSearchSchemaFnInput<TSearchValidator>
-
-export type ResolveSearchSchemaFn<TSearchValidator> = TSearchValidator extends (
-  ...args: any
-) => infer TSearchSchema
-  ? TSearchSchema
-  : AnySearchSchema
-
-export type ResolveSearchSchema<TSearchValidator> =
-  unknown extends TSearchValidator
-    ? TSearchValidator
-    : TSearchValidator extends AnyStandardSchemaValidator
-      ? NonNullable<TSearchValidator['~types']>['output']
-      : TSearchValidator extends AnySearchValidatorAdapter
-        ? TSearchValidator['types']['output']
-        : TSearchValidator extends AnySearchValidatorObj
-          ? ResolveSearchSchemaFn<TSearchValidator['parse']>
-          : ResolveSearchSchemaFn<TSearchValidator>
-
->>>>>>> 85cef0be
 export type ResolveFullSearchSchema<
   TParentRoute extends AnyRoute,
   TSearchValidator,
