import invariant from 'tiny-invariant'
import { useMatch } from './useMatch'
import { useLoaderDeps } from './useLoaderDeps'
import { useLoaderData } from './useLoaderData'
import { joinPaths, trimPathLeft } from './path'
import { useParams } from './useParams'
import { useSearch } from './useSearch'
import { notFound } from './not-found'
import { useNavigate } from './useNavigate'
import { rootRouteId } from './root'
import type * as React from 'react'
import type { RootRouteId } from './root'
import type { UseNavigateResult } from './useNavigate'
import type { MakeRouteMatch, MakeRouteMatchUnion, RouteMatch } from './Matches'
import type { NavigateOptions, ParsePathParams, ToMaskOptions } from './link'
import type { ParsedLocation } from './location'
import type { RouteById, RouteIds, RoutePaths } from './routeInfo'
import type { AnyRouter, RegisteredRouter, Router } from './router'
import type {
  Assign,
  Constrain,
  ConstrainLiteral,
  Expand,
  NoInfer,
  PickRequired,
} from './utils'
import type { BuildLocationFn, NavigateFn } from './RouterProvider'
import type { NotFoundError } from './not-found'
import type { LazyRoute } from './fileRoute'

export type AnyPathParams = {}

export type SearchSchemaInput = {
  __TSearchSchemaInput__: 'TSearchSchemaInput'
}

export type AnySearchSchema = {}

export type AnyContext = {}

export interface RouteContext {}

export type PreloadableObj = { preload?: () => Promise<void> }

export type RoutePathOptions<TCustomId, TPath> =
  | {
      path: TPath
    }
  | {
      id: TCustomId
    }

export interface StaticDataRouteOption {}

export type RoutePathOptionsIntersection<TCustomId, TPath> = {
  path: TPath
  id: TCustomId
}

export type RouteOptions<
  TParentRoute extends AnyRoute = AnyRoute,
  TCustomId extends string = string,
  TFullPath extends string = string,
  TPath extends string = string,
  TSearchValidator = undefined,
  TParams = AnyPathParams,
  TLoaderDeps extends Record<string, any> = {},
  TLoaderFn = undefined,
  TRouterContext = {},
  TRouteContextFn = AnyContext,
  TBeforeLoadFn = AnyContext,
> = BaseRouteOptions<
  TParentRoute,
  TCustomId,
  TPath,
  TSearchValidator,
  TParams,
  TLoaderDeps,
  TLoaderFn,
  TRouterContext,
  TRouteContextFn,
  TBeforeLoadFn
> &
  UpdatableRouteOptions<
    NoInfer<TParentRoute>,
    NoInfer<TCustomId>,
    NoInfer<TFullPath>,
    NoInfer<TParams>,
    NoInfer<TSearchValidator>,
    NoInfer<TLoaderFn>,
    NoInfer<TLoaderDeps>,
    NoInfer<TRouterContext>,
    NoInfer<TRouteContextFn>,
    NoInfer<TBeforeLoadFn>
  >

export type ParseSplatParams<TPath extends string> = TPath extends `${string}$`
  ? '_splat'
  : TPath extends `${string}$/${string}`
    ? '_splat'
    : never

export interface SplatParams {
  _splat?: string
}

export type ResolveParams<TPath extends string> =
  ParseSplatParams<TPath> extends never
    ? Record<ParsePathParams<TPath>, string>
    : Record<ParsePathParams<TPath>, string> & SplatParams

export type ParseParamsFn<TPath extends string, TParams> = (
  rawParams: ResolveParams<TPath>,
) => TParams extends Record<ParsePathParams<TPath>, any>
  ? TParams
  : Record<ParsePathParams<TPath>, any>

export type StringifyParamsFn<TPath extends string, TParams> = (
  params: TParams,
) => ResolveParams<TPath>

export type ParamsOptions<TPath extends string, TParams> = {
  params?: {
    parse: ParseParamsFn<TPath, TParams>
    stringify: StringifyParamsFn<TPath, TParams>
  }

  /** 
  @deprecated Use params.parse instead
  */
  parseParams?: ParseParamsFn<TPath, TParams>

  /** 
  @deprecated Use params.stringify instead
  */
  stringifyParams?: StringifyParamsFn<TPath, TParams>
}

export interface FullSearchSchemaOption<
  in out TParentRoute extends AnyRoute,
  in out TSearchValidator,
> {
  search: Expand<ResolveFullSearchSchema<TParentRoute, TSearchValidator>>
}

export type RouteContextFn<
  in out TParentRoute extends AnyRoute,
  in out TSearchValidator,
  in out TParams,
  in out TRouterContext,
> = (
  ctx: RouteContextOptions<
    TParentRoute,
    TSearchValidator,
    TParams,
    TRouterContext
  >,
) => any

export type BeforeLoadFn<
  in out TParentRoute extends AnyRoute,
  in out TSearchValidator,
  in out TParams,
  in out TRouterContext,
  in out TRouteContextFn,
> = (
  ctx: BeforeLoadContextOptions<
    TParentRoute,
    TSearchValidator,
    TParams,
    TRouterContext,
    TRouteContextFn
  >,
) => any

export type FileBaseRouteOptions<
  TParentRoute extends AnyRoute = AnyRoute,
  TPath extends string = string,
  TSearchValidator = undefined,
  TParams = {},
  TLoaderDeps extends Record<string, any> = {},
  TLoaderFn = undefined,
  TRouterContext = {},
  TRouteContextFn = AnyContext,
  TBeforeLoadFn = AnyContext,
> = ParamsOptions<TPath, TParams> & {
  validateSearch?: Constrain<
    TSearchValidator,
    AnySearchValidator,
    DefaultSearchValidator
  >

  shouldReload?:
    | boolean
    | ((
        match: LoaderFnContext<
          TParentRoute,
          TParams,
          TLoaderDeps,
          TRouterContext,
          TRouteContextFn,
          TBeforeLoadFn
        >,
      ) => any)

  context?: Constrain<
    TRouteContextFn,
    (
      ctx: RouteContextOptions<
        TParentRoute,
        TSearchValidator,
        TParams,
        TRouterContext
      >,
    ) => any
  >

  // This async function is called before a route is loaded.
  // If an error is thrown here, the route's loader will not be called.
  // If thrown during a navigation, the navigation will be cancelled and the error will be passed to the `onError` function.
  // If thrown during a preload event, the error will be logged to the console.
  beforeLoad?: Constrain<
    TBeforeLoadFn,
    (
      ctx: BeforeLoadContextOptions<
        TParentRoute,
        TSearchValidator,
        TParams,
        TRouterContext,
        TRouteContextFn
      >,
    ) => any
  >

  loaderDeps?: (
    opts: FullSearchSchemaOption<TParentRoute, TSearchValidator>,
  ) => TLoaderDeps

  loader?: Constrain<
    TLoaderFn,
    (
      ctx: LoaderFnContext<
        TParentRoute,
        TParams,
        TLoaderDeps,
        TRouterContext,
        TRouteContextFn,
        TBeforeLoadFn
      >,
    ) => any
  >
}

export type BaseRouteOptions<
  TParentRoute extends AnyRoute = AnyRoute,
  TCustomId extends string = string,
  TPath extends string = string,
  TSearchValidator = undefined,
  TParams = {},
  TLoaderDeps extends Record<string, any> = {},
  TLoaderFn = undefined,
  TRouterContext = {},
  TRouteContextFn = AnyContext,
  TBeforeLoadFn = AnyContext,
> = RoutePathOptions<TCustomId, TPath> &
  FileBaseRouteOptions<
    TParentRoute,
    TPath,
    TSearchValidator,
    TParams,
    TLoaderDeps,
    TLoaderFn,
    TRouterContext,
    TRouteContextFn,
    TBeforeLoadFn
  > & {
    getParentRoute: () => TParentRoute
  }

export interface ContextOptions<
  in out TParentRoute extends AnyRoute,
  in out TSearchValidator,
  in out TParams,
> extends FullSearchSchemaOption<TParentRoute, TSearchValidator> {
  abortController: AbortController
  preload: boolean
  params: Expand<ResolveAllParamsFromParent<TParentRoute, TParams>>
  location: ParsedLocation
  /**
   * @deprecated Use `throw redirect({ to: '/somewhere' })` instead
   **/
  navigate: NavigateFn
  buildLocation: BuildLocationFn
  cause: 'preload' | 'enter' | 'stay'
  matches: Array<MakeRouteMatchUnion>
}

export interface RouteContextOptions<
  in out TParentRoute extends AnyRoute,
  in out TSearchValidator,
  in out TParams,
  in out TRouterContext,
> extends ContextOptions<TParentRoute, TSearchValidator, TParams> {
  context: Expand<RouteContextParameter<TParentRoute, TRouterContext>>
}

export interface BeforeLoadContextOptions<
  in out TParentRoute extends AnyRoute,
  in out TSearchValidator,
  in out TParams,
  in out TRouterContext,
  in out TRouteContextFn,
> extends ContextOptions<TParentRoute, TSearchValidator, TParams> {
  context: Expand<
    BeforeLoadContextParameter<TParentRoute, TRouterContext, TRouteContextFn>
  >
}

export interface UpdatableRouteOptions<
  in out TParentRoute extends AnyRoute,
  in out TRouteId,
  in out TFullPath,
  in out TParams,
  in out TSearchValidator,
  in out TLoaderFn,
  in out TLoaderDeps,
  in out TRouterContext,
  in out TRouteContextFn,
  in out TBeforeLoadFn,
> extends UpdatableStaticRouteOption {
  // test?: (args: TAllContext) => void
  // If true, this route will be matched as case-sensitive
  caseSensitive?: boolean
  // If true, this route will be forcefully wrapped in a suspense boundary
  wrapInSuspense?: boolean
  // The content to be rendered when the route is matched. If no component is provided, defaults to `<Outlet />`
  component?: RouteComponent
  errorComponent?: false | null | ErrorRouteComponent
  notFoundComponent?: NotFoundRouteComponent
  pendingComponent?: RouteComponent
  pendingMs?: number
  pendingMinMs?: number
  staleTime?: number
  gcTime?: number
  preload?: boolean
  preloadStaleTime?: number
  preloadGcTime?: number
  // Filter functions that can manipulate search params *before* they are passed to links and navigate
  // calls that match this route.
  preSearchFilters?: Array<
    SearchFilter<ResolveFullSearchSchema<TParentRoute, TSearchValidator>>
  >
  // Filter functions that can manipulate search params *after* they are passed to links and navigate
  // calls that match this route.
  postSearchFilters?: Array<
    SearchFilter<ResolveFullSearchSchema<TParentRoute, TSearchValidator>>
  >
  onCatch?: (error: Error, errorInfo: React.ErrorInfo) => void
  onError?: (err: any) => void
  // These functions are called as route matches are loaded, stick around and leave the active
  // matches
  onEnter?: (
    match: RouteMatch<
      TRouteId,
      TFullPath,
      ResolveAllParamsFromParent<TParentRoute, TParams>,
      ResolveFullSearchSchema<TParentRoute, TSearchValidator>,
      ResolveLoaderData<TLoaderFn>,
      ResolveAllContext<
        TParentRoute,
        TRouterContext,
        TRouteContextFn,
        TBeforeLoadFn
      >,
      TLoaderDeps
    >,
  ) => void
  onStay?: (
    match: RouteMatch<
      TRouteId,
      TFullPath,
      ResolveAllParamsFromParent<TParentRoute, TParams>,
      ResolveFullSearchSchema<TParentRoute, TSearchValidator>,
      ResolveLoaderData<TLoaderFn>,
      ResolveAllContext<
        TParentRoute,
        TRouterContext,
        TRouteContextFn,
        TBeforeLoadFn
      >,
      TLoaderDeps
    >,
  ) => void
  onLeave?: (
    match: RouteMatch<
      TRouteId,
      TFullPath,
      ResolveAllParamsFromParent<TParentRoute, TParams>,
      ResolveFullSearchSchema<TParentRoute, TSearchValidator>,
      ResolveLoaderData<TLoaderFn>,
      ResolveAllContext<
        TParentRoute,
        TRouterContext,
        TRouteContextFn,
        TBeforeLoadFn
      >,
      TLoaderDeps
    >,
  ) => void
  meta?: (ctx: {
    matches: Array<
      RouteMatch<
        TRouteId,
        TFullPath,
        ResolveAllParamsFromParent<TParentRoute, TParams>,
        ResolveFullSearchSchema<TParentRoute, TSearchValidator>,
        ResolveLoaderData<TLoaderFn>,
        ResolveAllContext<
          TParentRoute,
          TRouterContext,
          TRouteContextFn,
          TBeforeLoadFn
        >,
        TLoaderDeps
      >
    >
    match: RouteMatch<
      TRouteId,
      TFullPath,
      ResolveAllParamsFromParent<TParentRoute, TParams>,
      ResolveFullSearchSchema<TParentRoute, TSearchValidator>,
      ResolveLoaderData<TLoaderFn>,
      ResolveAllContext<
        TParentRoute,
        TRouterContext,
        TRouteContextFn,
        TBeforeLoadFn
      >,
      TLoaderDeps
    >
    params: ResolveAllParamsFromParent<TParentRoute, TParams>
    loaderData: ResolveLoaderData<TLoaderFn>
  }) => Array<React.JSX.IntrinsicElements['meta']>
  links?: () => Array<React.JSX.IntrinsicElements['link']>
  scripts?: () => Array<React.JSX.IntrinsicElements['script']>
  headers?: (ctx: {
    loaderData: ResolveLoaderData<TLoaderFn>
  }) => Record<string, string>
}

interface RequiredStaticDataRouteOption {
  staticData: StaticDataRouteOption
}

interface OptionalStaticDataRouteOption {
  staticData?: StaticDataRouteOption
}

export type UpdatableStaticRouteOption = {} extends StaticDataRouteOption
  ? OptionalStaticDataRouteOption
  : RequiredStaticDataRouteOption

export type MetaDescriptor =
  | { charSet: 'utf-8' }
  | { title: string }
  | { name: string; content: string }
  | { property: string; content: string }
  | { httpEquiv: string; content: string }
  | { 'script:ld+json': LdJsonObject }
  | { tagName: 'meta' | 'link'; [name: string]: string }
  | Record<string, unknown>

type LdJsonObject = { [Key in string]: LdJsonValue } & {
  [Key in string]?: LdJsonValue | undefined
}
type LdJsonArray = Array<LdJsonValue> | ReadonlyArray<LdJsonValue>
type LdJsonPrimitive = string | number | boolean | null
type LdJsonValue = LdJsonPrimitive | LdJsonObject | LdJsonArray

export type RouteLinkEntry = {}

export interface SearchValidatorObj<TInput, TOutput> {
  parse: SearchValidatorFn<TInput, TOutput>
}

export type AnySearchValidatorObj = SearchValidatorObj<any, any>

export interface SearchValidatorAdapter<TInput, TOutput> {
  types: {
    input: TInput
    output: TOutput
  }
  parse: (input: unknown) => TOutput
}

export type AnySearchValidatorAdapter = SearchValidatorAdapter<any, any>

export type AnySearchValidatorFn = SearchValidatorFn<any, any>

export type SearchValidatorFn<TInput, TOutput> = (input: TInput) => TOutput

export type SearchValidator<TInput, TOutput> =
  | SearchValidatorObj<TInput, TOutput>
  | SearchValidatorFn<TInput, TOutput>
  | SearchValidatorAdapter<TInput, TOutput>
  | undefined

export type AnySearchValidator = SearchValidator<any, any>

export type DefaultSearchValidator = SearchValidator<
  Record<string, unknown>,
  AnySearchSchema
>

export type RouteLoaderFn<
  in out TParentRoute extends AnyRoute = AnyRoute,
  in out TParams = {},
  in out TLoaderDeps = {},
  in out TRouterContext = {},
  in out TRouteContextFn = AnyContext,
  in out TBeforeLoadFn = AnyContext,
> = (
  match: LoaderFnContext<
    TParentRoute,
    TParams,
    TLoaderDeps,
    TRouterContext,
    TRouteContextFn,
    TBeforeLoadFn
  >,
) => any

export interface LoaderFnContext<
  in out TParentRoute extends AnyRoute = AnyRoute,
  in out TParams = {},
  in out TLoaderDeps = {},
  in out TRouterContext = {},
  in out TRouteContextFn = AnyContext,
  in out TBeforeLoadFn = AnyContext,
> {
  abortController: AbortController
  preload: boolean
  params: Expand<ResolveAllParamsFromParent<TParentRoute, TParams>>
  deps: TLoaderDeps
  context: Expand<
    ResolveAllContext<
      TParentRoute,
      TRouterContext,
      TRouteContextFn,
      TBeforeLoadFn
    >
  >
  location: ParsedLocation // Do not supply search schema here so as to demotivate people from trying to shortcut loaderDeps
  /**
   * @deprecated Use `throw redirect({ to: '/somewhere' })` instead
   **/
  navigate: (opts: NavigateOptions<AnyRouter>) => Promise<void>
  parentMatchPromise?: Promise<void>
  cause: 'preload' | 'enter' | 'stay'
  route: Route
}

export type SearchFilter<TInput, TResult = TInput> = (prev: TInput) => TResult

export type ResolveId<
  TParentRoute,
  TCustomId extends string,
  TPath extends string,
> = TParentRoute extends { id: infer TParentId extends string }
  ? RoutePrefix<TParentId, string extends TCustomId ? TPath : TCustomId>
  : RootRouteId

export type InferFullSearchSchema<TRoute> = TRoute extends {
  types: {
    fullSearchSchema: infer TFullSearchSchema
  }
}
  ? TFullSearchSchema
  : {}

export type InferFullSearchSchemaInput<TRoute> = TRoute extends {
  types: {
    fullSearchSchemaInput: infer TFullSearchSchemaInput
  }
}
  ? TFullSearchSchemaInput
  : {}

export type InferAllParams<TRoute> = TRoute extends {
  types: {
    allParams: infer TAllParams
  }
}
  ? TAllParams
  : {}

export type InferAllContext<TRoute> = unknown extends TRoute
  ? TRoute
  : TRoute extends {
        types: {
          allContext: infer TAllContext
        }
      }
    ? TAllContext
    : {}

export type ResolveSearchSchemaFnInput<TSearchValidator> =
  TSearchValidator extends (input: infer TSearchSchemaInput) => any
    ? TSearchSchemaInput extends SearchSchemaInput
      ? Omit<TSearchSchemaInput, keyof SearchSchemaInput>
      : ResolveSearchSchemaFn<TSearchValidator>
    : AnySearchSchema

export type ResolveSearchSchemaInput<TSearchValidator> =
  TSearchValidator extends AnySearchValidatorAdapter
    ? TSearchValidator['types']['input']
    : TSearchValidator extends AnySearchValidatorObj
      ? ResolveSearchSchemaFnInput<TSearchValidator['parse']>
      : ResolveSearchSchemaFnInput<TSearchValidator>

export type ResolveSearchSchemaFn<TSearchValidator> = TSearchValidator extends (
  ...args: any
) => infer TSearchSchema
  ? TSearchSchema
  : AnySearchSchema

export type ResolveSearchSchema<TSearchValidator> =
  unknown extends TSearchValidator
    ? TSearchValidator
    : TSearchValidator extends AnySearchValidatorAdapter
      ? TSearchValidator['types']['output']
      : TSearchValidator extends AnySearchValidatorObj
        ? ResolveSearchSchemaFn<TSearchValidator['parse']>
        : ResolveSearchSchemaFn<TSearchValidator>

export type ResolveFullSearchSchema<
  TParentRoute extends AnyRoute,
  TSearchValidator,
> = unknown extends TParentRoute
  ? ResolveSearchSchema<TSearchValidator>
  : Assign<
      InferFullSearchSchema<TParentRoute>,
      ResolveSearchSchema<TSearchValidator>
    >

export type ResolveFullSearchSchemaInput<
  TParentRoute extends AnyRoute,
  TSearchValidator,
> = Assign<
  InferFullSearchSchemaInput<TParentRoute>,
  ResolveSearchSchemaInput<TSearchValidator>
>

export type LooseReturnType<T> = T extends (
  ...args: Array<any>
) => infer TReturn
  ? TReturn
  : never

export type LooseAsyncReturnType<T> = T extends (
  ...args: Array<any>
) => infer TReturn
  ? TReturn extends Promise<infer TReturn>
    ? TReturn
    : TReturn
  : never

export type ContextReturnType<TContextFn> = unknown extends TContextFn
  ? TContextFn
  : LooseReturnType<TContextFn> extends never
    ? AnyContext
    : LooseReturnType<TContextFn>

export type ContextAsyncReturnType<TContextFn> = unknown extends TContextFn
  ? TContextFn
  : LooseAsyncReturnType<TContextFn> extends never
    ? AnyContext
    : LooseAsyncReturnType<TContextFn>

export type RouteContextParameter<
  TParentRoute extends AnyRoute,
  TRouterContext,
> = unknown extends TParentRoute
  ? TRouterContext
  : Assign<TRouterContext, InferAllContext<TParentRoute>>

export type ResolveRouteContext<TRouteContextFn, TBeforeLoadFn> = Assign<
  ContextReturnType<TRouteContextFn>,
  ContextAsyncReturnType<TBeforeLoadFn>
>
export type BeforeLoadContextParameter<
  TParentRoute extends AnyRoute,
  TRouterContext,
  TRouteContextFn,
> = Assign<
  RouteContextParameter<TParentRoute, TRouterContext>,
  ContextReturnType<TRouteContextFn>
>

export type ResolveAllContext<
  TParentRoute extends AnyRoute,
  TRouterContext,
  TRouteContextFn,
  TBeforeLoadFn,
> = Assign<
  BeforeLoadContextParameter<TParentRoute, TRouterContext, TRouteContextFn>,
  ContextAsyncReturnType<TBeforeLoadFn>
>

export type ResolveLoaderData<TLoaderFn> = unknown extends TLoaderFn
  ? TLoaderFn
  : LooseAsyncReturnType<TLoaderFn> extends never
    ? {}
    : LooseAsyncReturnType<TLoaderFn>

export interface AnyRoute
  extends Route<
    any,
    any,
    any,
    any,
    any,
    any,
    any,
    any,
    any,
    any,
    any,
    any,
    any
  > {}

export type AnyRouteWithContext<TContext> = AnyRoute & {
  types: { allContext: TContext }
}

export type ResolveAllParamsFromParent<
  TParentRoute extends AnyRoute,
  TParams,
> = Assign<InferAllParams<TParentRoute>, TParams>

export type RouteConstraints = {
  TParentRoute: AnyRoute
  TPath: string
  TFullPath: string
  TCustomId: string
  TId: string
  TSearchSchema: AnySearchSchema
  TFullSearchSchema: AnySearchSchema
  TParams: Record<string, any>
  TAllParams: Record<string, any>
  TParentContext: AnyContext
  TRouteContext: RouteContext
  TAllContext: AnyContext
  TRouterContext: AnyContext
  TChildren: unknown
  TRouteTree: AnyRoute
}

<<<<<<< HEAD
export type RouteTypesById<
  TRouter extends RegisteredRouter,
  TId extends string,
> = RouteById<TRouter['routeTree'], TId>['types']

export function getRouteApi<
  TRouter extends RegisteredRouter,
  TId extends string,
>(id: ConstrainLiteral<TId, RouteIds<TRouter['routeTree']>>) {
  return new RouteApi<TRouter, TId>({ id })
}

export class RouteApi<TRouter extends RegisteredRouter, TId extends string> {
=======
export type RouteTypesById<TRouter extends AnyRouter, TId> = RouteById<
  TRouter['routeTree'],
  TId
>['types']

export function getRouteApi<TId, TRouter extends AnyRouter = RegisteredRouter>(
  id: Constrain<TId, RouteIds<TRouter['routeTree']>>,
) {
  return new RouteApi<TId, TRouter>({ id })
}

export class RouteApi<TId, TRouter extends AnyRouter = RegisteredRouter> {
>>>>>>> 8dae01ae
  id: TId

  /**
   * @deprecated Use the `getRouteApi` function instead.
   */
  constructor({ id }: { id: TId }) {
    this.id = id as any
  }

  useMatch = <
    TRouteTree extends AnyRoute = TRouter['routeTree'],
    TRouteMatch = MakeRouteMatch<TRouteTree, TId>,
    TSelected = TRouteMatch,
  >(opts?: {
    select?: (match: TRouteMatch) => TSelected
  }): TSelected => {
    return useMatch({ select: opts?.select, from: this.id })
  }

  useRouteContext = <
    TSelected = Expand<RouteTypesById<TRouter, TId>['allContext']>,
  >(opts?: {
    select?: (
      s: Expand<RouteTypesById<TRouter, TId>['allContext']>,
    ) => TSelected
  }): TSelected => {
    return useMatch({
      from: this.id,
      select: (d: any) => (opts?.select ? opts.select(d.context) : d.context),
    })
  }

  useSearch = <
    TSelected = Expand<RouteTypesById<TRouter, TId>['fullSearchSchema']>,
  >(opts?: {
    select?: (
      s: Expand<RouteTypesById<TRouter, TId>['fullSearchSchema']>,
    ) => TSelected
  }): TSelected => {
    return useSearch({ ...opts, from: this.id })
  }

  useParams = <
    TSelected = Expand<RouteTypesById<TRouter, TId>['allParams']>,
  >(opts?: {
    select?: (s: Expand<RouteTypesById<TRouter, TId>['allParams']>) => TSelected
  }): TSelected => {
    return useParams({ ...opts, from: this.id })
  }

  useLoaderDeps = <
    TSelected = RouteTypesById<TRouter, TId>['loaderDeps'],
  >(opts?: {
    select?: (s: RouteTypesById<TRouter, TId>['loaderDeps']) => TSelected
  }): TSelected => {
    return useLoaderDeps({ ...opts, from: this.id, strict: false } as any)
  }

  useLoaderData = <
    TSelected = RouteTypesById<TRouter, TId>['loaderData'],
  >(opts?: {
    select?: (s: RouteTypesById<TRouter, TId>['loaderData']) => TSelected
  }): TSelected => {
    return useLoaderData({ ...opts, from: this.id, strict: false } as any)
  }

  useNavigate = (): UseNavigateResult<
    RouteTypesById<TRouter, TId>['fullPath']
  > => {
    return useNavigate({ from: this.id as string })
  }

  notFound = (opts?: NotFoundError) => {
    return notFound({ routeId: this.id as string, ...opts })
  }
}

export class Route<
  in out TParentRoute extends RouteConstraints['TParentRoute'] = AnyRoute,
  in out TPath extends RouteConstraints['TPath'] = '/',
  in out TFullPath extends RouteConstraints['TFullPath'] = ResolveFullPath<
    TParentRoute,
    TPath
  >,
  in out TCustomId extends RouteConstraints['TCustomId'] = string,
  in out TId extends RouteConstraints['TId'] = ResolveId<
    TParentRoute,
    TCustomId,
    TPath
  >,
  in out TSearchValidator = undefined,
  in out TParams = ResolveParams<TPath>,
  in out TRouterContext = AnyContext,
  in out TRouteContextFn = AnyContext,
  in out TBeforeLoadFn = AnyContext,
  in out TLoaderDeps extends Record<string, any> = {},
  in out TLoaderFn = undefined,
  in out TChildren = unknown,
> {
  isRoot: TParentRoute extends Route<any> ? true : false
  options: RouteOptions<
    TParentRoute,
    TCustomId,
    TFullPath,
    TPath,
    TSearchValidator,
    TParams,
    TLoaderDeps,
    TLoaderFn,
    TRouterContext,
    TRouteContextFn,
    TBeforeLoadFn
  >

  // The following properties are set up in this.init()
  parentRoute!: TParentRoute
  private _id!: TId
  private _path!: TPath
  private _fullPath!: TFullPath
  private _to!: TrimPathRight<TFullPath>

  public get to() {
    /* invariant(
      this._to,
      `trying to access property 'to' on a route which is not initialized yet. Route properties are only available after 'createRouter' completed.`,
    )*/
    return this._to
  }

  public get id() {
    /* invariant(
      this._id,
      `trying to access property 'id' on a route which is not initialized yet. Route properties are only available after 'createRouter' completed.`,
    )*/
    return this._id
  }

  public get path() {
    /* invariant(
      // eslint-disable-next-line @typescript-eslint/no-unnecessary-condition
      this.isRoot || this._id || this._path,
      `trying to access property 'path' on a route which is not initialized yet. Route properties are only available after 'createRouter' completed.`,
    )*/
    return this._path
  }

  public get fullPath() {
    /* invariant(
      this._fullPath,
      `trying to access property 'fullPath' on a route which is not initialized yet. Route properties are only available after 'createRouter' completed.`,
    )*/
    return this._fullPath
  }

  // Optional
  children?: TChildren
  originalIndex?: number
  router?: AnyRouter
  rank!: number
  lazyFn?: () => Promise<LazyRoute<any>>
  _lazyPromise?: Promise<void>

  /**
   * @deprecated Use the `createRoute` function instead.
   */
  constructor(
    options?: RouteOptions<
      TParentRoute,
      TCustomId,
      TFullPath,
      TPath,
      TSearchValidator,
      TParams,
      TLoaderDeps,
      TLoaderFn,
      TRouterContext,
      TRouteContextFn,
      TBeforeLoadFn
    >,
  ) {
    this.options = (options as any) || {}

    this.isRoot = !options?.getParentRoute as any
    invariant(
      !((options as any)?.id && (options as any)?.path),
      `Route cannot have both an 'id' and a 'path' option.`,
    )
    ;(this as any).$$typeof = Symbol.for('react.memo')
  }

  types!: {
    parentRoute: TParentRoute
    path: TPath
    to: TrimPathRight<TFullPath>
    fullPath: TFullPath
    customId: TCustomId
    id: TId
    searchSchema: ResolveSearchSchema<TSearchValidator>
    searchSchemaInput: ResolveSearchSchemaInput<TSearchValidator>
    searchValidator: TSearchValidator
    fullSearchSchema: ResolveFullSearchSchema<TParentRoute, TSearchValidator>
    fullSearchSchemaInput: ResolveFullSearchSchemaInput<
      TParentRoute,
      TSearchValidator
    >
    params: TParams
    allParams: ResolveAllParamsFromParent<TParentRoute, TParams>
    routerContext: TRouterContext
    routeContext: ResolveRouteContext<TRouteContextFn, TBeforeLoadFn>
    routeContextFn: TRouteContextFn
    beforeLoadFn: TBeforeLoadFn
    allContext: ResolveAllContext<
      TParentRoute,
      TRouterContext,
      TRouteContextFn,
      TBeforeLoadFn
    >
    children: TChildren
    loaderData: ResolveLoaderData<TLoaderFn>
    loaderDeps: TLoaderDeps
  }

  init = (opts: { originalIndex: number }): void => {
    this.originalIndex = opts.originalIndex

    const options = this.options as
      | (RouteOptions<
          TParentRoute,
          TCustomId,
          TFullPath,
          TPath,
          TSearchValidator,
          TParams,
          TLoaderDeps,
          TLoaderFn,
          TRouterContext,
          TRouteContextFn,
          TBeforeLoadFn
        > &
          RoutePathOptionsIntersection<TCustomId, TPath>)
      | undefined

    const isRoot = !options?.path && !options?.id

    // eslint-disable-next-line @typescript-eslint/no-unnecessary-condition
    this.parentRoute = this.options.getParentRoute?.()

    if (isRoot) {
      this._path = rootRouteId as TPath
    } else {
      invariant(
        this.parentRoute,
        `Child Route instances must pass a 'getParentRoute: () => ParentRoute' option that returns a Route instance.`,
      )
    }

    let path: undefined | string = isRoot ? rootRouteId : options.path

    // If the path is anything other than an index path, trim it up
    if (path && path !== '/') {
      path = trimPathLeft(path)
    }

    const customId = options?.id || path

    // Strip the parentId prefix from the first level of children
    let id = isRoot
      ? rootRouteId
      : joinPaths([
          this.parentRoute.id === rootRouteId ? '' : this.parentRoute.id,
          customId,
        ])

    if (path === rootRouteId) {
      path = '/'
    }

    if (id !== rootRouteId) {
      id = joinPaths(['/', id])
    }

    const fullPath =
      id === rootRouteId ? '/' : joinPaths([this.parentRoute.fullPath, path])

    this._path = path as TPath
    this._id = id as TId
    // this.customId = customId as TCustomId
    this._fullPath = fullPath as TFullPath
    this._to = fullPath as TrimPathRight<TFullPath>
  }

  addChildren<
    const TNewChildren extends
      | Record<string, AnyRoute>
      | ReadonlyArray<AnyRoute>,
  >(
    children: TNewChildren,
  ): Route<
    TParentRoute,
    TPath,
    TFullPath,
    TCustomId,
    TId,
    TSearchValidator,
    TParams,
    TRouterContext,
    TRouteContextFn,
    TBeforeLoadFn,
    TLoaderDeps,
    TLoaderFn,
    TNewChildren
  > {
    return this._addFileChildren(children)
  }

  _addFileChildren<const TNewChildren>(
    children: TNewChildren,
  ): Route<
    TParentRoute,
    TPath,
    TFullPath,
    TCustomId,
    TId,
    TSearchValidator,
    TParams,
    TRouterContext,
    TRouteContextFn,
    TBeforeLoadFn,
    TLoaderDeps,
    TLoaderFn,
    TNewChildren
  > {
    if (Array.isArray(children)) {
      this.children = children as TChildren
    }

    if (typeof children === 'object' && children !== null) {
      this.children = Object.values(children) as TChildren
    }

    return this as unknown as Route<
      TParentRoute,
      TPath,
      TFullPath,
      TCustomId,
      TId,
      TSearchValidator,
      TParams,
      TRouterContext,
      TRouteContextFn,
      TBeforeLoadFn,
      TLoaderDeps,
      TLoaderFn,
      TNewChildren
    >
  }

  updateLoader = <TNewLoaderFn>(options: {
    loader: Constrain<
      TNewLoaderFn,
      RouteLoaderFn<
        TParentRoute,
        TParams,
        TLoaderDeps,
        TRouterContext,
        TRouteContextFn,
        TBeforeLoadFn
      >
    >
  }) => {
    Object.assign(this.options, options)
    return this as unknown as Route<
      TParentRoute,
      TPath,
      TFullPath,
      TCustomId,
      TId,
      TSearchValidator,
      TParams,
      TRouterContext,
      TRouteContextFn,
      TBeforeLoadFn,
      TLoaderDeps,
      TNewLoaderFn,
      TChildren
    >
  }

  update = (
    options: UpdatableRouteOptions<
      TParentRoute,
      TCustomId,
      TFullPath,
      TParams,
      TSearchValidator,
      TLoaderFn,
      TLoaderDeps,
      TRouterContext,
      TRouteContextFn,
      TBeforeLoadFn
    >,
  ): this => {
    Object.assign(this.options, options)
    return this
  }

  lazy = (lazyFn: () => Promise<LazyRoute<any>>): this => {
    this.lazyFn = lazyFn
    return this
  }

  useMatch = <
    TRouter extends AnyRouter = RegisteredRouter,
    TRouteTree extends AnyRoute = TRouter['routeTree'],
    TRouteMatch = MakeRouteMatch<TRouteTree, TId>,
    TSelected = TRouteMatch,
  >(opts?: {
    select?: (match: TRouteMatch) => TSelected
  }): TSelected => {
    return useMatch({ ...opts, from: this.id })
  }

  useRouteContext = <
    TSelected = Expand<
      ResolveAllContext<
        TParentRoute,
        TRouterContext,
        TRouteContextFn,
        TBeforeLoadFn
      >
    >,
  >(opts?: {
    select?: (
      search: Expand<
        ResolveAllContext<
          TParentRoute,
          TRouterContext,
          TRouteContextFn,
          TBeforeLoadFn
        >
      >,
    ) => TSelected
  }): TSelected => {
    return useMatch({
      ...opts,
      from: this.id,
      select: (d: any) => (opts?.select ? opts.select(d.context) : d.context),
    })
  }

  useSearch = <
    TSelected = Expand<ResolveFullSearchSchema<TParentRoute, TSearchValidator>>,
  >(opts?: {
    select?: (
      search: Expand<ResolveFullSearchSchema<TParentRoute, TSearchValidator>>,
    ) => TSelected
  }): TSelected => {
    return useSearch({ ...opts, from: this.id })
  }

  useParams = <
    TSelected = Expand<ResolveAllParamsFromParent<TParentRoute, TParams>>,
  >(opts?: {
    select?: (
      search: Expand<ResolveAllParamsFromParent<TParentRoute, TParams>>,
    ) => TSelected
  }): TSelected => {
    return useParams({ ...opts, from: this.id })
  }

  useLoaderDeps = <TSelected = TLoaderDeps>(opts?: {
    select?: (s: TLoaderDeps) => TSelected
  }): TSelected => {
    return useLoaderDeps({ ...opts, from: this.id } as any)
  }

  useLoaderData = <TSelected = ResolveLoaderData<TLoaderFn>>(opts?: {
    select?: (search: ResolveLoaderData<TLoaderFn>) => TSelected
  }): TSelected => {
    return useLoaderData({ ...opts, from: this.id } as any)
  }

  useNavigate = (): UseNavigateResult<TFullPath> => {
    return useNavigate({ from: this.id })
  }
}

export function createRoute<
  TParentRoute extends RouteConstraints['TParentRoute'] = AnyRoute,
  TPath extends RouteConstraints['TPath'] = '/',
  TFullPath extends RouteConstraints['TFullPath'] = ResolveFullPath<
    TParentRoute,
    TPath
  >,
  TCustomId extends RouteConstraints['TCustomId'] = string,
  TId extends RouteConstraints['TId'] = ResolveId<
    TParentRoute,
    TCustomId,
    TPath
  >,
  TSearchValidator = undefined,
  TParams = ResolveParams<TPath>,
  TRouteContextFn = AnyContext,
  TBeforeLoadFn = AnyContext,
  TLoaderDeps extends Record<string, any> = {},
  TLoaderFn = undefined,
  TChildren = unknown,
>(
  options: RouteOptions<
    TParentRoute,
    TCustomId,
    TFullPath,
    TPath,
    TSearchValidator,
    TParams,
    TLoaderDeps,
    TLoaderFn,
    AnyContext,
    TRouteContextFn,
    TBeforeLoadFn
  >,
) {
  return new Route<
    TParentRoute,
    TPath,
    TFullPath,
    TCustomId,
    TId,
    TSearchValidator,
    TParams,
    AnyContext,
    TRouteContextFn,
    TBeforeLoadFn,
    TLoaderDeps,
    TLoaderFn,
    TChildren
  >(options)
}

export type AnyRootRoute = RootRoute<any, any, any, any, any, any, any>

export type RootRouteOptions<
  TSearchValidator = undefined,
  TRouterContext = {},
  TRouteContextFn = AnyContext,
  TBeforeLoadFn = AnyContext,
  TLoaderDeps extends Record<string, any> = {},
  TLoaderFn = undefined,
> = Omit<
  RouteOptions<
    any, // TParentRoute
    RootRouteId,
    '', // TCustomId
    '', // TPath
    TSearchValidator,
    {}, // TParams
    TLoaderDeps,
    TLoaderFn,
    TRouterContext,
    TRouteContextFn,
    TBeforeLoadFn
  >,
  | 'path'
  | 'id'
  | 'getParentRoute'
  | 'caseSensitive'
  | 'parseParams'
  | 'stringifyParams'
  | 'params'
>

export function createRootRouteWithContext<TRouterContext extends {}>() {
  return <
    TRouteContextFn = AnyContext,
    TBeforeLoadFn = AnyContext,
    TSearchValidator = undefined,
    TLoaderDeps extends Record<string, any> = {},
    TLoaderFn = undefined,
  >(
    options?: RootRouteOptions<
      TSearchValidator,
      TRouterContext,
      TRouteContextFn,
      TBeforeLoadFn,
      TLoaderDeps,
      TLoaderFn
    >,
  ) => {
    return createRootRoute<
      TSearchValidator,
      TRouterContext,
      TRouteContextFn,
      TBeforeLoadFn,
      TLoaderDeps,
      TLoaderFn
    >(options as any)
  }
}

/**
 * @deprecated Use the `createRootRouteWithContext` function instead.
 */
export const rootRouteWithContext = createRootRouteWithContext

export class RootRoute<
  in out TSearchValidator = undefined,
  in out TRouterContext = {},
  in out TRouteContextFn = AnyContext,
  in out TBeforeLoadFn = AnyContext,
  in out TLoaderDeps extends Record<string, any> = {},
  in out TLoaderFn = undefined,
  in out TChildren = unknown,
  in out TFileRouteTypes = unknown,
> extends Route<
  any, // TParentRoute
  '/', // TPath
  '/', // TFullPath
  string, // TCustomId
  RootRouteId, // TId
  TSearchValidator, // TSearchValidator
  {}, // TParams
  TRouterContext,
  TRouteContextFn,
  TBeforeLoadFn,
  TLoaderDeps,
  TLoaderFn,
  TChildren // TChildren
> {
  /**
   * @deprecated `RootRoute` is now an internal implementation detail. Use `createRootRoute()` instead.
   */
  constructor(
    options?: RootRouteOptions<
      TSearchValidator,
      TRouterContext,
      TRouteContextFn,
      TBeforeLoadFn,
      TLoaderDeps,
      TLoaderFn
    >,
  ) {
    super(options as any)
  }

  addChildren<
    const TNewChildren extends
      | Record<string, AnyRoute>
      | ReadonlyArray<AnyRoute>,
  >(
    children: TNewChildren,
  ): RootRoute<
    TSearchValidator,
    TRouterContext,
    TRouteContextFn,
    TBeforeLoadFn,
    TLoaderDeps,
    TLoaderFn,
    TNewChildren,
    TFileRouteTypes
  > {
    super.addChildren(children)
    return this as unknown as RootRoute<
      TSearchValidator,
      TRouterContext,
      TRouteContextFn,
      TBeforeLoadFn,
      TLoaderDeps,
      TLoaderFn,
      TNewChildren,
      TFileRouteTypes
    >
  }

  _addFileChildren<const TNewChildren>(
    children: TNewChildren,
  ): RootRoute<
    TSearchValidator,
    TRouterContext,
    TRouteContextFn,
    TBeforeLoadFn,
    TLoaderDeps,
    TLoaderFn,
    TNewChildren,
    TFileRouteTypes
  > {
    super._addFileChildren(children)
    return this as unknown as RootRoute<
      TSearchValidator,
      TRouterContext,
      TRouteContextFn,
      TBeforeLoadFn,
      TLoaderDeps,
      TLoaderFn,
      TNewChildren,
      TFileRouteTypes
    >
  }

  _addFileTypes<TFileRouteTypes>(): RootRoute<
    TSearchValidator,
    TRouterContext,
    TRouteContextFn,
    TBeforeLoadFn,
    TLoaderDeps,
    TLoaderFn,
    TChildren,
    TFileRouteTypes
  > {
    return this as any
  }
}

export function createRootRoute<
  TSearchValidator = undefined,
  TRouterContext = {},
  TRouteContextFn = AnyContext,
  TBeforeLoadFn = AnyContext,
  TLoaderDeps extends Record<string, any> = {},
  TLoaderFn = undefined,
>(
  options?: RootRouteOptions<
    TSearchValidator,
    TRouterContext,
    TRouteContextFn,
    TBeforeLoadFn,
    TLoaderDeps,
    TLoaderFn
  >,
) {
  return new RootRoute<
    TSearchValidator,
    TRouterContext,
    TRouteContextFn,
    TBeforeLoadFn,
    TLoaderDeps,
    TLoaderFn
  >(options)
}

export type ResolveFullPath<
  TParentRoute extends AnyRoute,
  TPath extends string,
  TPrefixed = RoutePrefix<TParentRoute['fullPath'], TPath>,
> = TPrefixed extends RootRouteId ? '/' : TPrefixed

type RoutePrefix<
  TPrefix extends string,
  TPath extends string,
> = string extends TPath
  ? RootRouteId
  : TPath extends string
    ? TPrefix extends RootRouteId
      ? TPath extends '/'
        ? '/'
        : `/${TrimPath<TPath>}`
      : `${TPrefix}/${TPath}` extends '/'
        ? '/'
        : `/${TrimPathLeft<`${TrimPathRight<TPrefix>}/${TrimPath<TPath>}`>}`
    : never

export type TrimPath<T extends string> = '' extends T
  ? ''
  : TrimPathRight<TrimPathLeft<T>>

export type TrimPathLeft<T extends string> =
  T extends `${RootRouteId}/${infer U}`
    ? TrimPathLeft<U>
    : T extends `/${infer U}`
      ? TrimPathLeft<U>
      : T
export type TrimPathRight<T extends string> = T extends '/'
  ? '/'
  : T extends `${infer U}/`
    ? TrimPathRight<U>
    : T

export type RouteMask<TRouteTree extends AnyRoute> = {
  routeTree: TRouteTree
  from: RoutePaths<TRouteTree>
  to?: any
  params?: any
  search?: any
  hash?: any
  state?: any
  unmaskOnReload?: boolean
}

export function createRouteMask<
  TRouteTree extends AnyRoute,
  TFrom extends string,
  TTo extends string,
>(
  opts: {
    routeTree: TRouteTree
  } & ToMaskOptions<Router<TRouteTree, 'never'>, TFrom, TTo>,
): RouteMask<TRouteTree> {
  return opts as any
}

/**
 * @deprecated Use `ErrorComponentProps` instead.
 */
export type ErrorRouteProps = {
  error: unknown
  info?: { componentStack: string }
  reset: () => void
}

export type ErrorComponentProps = {
  error: Error
  info?: { componentStack: string }
  reset: () => void
}
export type NotFoundRouteProps = {
  // TODO: Make sure this is `| null | undefined` (this is for global not-founds)
  data: unknown
}
//

export type ReactNode = any

export type SyncRouteComponent<TProps> =
  | ((props: TProps) => ReactNode)
  | React.LazyExoticComponent<(props: TProps) => ReactNode>

export type AsyncRouteComponent<TProps> = SyncRouteComponent<TProps> & {
  preload?: () => Promise<void>
}

export type RouteComponent<TProps = any> = AsyncRouteComponent<TProps>

export type ErrorRouteComponent = RouteComponent<ErrorComponentProps>

export type NotFoundRouteComponent = SyncRouteComponent<NotFoundRouteProps>

export class NotFoundRoute<
  TParentRoute extends AnyRootRoute,
  TRouterContext = AnyContext,
  TRouteContextFn = AnyContext,
  TBeforeLoadFn = AnyContext,
  TSearchValidator = undefined,
  TLoaderDeps extends Record<string, any> = {},
  TLoaderFn = undefined,
  TChildren = unknown,
> extends Route<
  TParentRoute,
  '/404',
  '/404',
  '404',
  '404',
  TSearchValidator,
  {},
  TRouterContext,
  TRouteContextFn,
  TBeforeLoadFn,
  TLoaderDeps,
  TLoaderFn,
  TChildren
> {
  constructor(
    options: Omit<
      RouteOptions<
        TParentRoute,
        string,
        string,
        string,
        TSearchValidator,
        {},
        TLoaderDeps,
        TLoaderFn,
        TRouterContext,
        TRouteContextFn,
        TBeforeLoadFn
      >,
      | 'caseSensitive'
      | 'parseParams'
      | 'stringifyParams'
      | 'path'
      | 'id'
      | 'params'
    >,
  ) {
    super({
      ...(options as any),
      id: '404',
    })
  }
}<|MERGE_RESOLUTION|>--- conflicted
+++ resolved
@@ -757,34 +757,18 @@
   TRouteTree: AnyRoute
 }
 
-<<<<<<< HEAD
-export type RouteTypesById<
-  TRouter extends RegisteredRouter,
-  TId extends string,
-> = RouteById<TRouter['routeTree'], TId>['types']
-
-export function getRouteApi<
-  TRouter extends RegisteredRouter,
-  TId extends string,
->(id: ConstrainLiteral<TId, RouteIds<TRouter['routeTree']>>) {
-  return new RouteApi<TRouter, TId>({ id })
-}
-
-export class RouteApi<TRouter extends RegisteredRouter, TId extends string> {
-=======
 export type RouteTypesById<TRouter extends AnyRouter, TId> = RouteById<
   TRouter['routeTree'],
   TId
 >['types']
 
 export function getRouteApi<TId, TRouter extends AnyRouter = RegisteredRouter>(
-  id: Constrain<TId, RouteIds<TRouter['routeTree']>>,
+  id: ConstrainLiteral<TId, RouteIds<TRouter['routeTree']>>,
 ) {
   return new RouteApi<TId, TRouter>({ id })
 }
 
 export class RouteApi<TId, TRouter extends AnyRouter = RegisteredRouter> {
->>>>>>> 8dae01ae
   id: TId
 
   /**
