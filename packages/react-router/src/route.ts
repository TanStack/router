import invariant from 'tiny-invariant'
import { joinPaths, trimPathLeft } from './path'
import { useLoaderData } from './useLoaderData'
import { useLoaderDeps } from './useLoaderDeps'
import { useParams } from './useParams'
import { useSearch } from './useSearch'
import { notFound } from './not-found'
import { useNavigate } from './useNavigate'
import { rootRouteId } from './root'
import { useMatch } from './useMatch'
import type { UseLoaderDataRoute } from './useLoaderData'
import type { UseMatchRoute } from './useMatch'
import type { UseLoaderDepsRoute } from './useLoaderDeps'
import type { UseParamsRoute } from './useParams'
import type { UseSearchRoute } from './useSearch'
import type * as React from 'react'
import type { RootRouteId } from './root'
import type { UseNavigateResult } from './useNavigate'
<<<<<<< HEAD
import type { MakeRouteMatchUnion, RouteMatch } from './Matches'
=======
import type {
  MakeRouteMatch,
  MakeRouteMatchFromRoute,
  MakeRouteMatchUnion,
  RouteMatch,
} from './Matches'
>>>>>>> 8e4d1645
import type { NavigateOptions, ParsePathParams, ToMaskOptions } from './link'
import type { ParsedLocation } from './location'
import type { RouteById, RouteIds, RoutePaths } from './routeInfo'
import type { AnyRouter, RegisteredRouter, Router } from './router'
import type { Assign, Constrain, Expand, NoInfer } from './utils'
import type { BuildLocationFn, NavigateFn } from './RouterProvider'
import type { NotFoundError } from './not-found'
import type { LazyRoute } from './fileRoute'
import type { UseRouteContextRoute } from './useRouteContext'

export type AnyPathParams = {}

export type SearchSchemaInput = {
  __TSearchSchemaInput__: 'TSearchSchemaInput'
}

export type AnySearchSchema = {}

export type AnyContext = {}

export interface RouteContext {}

export type PreloadableObj = { preload?: () => Promise<void> }

export type RoutePathOptions<TCustomId, TPath> =
  | {
      path: TPath
    }
  | {
      id: TCustomId
    }

export interface StaticDataRouteOption {}

export type RoutePathOptionsIntersection<TCustomId, TPath> = {
  path: TPath
  id: TCustomId
}

export type RouteOptions<
  TParentRoute extends AnyRoute = AnyRoute,
  TId extends string = string,
  TCustomId extends string = string,
  TFullPath extends string = string,
  TPath extends string = string,
  TSearchValidator = undefined,
  TParams = AnyPathParams,
  TLoaderDeps extends Record<string, any> = {},
  TLoaderFn = undefined,
  TRouterContext = {},
  TRouteContextFn = AnyContext,
  TBeforeLoadFn = AnyContext,
> = BaseRouteOptions<
  TParentRoute,
  TId,
  TCustomId,
  TPath,
  TSearchValidator,
  TParams,
  TLoaderDeps,
  TLoaderFn,
  TRouterContext,
  TRouteContextFn,
  TBeforeLoadFn
> &
  UpdatableRouteOptions<
    NoInfer<TParentRoute>,
    NoInfer<TCustomId>,
    NoInfer<TFullPath>,
    NoInfer<TParams>,
    NoInfer<TSearchValidator>,
    NoInfer<TLoaderFn>,
    NoInfer<TLoaderDeps>,
    NoInfer<TRouterContext>,
    NoInfer<TRouteContextFn>,
    NoInfer<TBeforeLoadFn>
  >

export type ParseSplatParams<TPath extends string> = TPath extends `${string}$`
  ? '_splat'
  : TPath extends `${string}$/${string}`
    ? '_splat'
    : never

export interface SplatParams {
  _splat?: string
}

export type ResolveParams<TPath extends string> =
  ParseSplatParams<TPath> extends never
    ? Record<ParsePathParams<TPath>, string>
    : Record<ParsePathParams<TPath>, string> & SplatParams

export type ParseParamsFn<TPath extends string, TParams> = (
  rawParams: ResolveParams<TPath>,
) => TParams extends Record<ParsePathParams<TPath>, any>
  ? TParams
  : Record<ParsePathParams<TPath>, any>

export type StringifyParamsFn<TPath extends string, TParams> = (
  params: TParams,
) => ResolveParams<TPath>

export type ParamsOptions<TPath extends string, TParams> = {
  params?: {
    parse?: ParseParamsFn<TPath, TParams>
    stringify?: StringifyParamsFn<TPath, TParams>
  }

  /** 
  @deprecated Use params.parse instead
  */
  parseParams?: ParseParamsFn<TPath, TParams>

  /** 
  @deprecated Use params.stringify instead
  */
  stringifyParams?: StringifyParamsFn<TPath, TParams>
}

export interface FullSearchSchemaOption<
  in out TParentRoute extends AnyRoute,
  in out TSearchValidator,
> {
  search: Expand<ResolveFullSearchSchema<TParentRoute, TSearchValidator>>
}

export type RouteContextFn<
  in out TParentRoute extends AnyRoute,
  in out TSearchValidator,
  in out TParams,
  in out TRouterContext,
> = (
  ctx: RouteContextOptions<
    TParentRoute,
    TSearchValidator,
    TParams,
    TRouterContext
  >,
) => any

export type BeforeLoadFn<
  in out TParentRoute extends AnyRoute,
  in out TSearchValidator,
  in out TParams,
  in out TRouterContext,
  in out TRouteContextFn,
> = (
  ctx: BeforeLoadContextOptions<
    TParentRoute,
    TSearchValidator,
    TParams,
    TRouterContext,
    TRouteContextFn
  >,
) => any

export type FileBaseRouteOptions<
  TParentRoute extends AnyRoute = AnyRoute,
  TId extends string = string,
  TPath extends string = string,
  TSearchValidator = undefined,
  TParams = {},
  TLoaderDeps extends Record<string, any> = {},
  TLoaderFn = undefined,
  TRouterContext = {},
  TRouteContextFn = AnyContext,
  TBeforeLoadFn = AnyContext,
> = ParamsOptions<TPath, TParams> & {
  validateSearch?: Constrain<
    TSearchValidator,
    AnySearchValidator,
    DefaultSearchValidator
  >

  shouldReload?:
    | boolean
    | ((
        match: LoaderFnContext<
          TParentRoute,
          TId,
          TParams,
          TLoaderDeps,
          TRouterContext,
          TRouteContextFn,
          TBeforeLoadFn
        >,
      ) => any)

  context?: Constrain<
    TRouteContextFn,
    (
      ctx: RouteContextOptions<
        TParentRoute,
        TParams,
        TRouterContext,
        TLoaderDeps
      >,
    ) => any
  >

  // This async function is called before a route is loaded.
  // If an error is thrown here, the route's loader will not be called.
  // If thrown during a navigation, the navigation will be cancelled and the error will be passed to the `onError` function.
  // If thrown during a preload event, the error will be logged to the console.
  beforeLoad?: Constrain<
    TBeforeLoadFn,
    (
      ctx: BeforeLoadContextOptions<
        TParentRoute,
        TSearchValidator,
        TParams,
        TRouterContext,
        TRouteContextFn
      >,
    ) => any
  >

  loaderDeps?: (
    opts: FullSearchSchemaOption<TParentRoute, TSearchValidator>,
  ) => TLoaderDeps

  loader?: Constrain<
    TLoaderFn,
    (
      ctx: LoaderFnContext<
        TParentRoute,
        TId,
        TParams,
        TLoaderDeps,
        TRouterContext,
        TRouteContextFn,
        TBeforeLoadFn
      >,
    ) => any
  >
}

export type BaseRouteOptions<
  TParentRoute extends AnyRoute = AnyRoute,
  TId extends string = string,
  TCustomId extends string = string,
  TPath extends string = string,
  TSearchValidator = undefined,
  TParams = {},
  TLoaderDeps extends Record<string, any> = {},
  TLoaderFn = undefined,
  TRouterContext = {},
  TRouteContextFn = AnyContext,
  TBeforeLoadFn = AnyContext,
> = RoutePathOptions<TCustomId, TPath> &
  FileBaseRouteOptions<
    TParentRoute,
    TId,
    TPath,
    TSearchValidator,
    TParams,
    TLoaderDeps,
    TLoaderFn,
    TRouterContext,
    TRouteContextFn,
    TBeforeLoadFn
  > & {
    getParentRoute: () => TParentRoute
  }

export interface ContextOptions<
  in out TParentRoute extends AnyRoute,
  in out TParams,
> {
  abortController: AbortController
  preload: boolean
  params: Expand<ResolveAllParamsFromParent<TParentRoute, TParams>>
  location: ParsedLocation
  /**
   * @deprecated Use `throw redirect({ to: '/somewhere' })` instead
   **/
  navigate: NavigateFn
  buildLocation: BuildLocationFn
  cause: 'preload' | 'enter' | 'stay'
  matches: Array<MakeRouteMatchUnion>
}

export interface RouteContextOptions<
  in out TParentRoute extends AnyRoute,
  in out TParams,
  in out TRouterContext,
  in out TLoaderDeps,
> extends ContextOptions<TParentRoute, TParams> {
  deps: TLoaderDeps
  context: Expand<RouteContextParameter<TParentRoute, TRouterContext>>
}

export interface BeforeLoadContextOptions<
  in out TParentRoute extends AnyRoute,
  in out TSearchValidator,
  in out TParams,
  in out TRouterContext,
  in out TRouteContextFn,
> extends ContextOptions<TParentRoute, TParams>,
    FullSearchSchemaOption<TParentRoute, TSearchValidator> {
  context: Expand<
    BeforeLoadContextParameter<TParentRoute, TRouterContext, TRouteContextFn>
  >
}

export interface UpdatableRouteOptions<
  in out TParentRoute extends AnyRoute,
  in out TRouteId,
  in out TFullPath,
  in out TParams,
  in out TSearchValidator,
  in out TLoaderFn,
  in out TLoaderDeps,
  in out TRouterContext,
  in out TRouteContextFn,
  in out TBeforeLoadFn,
> extends UpdatableStaticRouteOption {
  // If true, this route will be matched as case-sensitive
  caseSensitive?: boolean
  // If true, this route will be forcefully wrapped in a suspense boundary
  wrapInSuspense?: boolean
  // The content to be rendered when the route is matched. If no component is provided, defaults to `<Outlet />`
  component?: RouteComponent
  errorComponent?: false | null | ErrorRouteComponent
  notFoundComponent?: NotFoundRouteComponent
  pendingComponent?: RouteComponent
  pendingMs?: number
  pendingMinMs?: number
  staleTime?: number
  gcTime?: number
  preload?: boolean
  preloadStaleTime?: number
  preloadGcTime?: number
  search?: {
    middlewares?: Array<
      SearchMiddleware<
        ResolveFullSearchSchemaInput<TParentRoute, TSearchValidator>
      >
    >
  }
  /** 
  @deprecated Use search.middlewares instead
  */
  preSearchFilters?: Array<
    SearchFilter<ResolveFullSearchSchema<TParentRoute, TSearchValidator>>
  >
  /** 
  @deprecated Use search.middlewares instead
  */
  postSearchFilters?: Array<
    SearchFilter<ResolveFullSearchSchema<TParentRoute, TSearchValidator>>
  >
  onCatch?: (error: Error, errorInfo: React.ErrorInfo) => void
  onError?: (err: any) => void
  // These functions are called as route matches are loaded, stick around and leave the active
  // matches
  onEnter?: (
    match: RouteMatch<
      TRouteId,
      TFullPath,
      ResolveAllParamsFromParent<TParentRoute, TParams>,
      ResolveFullSearchSchema<TParentRoute, TSearchValidator>,
      ResolveLoaderData<TLoaderFn>,
      ResolveAllContext<
        TParentRoute,
        TRouterContext,
        TRouteContextFn,
        TBeforeLoadFn
      >,
      TLoaderDeps
    >,
  ) => void
  onStay?: (
    match: RouteMatch<
      TRouteId,
      TFullPath,
      ResolveAllParamsFromParent<TParentRoute, TParams>,
      ResolveFullSearchSchema<TParentRoute, TSearchValidator>,
      ResolveLoaderData<TLoaderFn>,
      ResolveAllContext<
        TParentRoute,
        TRouterContext,
        TRouteContextFn,
        TBeforeLoadFn
      >,
      TLoaderDeps
    >,
  ) => void
  onLeave?: (
    match: RouteMatch<
      TRouteId,
      TFullPath,
      ResolveAllParamsFromParent<TParentRoute, TParams>,
      ResolveFullSearchSchema<TParentRoute, TSearchValidator>,
      ResolveLoaderData<TLoaderFn>,
      ResolveAllContext<
        TParentRoute,
        TRouterContext,
        TRouteContextFn,
        TBeforeLoadFn
      >,
      TLoaderDeps
    >,
  ) => void
  meta?: (ctx: {
    matches: Array<
      RouteMatch<
        TRouteId,
        TFullPath,
        ResolveAllParamsFromParent<TParentRoute, TParams>,
        ResolveFullSearchSchema<TParentRoute, TSearchValidator>,
        ResolveLoaderData<TLoaderFn>,
        ResolveAllContext<
          TParentRoute,
          TRouterContext,
          TRouteContextFn,
          TBeforeLoadFn
        >,
        TLoaderDeps
      >
    >
    match: RouteMatch<
      TRouteId,
      TFullPath,
      ResolveAllParamsFromParent<TParentRoute, TParams>,
      ResolveFullSearchSchema<TParentRoute, TSearchValidator>,
      ResolveLoaderData<TLoaderFn>,
      ResolveAllContext<
        TParentRoute,
        TRouterContext,
        TRouteContextFn,
        TBeforeLoadFn
      >,
      TLoaderDeps
    >
    params: ResolveAllParamsFromParent<TParentRoute, TParams>
    loaderData: ResolveLoaderData<TLoaderFn>
  }) => Array<React.JSX.IntrinsicElements['meta']>
  links?: () => Array<React.JSX.IntrinsicElements['link']>
  scripts?: () => Array<React.JSX.IntrinsicElements['script']>
  headers?: (ctx: {
    loaderData: ResolveLoaderData<TLoaderFn>
  }) => Record<string, string>
  ssr?: boolean
}

interface RequiredStaticDataRouteOption {
  staticData: StaticDataRouteOption
}

interface OptionalStaticDataRouteOption {
  staticData?: StaticDataRouteOption
}

export type UpdatableStaticRouteOption = {} extends StaticDataRouteOption
  ? OptionalStaticDataRouteOption
  : RequiredStaticDataRouteOption

export type MetaDescriptor =
  | { charSet: 'utf-8' }
  | { title: string }
  | { name: string; content: string }
  | { property: string; content: string }
  | { httpEquiv: string; content: string }
  | { 'script:ld+json': LdJsonObject }
  | { tagName: 'meta' | 'link'; [name: string]: string }
  | Record<string, unknown>

type LdJsonObject = { [Key in string]: LdJsonValue } & {
  [Key in string]?: LdJsonValue | undefined
}
type LdJsonArray = Array<LdJsonValue> | ReadonlyArray<LdJsonValue>
type LdJsonPrimitive = string | number | boolean | null
type LdJsonValue = LdJsonPrimitive | LdJsonObject | LdJsonArray

export type RouteLinkEntry = {}

export interface SearchValidatorObj<TInput, TOutput> {
  parse: SearchValidatorFn<TInput, TOutput>
}

export type AnySearchValidatorObj = SearchValidatorObj<any, any>

export interface SearchValidatorAdapter<TInput, TOutput> {
  types: {
    input: TInput
    output: TOutput
  }
  parse: (input: unknown) => TOutput
}

export type AnySearchValidatorAdapter = SearchValidatorAdapter<any, any>

export interface StandardSchemaValidator<TInput, TOutput> {
  readonly '~types'?: StandardSchemaValidatorTypes<TInput, TOutput> | undefined
  readonly '~validate': AnyStandardSchemaValidate
}

export type AnyStandardSchemaValidator = StandardSchemaValidator<any, any>

export interface StandardSchemaValidatorTypes<TInput, TOutput> {
  readonly input: TInput
  readonly output: TOutput
}

export interface AnyStandardSchemaValidateSuccess {
  readonly value: any
}

export interface AnyStandardSchemaValidateFailure {
  readonly issues: ReadonlyArray<AnyStandardSchemaValidateIssue>
}

export interface AnyStandardSchemaValidateIssue {
  readonly message: string
}

export interface AnyStandardSchemaValidateInput {
  readonly value: any
}

export type AnyStandardSchemaValidate = (
  input: AnyStandardSchemaValidateInput,
) => AnyStandardSchemaValidateSuccess | AnyStandardSchemaValidateFailure

export type AnySearchValidatorFn = SearchValidatorFn<any, any>

export type SearchValidatorFn<TInput, TOutput> = (input: TInput) => TOutput

export type SearchValidator<TInput, TOutput> =
  | SearchValidatorObj<TInput, TOutput>
  | SearchValidatorFn<TInput, TOutput>
  | SearchValidatorAdapter<TInput, TOutput>
  | StandardSchemaValidator<TInput, TOutput>
  | undefined

export type AnySearchValidator = SearchValidator<any, any>

export type DefaultSearchValidator = SearchValidator<
  Record<string, unknown>,
  AnySearchSchema
>

export type RouteLoaderFn<
  in out TParentRoute extends AnyRoute = AnyRoute,
  in out TId extends string = string,
  in out TParams = {},
  in out TLoaderDeps = {},
  in out TRouterContext = {},
  in out TRouteContextFn = AnyContext,
  in out TBeforeLoadFn = AnyContext,
> = (
  match: LoaderFnContext<
    TParentRoute,
    TId,
    TParams,
    TLoaderDeps,
    TRouterContext,
    TRouteContextFn,
    TBeforeLoadFn
  >,
) => any

export interface LoaderFnContext<
  in out TParentRoute extends AnyRoute = AnyRoute,
  in out TId extends string = string,
  in out TParams = {},
  in out TLoaderDeps = {},
  in out TRouterContext = {},
  in out TRouteContextFn = AnyContext,
  in out TBeforeLoadFn = AnyContext,
> {
  abortController: AbortController
  preload: boolean
  params: Expand<ResolveAllParamsFromParent<TParentRoute, TParams>>
  deps: TLoaderDeps
  context: Expand<
    ResolveAllContext<
      TParentRoute,
      TRouterContext,
      TRouteContextFn,
      TBeforeLoadFn
    >
  >
  location: ParsedLocation // Do not supply search schema here so as to demotivate people from trying to shortcut loaderDeps
  /**
   * @deprecated Use `throw redirect({ to: '/somewhere' })` instead
   **/
  navigate: (opts: NavigateOptions<AnyRouter>) => Promise<void>
  // root route does not have a parent match
  parentMatchPromise: TId extends RootRouteId
    ? never
    : Promise<MakeRouteMatchFromRoute<TParentRoute>>
  cause: 'preload' | 'enter' | 'stay'
  route: Route
}

export type SearchFilter<TInput, TResult = TInput> = (prev: TInput) => TResult

export type SearchMiddlewareContext<TSearchSchema> = {
  search: TSearchSchema
  next: (newSearch: TSearchSchema) => TSearchSchema
}

export type SearchMiddleware<TSearchSchema> = (
  ctx: SearchMiddlewareContext<TSearchSchema>,
) => TSearchSchema

export type ResolveId<
  TParentRoute,
  TCustomId extends string,
  TPath extends string,
> = TParentRoute extends { id: infer TParentId extends string }
  ? RoutePrefix<TParentId, string extends TCustomId ? TPath : TCustomId>
  : RootRouteId

export type InferFullSearchSchema<TRoute> = TRoute extends {
  types: {
    fullSearchSchema: infer TFullSearchSchema
  }
}
  ? TFullSearchSchema
  : {}

export type InferFullSearchSchemaInput<TRoute> = TRoute extends {
  types: {
    fullSearchSchemaInput: infer TFullSearchSchemaInput
  }
}
  ? TFullSearchSchemaInput
  : {}

export type InferAllParams<TRoute> = TRoute extends {
  types: {
    allParams: infer TAllParams
  }
}
  ? TAllParams
  : {}

export type InferAllContext<TRoute> = unknown extends TRoute
  ? TRoute
  : TRoute extends {
        types: {
          allContext: infer TAllContext
        }
      }
    ? TAllContext
    : {}

export type ResolveSearchSchemaFnInput<TSearchValidator> =
  TSearchValidator extends (input: infer TSearchSchemaInput) => any
    ? TSearchSchemaInput extends SearchSchemaInput
      ? Omit<TSearchSchemaInput, keyof SearchSchemaInput>
      : ResolveSearchSchemaFn<TSearchValidator>
    : AnySearchSchema

export type ResolveSearchSchemaInput<TSearchValidator> =
  TSearchValidator extends AnyStandardSchemaValidator
    ? NonNullable<TSearchValidator['~types']>['input']
    : TSearchValidator extends AnySearchValidatorAdapter
      ? TSearchValidator['types']['input']
      : TSearchValidator extends AnySearchValidatorObj
        ? ResolveSearchSchemaFnInput<TSearchValidator['parse']>
        : ResolveSearchSchemaFnInput<TSearchValidator>

export type ResolveSearchSchemaFn<TSearchValidator> = TSearchValidator extends (
  ...args: any
) => infer TSearchSchema
  ? TSearchSchema
  : AnySearchSchema

export type ResolveSearchSchema<TSearchValidator> =
  unknown extends TSearchValidator
    ? TSearchValidator
    : TSearchValidator extends AnyStandardSchemaValidator
      ? NonNullable<TSearchValidator['~types']>['output']
      : TSearchValidator extends AnySearchValidatorAdapter
        ? TSearchValidator['types']['output']
        : TSearchValidator extends AnySearchValidatorObj
          ? ResolveSearchSchemaFn<TSearchValidator['parse']>
          : ResolveSearchSchemaFn<TSearchValidator>

export type ResolveFullSearchSchema<
  TParentRoute extends AnyRoute,
  TSearchValidator,
> = unknown extends TParentRoute
  ? ResolveSearchSchema<TSearchValidator>
  : Assign<
      InferFullSearchSchema<TParentRoute>,
      ResolveSearchSchema<TSearchValidator>
    >

export type ResolveFullSearchSchemaInput<
  TParentRoute extends AnyRoute,
  TSearchValidator,
> = Assign<
  InferFullSearchSchemaInput<TParentRoute>,
  ResolveSearchSchemaInput<TSearchValidator>
>

export type LooseReturnType<T> = T extends (
  ...args: Array<any>
) => infer TReturn
  ? TReturn
  : never

export type LooseAsyncReturnType<T> = T extends (
  ...args: Array<any>
) => infer TReturn
  ? TReturn extends Promise<infer TReturn>
    ? TReturn
    : TReturn
  : never

export type ContextReturnType<TContextFn> = unknown extends TContextFn
  ? TContextFn
  : LooseReturnType<TContextFn> extends never
    ? AnyContext
    : LooseReturnType<TContextFn>

export type ContextAsyncReturnType<TContextFn> = unknown extends TContextFn
  ? TContextFn
  : LooseAsyncReturnType<TContextFn> extends never
    ? AnyContext
    : LooseAsyncReturnType<TContextFn>

export type RouteContextParameter<
  TParentRoute extends AnyRoute,
  TRouterContext,
> = unknown extends TParentRoute
  ? TRouterContext
  : Assign<TRouterContext, InferAllContext<TParentRoute>>

export type ResolveRouteContext<TRouteContextFn, TBeforeLoadFn> = Assign<
  ContextReturnType<TRouteContextFn>,
  ContextAsyncReturnType<TBeforeLoadFn>
>
export type BeforeLoadContextParameter<
  TParentRoute extends AnyRoute,
  TRouterContext,
  TRouteContextFn,
> = Assign<
  RouteContextParameter<TParentRoute, TRouterContext>,
  ContextReturnType<TRouteContextFn>
>

export type ResolveAllContext<
  TParentRoute extends AnyRoute,
  TRouterContext,
  TRouteContextFn,
  TBeforeLoadFn,
> = Assign<
  BeforeLoadContextParameter<TParentRoute, TRouterContext, TRouteContextFn>,
  ContextAsyncReturnType<TBeforeLoadFn>
>

export type ResolveLoaderData<TLoaderFn> = unknown extends TLoaderFn
  ? TLoaderFn
  : LooseAsyncReturnType<TLoaderFn> extends never
    ? {}
    : LooseAsyncReturnType<TLoaderFn>

export interface AnyRoute
  extends Route<
    any,
    any,
    any,
    any,
    any,
    any,
    any,
    any,
    any,
    any,
    any,
    any,
    any
  > {}

export type AnyRouteWithContext<TContext> = AnyRoute & {
  types: { allContext: TContext }
}

export type ResolveAllParamsFromParent<
  TParentRoute extends AnyRoute,
  TParams,
> = Assign<InferAllParams<TParentRoute>, TParams>

export type RouteConstraints = {
  TParentRoute: AnyRoute
  TPath: string
  TFullPath: string
  TCustomId: string
  TId: string
  TSearchSchema: AnySearchSchema
  TFullSearchSchema: AnySearchSchema
  TParams: Record<string, any>
  TAllParams: Record<string, any>
  TParentContext: AnyContext
  TRouteContext: RouteContext
  TAllContext: AnyContext
  TRouterContext: AnyContext
  TChildren: unknown
  TRouteTree: AnyRoute
}

export type RouteTypesById<TRouter extends AnyRouter, TId> = RouteById<
  TRouter['routeTree'],
  TId
>['types']

export function getRouteApi<TId, TRouter extends AnyRouter = RegisteredRouter>(
  id: Constrain<TId, RouteIds<TRouter['routeTree']>>,
) {
  return new RouteApi<TId, TRouter>({ id })
}

export class RouteApi<TId, TRouter extends AnyRouter = RegisteredRouter> {
  id: TId

  /**
   * @deprecated Use the `getRouteApi` function instead.
   */
  constructor({ id }: { id: TId }) {
    this.id = id as any
  }

  useMatch: UseMatchRoute<TId> = (opts) => {
    return useMatch({
      select: opts?.select,
      from: this.id,
      structuralSharing: opts?.structuralSharing,
    } as any) as any
  }

  useRouteContext: UseRouteContextRoute<TId> = (opts) => {
    return useMatch({
      from: this.id as any,
      select: (d) => (opts?.select ? opts.select(d.context) : d.context),
    }) as any
  }

  useSearch: UseSearchRoute<TId> = (opts) => {
    return useSearch({
      select: opts?.select,
      structuralSharing: opts?.structuralSharing,
      from: this.id,
    } as any)
  }

  useParams: UseParamsRoute<TId> = (opts) => {
    return useParams({
      select: opts?.select,
      structuralSharing: opts?.structuralSharing,
      from: this.id,
    } as any)
  }

  useLoaderDeps: UseLoaderDepsRoute<TId> = (opts) => {
    return useLoaderDeps({ ...opts, from: this.id, strict: false } as any)
  }

  useLoaderData: UseLoaderDataRoute<TId> = (opts) => {
    return useLoaderData({ ...opts, from: this.id, strict: false } as any)
  }

  useNavigate = (): UseNavigateResult<
    RouteTypesById<TRouter, TId>['fullPath']
  > => {
    return useNavigate({ from: this.id as string })
  }

  notFound = (opts?: NotFoundError) => {
    return notFound({ routeId: this.id as string, ...opts })
  }
}

export class Route<
  in out TParentRoute extends RouteConstraints['TParentRoute'] = AnyRoute,
  in out TPath extends RouteConstraints['TPath'] = '/',
  in out TFullPath extends RouteConstraints['TFullPath'] = ResolveFullPath<
    TParentRoute,
    TPath
  >,
  in out TCustomId extends RouteConstraints['TCustomId'] = string,
  in out TId extends RouteConstraints['TId'] = ResolveId<
    TParentRoute,
    TCustomId,
    TPath
  >,
  in out TSearchValidator = undefined,
  in out TParams = ResolveParams<TPath>,
  in out TRouterContext = AnyContext,
  in out TRouteContextFn = AnyContext,
  in out TBeforeLoadFn = AnyContext,
  in out TLoaderDeps extends Record<string, any> = {},
  in out TLoaderFn = undefined,
  in out TChildren = unknown,
> {
  isRoot: TParentRoute extends Route<any> ? true : false
  options: RouteOptions<
    TParentRoute,
    TId,
    TCustomId,
    TFullPath,
    TPath,
    TSearchValidator,
    TParams,
    TLoaderDeps,
    TLoaderFn,
    TRouterContext,
    TRouteContextFn,
    TBeforeLoadFn
  >

  // The following properties are set up in this.init()
  parentRoute!: TParentRoute
  private _id!: TId
  private _path!: TPath
  private _fullPath!: TFullPath
  private _to!: TrimPathRight<TFullPath>
  private _ssr!: boolean

  public get to() {
    /* invariant(
      this._to,
      `trying to access property 'to' on a route which is not initialized yet. Route properties are only available after 'createRouter' completed.`,
    )*/
    return this._to
  }

  public get id() {
    /* invariant(
      this._id,
      `trying to access property 'id' on a route which is not initialized yet. Route properties are only available after 'createRouter' completed.`,
    )*/
    return this._id
  }

  public get path() {
    /* invariant(
      // eslint-disable-next-line @typescript-eslint/no-unnecessary-condition
      this.isRoot || this._id || this._path,
      `trying to access property 'path' on a route which is not initialized yet. Route properties are only available after 'createRouter' completed.`,
    )*/
    return this._path
  }

  public get fullPath() {
    /* invariant(
      this._fullPath,
      `trying to access property 'fullPath' on a route which is not initialized yet. Route properties are only available after 'createRouter' completed.`,
    )*/
    return this._fullPath
  }

  public get ssr() {
    return this._ssr
  }

  // Optional
  children?: TChildren
  originalIndex?: number
  router?: AnyRouter
  rank!: number
  lazyFn?: () => Promise<LazyRoute<any>>
  _lazyPromise?: Promise<void>
  _componentsPromise?: Promise<Array<void>>

  /**
   * @deprecated Use the `createRoute` function instead.
   */
  constructor(
    options?: RouteOptions<
      TParentRoute,
      TId,
      TCustomId,
      TFullPath,
      TPath,
      TSearchValidator,
      TParams,
      TLoaderDeps,
      TLoaderFn,
      TRouterContext,
      TRouteContextFn,
      TBeforeLoadFn
    >,
  ) {
    this.options = (options as any) || {}

    this.isRoot = !options?.getParentRoute as any
    invariant(
      !((options as any)?.id && (options as any)?.path),
      `Route cannot have both an 'id' and a 'path' option.`,
    )
    ;(this as any).$$typeof = Symbol.for('react.memo')
  }

  types!: {
    parentRoute: TParentRoute
    path: TPath
    to: TrimPathRight<TFullPath>
    fullPath: TFullPath
    customId: TCustomId
    id: TId
    searchSchema: ResolveSearchSchema<TSearchValidator>
    searchSchemaInput: ResolveSearchSchemaInput<TSearchValidator>
    searchValidator: TSearchValidator
    fullSearchSchema: ResolveFullSearchSchema<TParentRoute, TSearchValidator>
    fullSearchSchemaInput: ResolveFullSearchSchemaInput<
      TParentRoute,
      TSearchValidator
    >
    params: TParams
    allParams: ResolveAllParamsFromParent<TParentRoute, TParams>
    routerContext: TRouterContext
    routeContext: ResolveRouteContext<TRouteContextFn, TBeforeLoadFn>
    routeContextFn: TRouteContextFn
    beforeLoadFn: TBeforeLoadFn
    allContext: ResolveAllContext<
      TParentRoute,
      TRouterContext,
      TRouteContextFn,
      TBeforeLoadFn
    >
    children: TChildren
    loaderData: ResolveLoaderData<TLoaderFn>
    loaderDeps: TLoaderDeps
  }

  init = (opts: { originalIndex: number; defaultSsr?: boolean }): void => {
    this.originalIndex = opts.originalIndex

    const options = this.options as
      | (RouteOptions<
          TParentRoute,
          TId,
          TCustomId,
          TFullPath,
          TPath,
          TSearchValidator,
          TParams,
          TLoaderDeps,
          TLoaderFn,
          TRouterContext,
          TRouteContextFn,
          TBeforeLoadFn
        > &
          RoutePathOptionsIntersection<TCustomId, TPath>)
      | undefined

    const isRoot = !options?.path && !options?.id

    // eslint-disable-next-line @typescript-eslint/no-unnecessary-condition
    this.parentRoute = this.options.getParentRoute?.()

    if (isRoot) {
      this._path = rootRouteId as TPath
    } else {
      invariant(
        this.parentRoute,
        `Child Route instances must pass a 'getParentRoute: () => ParentRoute' option that returns a Route instance.`,
      )
    }

    let path: undefined | string = isRoot ? rootRouteId : options.path

    // If the path is anything other than an index path, trim it up
    if (path && path !== '/') {
      path = trimPathLeft(path)
    }

    const customId = options?.id || path

    // Strip the parentId prefix from the first level of children
    let id = isRoot
      ? rootRouteId
      : joinPaths([
          this.parentRoute.id === rootRouteId ? '' : this.parentRoute.id,
          customId,
        ])

    if (path === rootRouteId) {
      path = '/'
    }

    if (id !== rootRouteId) {
      id = joinPaths(['/', id])
    }

    const fullPath =
      id === rootRouteId ? '/' : joinPaths([this.parentRoute.fullPath, path])

    this._path = path as TPath
    this._id = id as TId
    // this.customId = customId as TCustomId
    this._fullPath = fullPath as TFullPath
    this._to = fullPath as TrimPathRight<TFullPath>
    this._ssr = options?.ssr ?? opts.defaultSsr ?? true
  }

  addChildren<
    const TNewChildren extends
      | Record<string, AnyRoute>
      | ReadonlyArray<AnyRoute>,
  >(
    children: TNewChildren,
  ): Route<
    TParentRoute,
    TPath,
    TFullPath,
    TCustomId,
    TId,
    TSearchValidator,
    TParams,
    TRouterContext,
    TRouteContextFn,
    TBeforeLoadFn,
    TLoaderDeps,
    TLoaderFn,
    TNewChildren
  > {
    return this._addFileChildren(children)
  }

  _addFileChildren<const TNewChildren>(
    children: TNewChildren,
  ): Route<
    TParentRoute,
    TPath,
    TFullPath,
    TCustomId,
    TId,
    TSearchValidator,
    TParams,
    TRouterContext,
    TRouteContextFn,
    TBeforeLoadFn,
    TLoaderDeps,
    TLoaderFn,
    TNewChildren
  > {
    if (Array.isArray(children)) {
      this.children = children as TChildren
    }

    if (typeof children === 'object' && children !== null) {
      this.children = Object.values(children) as TChildren
    }

    return this as unknown as Route<
      TParentRoute,
      TPath,
      TFullPath,
      TCustomId,
      TId,
      TSearchValidator,
      TParams,
      TRouterContext,
      TRouteContextFn,
      TBeforeLoadFn,
      TLoaderDeps,
      TLoaderFn,
      TNewChildren
    >
  }

  updateLoader = <TNewLoaderFn>(options: {
    loader: Constrain<
      TNewLoaderFn,
      RouteLoaderFn<
        TParentRoute,
        TCustomId,
        TParams,
        TLoaderDeps,
        TRouterContext,
        TRouteContextFn,
        TBeforeLoadFn
      >
    >
  }) => {
    Object.assign(this.options, options)
    return this as unknown as Route<
      TParentRoute,
      TPath,
      TFullPath,
      TCustomId,
      TId,
      TSearchValidator,
      TParams,
      TRouterContext,
      TRouteContextFn,
      TBeforeLoadFn,
      TLoaderDeps,
      TNewLoaderFn,
      TChildren
    >
  }

  update = (
    options: UpdatableRouteOptions<
      TParentRoute,
      TCustomId,
      TFullPath,
      TParams,
      TSearchValidator,
      TLoaderFn,
      TLoaderDeps,
      TRouterContext,
      TRouteContextFn,
      TBeforeLoadFn
    >,
  ): this => {
    Object.assign(this.options, options)
    return this
  }

  lazy = (lazyFn: () => Promise<LazyRoute<any>>): this => {
    this.lazyFn = lazyFn
    return this
  }

  useMatch: UseMatchRoute<TId> = (opts) => {
    return useMatch({
      select: opts?.select,
      from: this.id,
      structuralSharing: opts?.structuralSharing,
    } as any) as any
  }

  useRouteContext: UseRouteContextRoute<TId> = (opts?) => {
    return useMatch({
      ...opts,
      from: this.id,
      select: (d) => (opts?.select ? opts.select(d.context) : d.context),
    }) as any
  }

  useSearch: UseSearchRoute<TId> = (opts) => {
    return useSearch({
      select: opts?.select,
      structuralSharing: opts?.structuralSharing,
      from: this.id,
    } as any)
  }

  useParams: UseParamsRoute<TId> = (opts) => {
    return useParams({
      select: opts?.select,
      structuralSharing: opts?.structuralSharing,
      from: this.id,
    } as any)
  }

  useLoaderDeps: UseLoaderDepsRoute<TId> = (opts) => {
    return useLoaderDeps({ ...opts, from: this.id } as any)
  }

  useLoaderData: UseLoaderDataRoute<TId> = (opts) => {
    return useLoaderData({ ...opts, from: this.id } as any)
  }

  useNavigate = (): UseNavigateResult<TFullPath> => {
    return useNavigate({ from: this.id })
  }
}

export function createRoute<
  TParentRoute extends RouteConstraints['TParentRoute'] = AnyRoute,
  TPath extends RouteConstraints['TPath'] = '/',
  TFullPath extends RouteConstraints['TFullPath'] = ResolveFullPath<
    TParentRoute,
    TPath
  >,
  TCustomId extends RouteConstraints['TCustomId'] = string,
  TId extends RouteConstraints['TId'] = ResolveId<
    TParentRoute,
    TCustomId,
    TPath
  >,
  TSearchValidator = undefined,
  TParams = ResolveParams<TPath>,
  TRouteContextFn = AnyContext,
  TBeforeLoadFn = AnyContext,
  TLoaderDeps extends Record<string, any> = {},
  TLoaderFn = undefined,
  TChildren = unknown,
>(
  options: RouteOptions<
    TParentRoute,
    TId,
    TCustomId,
    TFullPath,
    TPath,
    TSearchValidator,
    TParams,
    TLoaderDeps,
    TLoaderFn,
    AnyContext,
    TRouteContextFn,
    TBeforeLoadFn
  >,
) {
  return new Route<
    TParentRoute,
    TPath,
    TFullPath,
    TCustomId,
    TId,
    TSearchValidator,
    TParams,
    AnyContext,
    TRouteContextFn,
    TBeforeLoadFn,
    TLoaderDeps,
    TLoaderFn,
    TChildren
  >(options)
}

export type AnyRootRoute = RootRoute<any, any, any, any, any, any, any>

export type RootRouteOptions<
  TSearchValidator = undefined,
  TRouterContext = {},
  TRouteContextFn = AnyContext,
  TBeforeLoadFn = AnyContext,
  TLoaderDeps extends Record<string, any> = {},
  TLoaderFn = undefined,
> = Omit<
  RouteOptions<
    any, // TParentRoute
    RootRouteId, // TId
    RootRouteId, // TCustomId
    '', // TFullPath
    '', // TPath
    TSearchValidator,
    {}, // TParams
    TLoaderDeps,
    TLoaderFn,
    TRouterContext,
    TRouteContextFn,
    TBeforeLoadFn
  >,
  | 'path'
  | 'id'
  | 'getParentRoute'
  | 'caseSensitive'
  | 'parseParams'
  | 'stringifyParams'
  | 'params'
>

export function createRootRouteWithContext<TRouterContext extends {}>() {
  return <
    TRouteContextFn = AnyContext,
    TBeforeLoadFn = AnyContext,
    TSearchValidator = undefined,
    TLoaderDeps extends Record<string, any> = {},
    TLoaderFn = undefined,
  >(
    options?: RootRouteOptions<
      TSearchValidator,
      TRouterContext,
      TRouteContextFn,
      TBeforeLoadFn,
      TLoaderDeps,
      TLoaderFn
    >,
  ) => {
    return createRootRoute<
      TSearchValidator,
      TRouterContext,
      TRouteContextFn,
      TBeforeLoadFn,
      TLoaderDeps,
      TLoaderFn
    >(options as any)
  }
}

/**
 * @deprecated Use the `createRootRouteWithContext` function instead.
 */
export const rootRouteWithContext = createRootRouteWithContext

export class RootRoute<
  in out TSearchValidator = undefined,
  in out TRouterContext = {},
  in out TRouteContextFn = AnyContext,
  in out TBeforeLoadFn = AnyContext,
  in out TLoaderDeps extends Record<string, any> = {},
  in out TLoaderFn = undefined,
  in out TChildren = unknown,
  in out TFileRouteTypes = unknown,
> extends Route<
  any, // TParentRoute
  '/', // TPath
  '/', // TFullPath
  string, // TCustomId
  RootRouteId, // TId
  TSearchValidator, // TSearchValidator
  {}, // TParams
  TRouterContext,
  TRouteContextFn,
  TBeforeLoadFn,
  TLoaderDeps,
  TLoaderFn,
  TChildren // TChildren
> {
  /**
   * @deprecated `RootRoute` is now an internal implementation detail. Use `createRootRoute()` instead.
   */
  constructor(
    options?: RootRouteOptions<
      TSearchValidator,
      TRouterContext,
      TRouteContextFn,
      TBeforeLoadFn,
      TLoaderDeps,
      TLoaderFn
    >,
  ) {
    super(options as any)
  }

  addChildren<
    const TNewChildren extends
      | Record<string, AnyRoute>
      | ReadonlyArray<AnyRoute>,
  >(
    children: TNewChildren,
  ): RootRoute<
    TSearchValidator,
    TRouterContext,
    TRouteContextFn,
    TBeforeLoadFn,
    TLoaderDeps,
    TLoaderFn,
    TNewChildren,
    TFileRouteTypes
  > {
    super.addChildren(children)
    return this as unknown as RootRoute<
      TSearchValidator,
      TRouterContext,
      TRouteContextFn,
      TBeforeLoadFn,
      TLoaderDeps,
      TLoaderFn,
      TNewChildren,
      TFileRouteTypes
    >
  }

  _addFileChildren<const TNewChildren>(
    children: TNewChildren,
  ): RootRoute<
    TSearchValidator,
    TRouterContext,
    TRouteContextFn,
    TBeforeLoadFn,
    TLoaderDeps,
    TLoaderFn,
    TNewChildren,
    TFileRouteTypes
  > {
    super._addFileChildren(children)
    return this as unknown as RootRoute<
      TSearchValidator,
      TRouterContext,
      TRouteContextFn,
      TBeforeLoadFn,
      TLoaderDeps,
      TLoaderFn,
      TNewChildren,
      TFileRouteTypes
    >
  }

  _addFileTypes<TFileRouteTypes>(): RootRoute<
    TSearchValidator,
    TRouterContext,
    TRouteContextFn,
    TBeforeLoadFn,
    TLoaderDeps,
    TLoaderFn,
    TChildren,
    TFileRouteTypes
  > {
    return this as any
  }
}

export function createRootRoute<
  TSearchValidator = undefined,
  TRouterContext = {},
  TRouteContextFn = AnyContext,
  TBeforeLoadFn = AnyContext,
  TLoaderDeps extends Record<string, any> = {},
  TLoaderFn = undefined,
>(
  options?: RootRouteOptions<
    TSearchValidator,
    TRouterContext,
    TRouteContextFn,
    TBeforeLoadFn,
    TLoaderDeps,
    TLoaderFn
  >,
) {
  return new RootRoute<
    TSearchValidator,
    TRouterContext,
    TRouteContextFn,
    TBeforeLoadFn,
    TLoaderDeps,
    TLoaderFn
  >(options)
}

export type ResolveFullPath<
  TParentRoute extends AnyRoute,
  TPath extends string,
  TPrefixed = RoutePrefix<TParentRoute['fullPath'], TPath>,
> = TPrefixed extends RootRouteId ? '/' : TPrefixed

type RoutePrefix<
  TPrefix extends string,
  TPath extends string,
> = string extends TPath
  ? RootRouteId
  : TPath extends string
    ? TPrefix extends RootRouteId
      ? TPath extends '/'
        ? '/'
        : `/${TrimPath<TPath>}`
      : `${TPrefix}/${TPath}` extends '/'
        ? '/'
        : `/${TrimPathLeft<`${TrimPathRight<TPrefix>}/${TrimPath<TPath>}`>}`
    : never

export type TrimPath<T extends string> = '' extends T
  ? ''
  : TrimPathRight<TrimPathLeft<T>>

export type TrimPathLeft<T extends string> =
  T extends `${RootRouteId}/${infer U}`
    ? TrimPathLeft<U>
    : T extends `/${infer U}`
      ? TrimPathLeft<U>
      : T
export type TrimPathRight<T extends string> = T extends '/'
  ? '/'
  : T extends `${infer U}/`
    ? TrimPathRight<U>
    : T

export type RouteMask<TRouteTree extends AnyRoute> = {
  routeTree: TRouteTree
  from: RoutePaths<TRouteTree>
  to?: any
  params?: any
  search?: any
  hash?: any
  state?: any
  unmaskOnReload?: boolean
}

export function createRouteMask<
  TRouteTree extends AnyRoute,
  TFrom extends string,
  TTo extends string,
>(
  opts: {
    routeTree: TRouteTree
  } & ToMaskOptions<Router<TRouteTree, 'never', boolean>, TFrom, TTo>,
): RouteMask<TRouteTree> {
  return opts as any
}

/**
 * @deprecated Use `ErrorComponentProps` instead.
 */
export type ErrorRouteProps = {
  error: unknown
  info?: { componentStack: string }
  reset: () => void
}

export type ErrorComponentProps = {
  error: Error
  info?: { componentStack: string }
  reset: () => void
}
export type NotFoundRouteProps = {
  // TODO: Make sure this is `| null | undefined` (this is for global not-founds)
  data: unknown
}
//

export type ReactNode = any

export type SyncRouteComponent<TProps> =
  | ((props: TProps) => ReactNode)
  | React.LazyExoticComponent<(props: TProps) => ReactNode>

export type AsyncRouteComponent<TProps> = SyncRouteComponent<TProps> & {
  preload?: () => Promise<void>
}

export type RouteComponent<TProps = any> = AsyncRouteComponent<TProps>

export type ErrorRouteComponent = RouteComponent<ErrorComponentProps>

export type NotFoundRouteComponent = SyncRouteComponent<NotFoundRouteProps>

export class NotFoundRoute<
  TParentRoute extends AnyRootRoute,
  TRouterContext = AnyContext,
  TRouteContextFn = AnyContext,
  TBeforeLoadFn = AnyContext,
  TSearchValidator = undefined,
  TLoaderDeps extends Record<string, any> = {},
  TLoaderFn = undefined,
  TChildren = unknown,
> extends Route<
  TParentRoute,
  '/404',
  '/404',
  '404',
  '404',
  TSearchValidator,
  {},
  TRouterContext,
  TRouteContextFn,
  TBeforeLoadFn,
  TLoaderDeps,
  TLoaderFn,
  TChildren
> {
  constructor(
    options: Omit<
      RouteOptions<
        TParentRoute,
        string,
        string,
        string,
        string,
        TSearchValidator,
        {},
        TLoaderDeps,
        TLoaderFn,
        TRouterContext,
        TRouteContextFn,
        TBeforeLoadFn
      >,
      | 'caseSensitive'
      | 'parseParams'
      | 'stringifyParams'
      | 'path'
      | 'id'
      | 'params'
    >,
  ) {
    super({
      ...(options as any),
      id: '404',
    })
  }
}<|MERGE_RESOLUTION|>--- conflicted
+++ resolved
@@ -16,16 +16,11 @@
 import type * as React from 'react'
 import type { RootRouteId } from './root'
 import type { UseNavigateResult } from './useNavigate'
-<<<<<<< HEAD
-import type { MakeRouteMatchUnion, RouteMatch } from './Matches'
-=======
 import type {
-  MakeRouteMatch,
   MakeRouteMatchFromRoute,
   MakeRouteMatchUnion,
   RouteMatch,
 } from './Matches'
->>>>>>> 8e4d1645
 import type { NavigateOptions, ParsePathParams, ToMaskOptions } from './link'
 import type { ParsedLocation } from './location'
 import type { RouteById, RouteIds, RoutePaths } from './routeInfo'
