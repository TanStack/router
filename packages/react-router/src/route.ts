import invariant from 'tiny-invariant'
import { useMatch } from './useMatch'
import { useLoaderDeps } from './useLoaderDeps'
import { useLoaderData } from './useLoaderData'
import { joinPaths, trimPathLeft } from './path'
import { useParams } from './useParams'
import { useSearch } from './useSearch'
import { notFound } from './not-found'
import { useNavigate } from './useNavigate'
import { rootRouteId } from './root'
import type * as React from 'react'
import type { RootRouteId } from './root'
import type { UseNavigateResult } from './useNavigate'
import type { MakeRouteMatch, RouteMatch } from './Matches'
import type { NavigateOptions, ParsePathParams, ToMaskOptions } from './link'
import type { ParsedLocation } from './location'
import type { RouteById, RouteIds, RoutePaths } from './routeInfo'
import type { AnyRouter, RegisteredRouter, Router } from './router'
import type { Assign, Constrain, Expand, NoInfer, PickRequired } from './utils'
import type { BuildLocationFn, NavigateFn } from './RouterProvider'
import type { NotFoundError } from './not-found'
import type { LazyRoute } from './fileRoute'

export type AnyPathParams = {}

export type SearchSchemaInput = {
  __TSearchSchemaInput__: 'TSearchSchemaInput'
}

export type AnySearchSchema = {}

export type AnyContext = {}

export interface RouteContext {}

export type PreloadableObj = { preload?: () => Promise<void> }

export type RoutePathOptions<TCustomId, TPath> =
  | {
      path: TPath
    }
  | {
      id: TCustomId
    }

export interface StaticDataRouteOption {}

export type RoutePathOptionsIntersection<TCustomId, TPath> = {
  path: TPath
  id: TCustomId
}

export type RouteOptions<
  TParentRoute extends AnyRoute = AnyRoute,
  TCustomId extends string = string,
  TFullPath extends string = string,
  TPath extends string = string,
  TSearchValidator = undefined,
  TParams = AnyPathParams,
  TLoaderDeps extends Record<string, any> = {},
  TLoaderFn = undefined,
  TRouterContext = {},
  TRouteContextFn = AnyContext,
  TBeforeLoadFn = AnyContext,
> = BaseRouteOptions<
  TParentRoute,
  TCustomId,
  TPath,
  TSearchValidator,
  TParams,
  TLoaderDeps,
  TLoaderFn,
  TRouterContext,
  TRouteContextFn,
  TBeforeLoadFn
> &
  UpdatableRouteOptions<
    NoInfer<TParentRoute>,
    NoInfer<TCustomId>,
<<<<<<< HEAD
    NoInfer<TFullPath>,
    NoInfer<TAllParams>,
=======
    NoInfer<TParams>,
>>>>>>> d1d60868
    NoInfer<TSearchValidator>,
    NoInfer<TLoaderFn>,
    NoInfer<TLoaderDeps>,
    NoInfer<TRouterContext>,
    NoInfer<TRouteContextFn>,
    NoInfer<TBeforeLoadFn>
  >

export type ParseSplatParams<TPath extends string> = TPath extends `${string}$`
  ? '_splat'
  : TPath extends `${string}$/${string}`
    ? '_splat'
    : never

export interface SplatParams {
  _splat?: string
}

export type ResolveParams<TPath extends string> =
  ParseSplatParams<TPath> extends never
    ? Record<ParsePathParams<TPath>, string>
    : Record<ParsePathParams<TPath>, string> & SplatParams

export type ParseParamsFn<TPath extends string, TParams> = (
  rawParams: ResolveParams<TPath>,
) => TParams extends Record<ParsePathParams<TPath>, any>
  ? TParams
  : Record<ParsePathParams<TPath>, any>

export type StringifyParamsFn<TPath extends string, TParams> = (
  params: TParams,
) => ResolveParams<TPath>

export type ParamsOptions<TPath extends string, TParams> = {
  params?: {
    parse: ParseParamsFn<TPath, TParams>
    stringify: StringifyParamsFn<TPath, TParams>
  }

  /** 
  @deprecated Use params.parse instead
  */
  parseParams?: ParseParamsFn<TPath, TParams>

  /** 
  @deprecated Use params.stringify instead
  */
  stringifyParams?: StringifyParamsFn<TPath, TParams>
}

export interface FullSearchSchemaOption<
  in out TParentRoute extends AnyRoute,
  in out TSearchValidator,
> {
  search: Expand<ResolveFullSearchSchema<TParentRoute, TSearchValidator>>
}

export type RouteContextFn<
  in out TParentRoute extends AnyRoute,
  in out TSearchValidator,
  in out TParams,
  in out TRouterContext,
> = (
  ctx: RouteContextOptions<
    TParentRoute,
    TSearchValidator,
    TParams,
    TRouterContext
  >,
) => any

export type BeforeLoadFn<
  in out TParentRoute extends AnyRoute,
  in out TSearchValidator,
  in out TParams,
  in out TRouterContext,
  in out TRouteContextFn,
> = (
  ctx: BeforeLoadContextOptions<
    TParentRoute,
    TSearchValidator,
    TParams,
    TRouterContext,
    TRouteContextFn
  >,
) => any

export type FileBaseRouteOptions<
  TParentRoute extends AnyRoute = AnyRoute,
  TPath extends string = string,
  TSearchValidator = undefined,
  TParams = {},
  TLoaderDeps extends Record<string, any> = {},
  TLoaderFn = undefined,
  TRouterContext = {},
  TRouteContextFn = AnyContext,
  TBeforeLoadFn = AnyContext,
> = ParamsOptions<TPath, TParams> & {
  validateSearch?: Constrain<
    TSearchValidator,
    AnySearchValidator,
    DefaultSearchValidator
  >

  shouldReload?:
    | boolean
    | ((
        match: LoaderFnContext<
          TParentRoute,
          TParams,
          TLoaderDeps,
          TRouterContext,
          TRouteContextFn,
          TBeforeLoadFn
        >,
      ) => any)

  context?: Constrain<
    TRouteContextFn,
    (
      ctx: RouteContextOptions<
        TParentRoute,
        TSearchValidator,
        TParams,
        TRouterContext
      >,
    ) => any
  >

  // This async function is called before a route is loaded.
  // If an error is thrown here, the route's loader will not be called.
  // If thrown during a navigation, the navigation will be cancelled and the error will be passed to the `onError` function.
  // If thrown during a preload event, the error will be logged to the console.
  beforeLoad?: Constrain<
    TBeforeLoadFn,
    (
      ctx: BeforeLoadContextOptions<
        TParentRoute,
        TSearchValidator,
        TParams,
        TRouterContext,
        TRouteContextFn
      >,
    ) => any
  >

  loaderDeps?: (
    opts: FullSearchSchemaOption<TParentRoute, TSearchValidator>,
  ) => TLoaderDeps

  loader?: Constrain<
    TLoaderFn,
    (
      ctx: LoaderFnContext<
        TParentRoute,
        TParams,
        TLoaderDeps,
        TRouterContext,
        TRouteContextFn,
        TBeforeLoadFn
      >,
    ) => any
  >
}

export type BaseRouteOptions<
  TParentRoute extends AnyRoute = AnyRoute,
  TCustomId extends string = string,
  TPath extends string = string,
  TSearchValidator = undefined,
  TParams = {},
  TLoaderDeps extends Record<string, any> = {},
  TLoaderFn = undefined,
  TRouterContext = {},
  TRouteContextFn = AnyContext,
  TBeforeLoadFn = AnyContext,
> = RoutePathOptions<TCustomId, TPath> &
  FileBaseRouteOptions<
    TParentRoute,
    TPath,
    TSearchValidator,
    TParams,
    TLoaderDeps,
    TLoaderFn,
    TRouterContext,
    TRouteContextFn,
    TBeforeLoadFn
  > & {
    getParentRoute: () => TParentRoute
  }

export interface ContextOptions<
  in out TParentRoute extends AnyRoute,
  in out TSearchValidator,
  in out TParams,
> extends FullSearchSchemaOption<TParentRoute, TSearchValidator> {
  abortController: AbortController
  preload: boolean
  params: Expand<ResolveAllParamsFromParent<TParentRoute, TParams>>
  location: ParsedLocation
  /**
   * @deprecated Use `throw redirect({ to: '/somewhere' })` instead
   **/
  navigate: NavigateFn
  buildLocation: BuildLocationFn
  cause: 'preload' | 'enter' | 'stay'
}

export interface RouteContextOptions<
  in out TParentRoute extends AnyRoute,
  in out TSearchValidator,
  in out TParams,
  in out TRouterContext,
> extends ContextOptions<TParentRoute, TSearchValidator, TParams> {
  context: Expand<RouteContextParameter<TParentRoute, TRouterContext>>
}

export interface BeforeLoadContextOptions<
  in out TParentRoute extends AnyRoute,
  in out TSearchValidator,
  in out TParams,
  in out TRouterContext,
  in out TRouteContextFn,
> extends ContextOptions<TParentRoute, TSearchValidator, TParams> {
  context: Expand<
    BeforeLoadContextParameter<TParentRoute, TRouterContext, TRouteContextFn>
  >
}

<<<<<<< HEAD
export type UpdatableRouteOptions<
  TParentRoute extends AnyRoute,
  TRouteId,
  TFullPath,
  TAllParams,
  TSearchValidator extends AnySearchValidator,
  TLoaderData,
  TLoaderDeps,
  TRouterContext,
  TRouteContextFn,
  TBeforeLoadFn,
> = {
=======
export interface UpdatableRouteOptions<
  in out TParentRoute extends AnyRoute,
  in out TRouteId,
  in out TParams,
  in out TSearchValidator,
  in out TLoaderFn,
  in out TLoaderDeps,
  in out TRouterContext,
  in out TRouteContextFn,
  in out TBeforeLoadFn,
> extends UpdatableStaticRouteOption {
>>>>>>> d1d60868
  // test?: (args: TAllContext) => void
  // If true, this route will be matched as case-sensitive
  caseSensitive?: boolean
  // If true, this route will be forcefully wrapped in a suspense boundary
  wrapInSuspense?: boolean
  // The content to be rendered when the route is matched. If no component is provided, defaults to `<Outlet />`
  component?: RouteComponent
  errorComponent?: false | null | ErrorRouteComponent
  notFoundComponent?: NotFoundRouteComponent
  pendingComponent?: RouteComponent
  pendingMs?: number
  pendingMinMs?: number
  staleTime?: number
  gcTime?: number
  preload?: boolean
  preloadStaleTime?: number
  preloadGcTime?: number
  // Filter functions that can manipulate search params *before* they are passed to links and navigate
  // calls that match this route.
  preSearchFilters?: Array<
    SearchFilter<ResolveFullSearchSchema<TParentRoute, TSearchValidator>>
  >
  // Filter functions that can manipulate search params *after* they are passed to links and navigate
  // calls that match this route.
  postSearchFilters?: Array<
    SearchFilter<ResolveFullSearchSchema<TParentRoute, TSearchValidator>>
  >
  onCatch?: (error: Error, errorInfo: React.ErrorInfo) => void
  onError?: (err: any) => void
  // These functions are called as route matches are loaded, stick around and leave the active
  // matches
  onEnter?: (
    match: RouteMatch<
      TRouteId,
<<<<<<< HEAD
      TFullPath,
      TAllParams,
=======
      ResolveAllParamsFromParent<TParentRoute, TParams>,
>>>>>>> d1d60868
      ResolveFullSearchSchema<TParentRoute, TSearchValidator>,
      ResolveLoaderData<TLoaderFn>,
      ResolveAllContext<
        TParentRoute,
        TRouterContext,
        TRouteContextFn,
        TBeforeLoadFn
      >,
      TLoaderDeps
    >,
  ) => void
  onStay?: (
    match: RouteMatch<
      TRouteId,
<<<<<<< HEAD
      TFullPath,
      TAllParams,
=======
      ResolveAllParamsFromParent<TParentRoute, TParams>,
>>>>>>> d1d60868
      ResolveFullSearchSchema<TParentRoute, TSearchValidator>,
      ResolveLoaderData<TLoaderFn>,
      ResolveAllContext<
        TParentRoute,
        TRouterContext,
        TRouteContextFn,
        TBeforeLoadFn
      >,
      TLoaderDeps
    >,
  ) => void
  onLeave?: (
    match: RouteMatch<
      TRouteId,
<<<<<<< HEAD
      TFullPath,
      TAllParams,
=======
      ResolveAllParamsFromParent<TParentRoute, TParams>,
>>>>>>> d1d60868
      ResolveFullSearchSchema<TParentRoute, TSearchValidator>,
      ResolveLoaderData<TLoaderFn>,
      ResolveAllContext<
        TParentRoute,
        TRouterContext,
        TRouteContextFn,
        TBeforeLoadFn
      >,
      TLoaderDeps
    >,
  ) => void
  meta?: (ctx: {
    matches: Array<
      RouteMatch<
        TRouteId,
<<<<<<< HEAD
        TFullPath,
        TAllParams,
=======
        ResolveAllParamsFromParent<TParentRoute, TParams>,
>>>>>>> d1d60868
        ResolveFullSearchSchema<TParentRoute, TSearchValidator>,
        ResolveLoaderData<TLoaderFn>,
        ResolveAllContext<
          TParentRoute,
          TRouterContext,
          TRouteContextFn,
          TBeforeLoadFn
        >,
        TLoaderDeps
      >
    >
    match: RouteMatch<
      TRouteId,
<<<<<<< HEAD
      TFullPath,
      TAllParams,
=======
      ResolveAllParamsFromParent<TParentRoute, TParams>,
>>>>>>> d1d60868
      ResolveFullSearchSchema<TParentRoute, TSearchValidator>,
      ResolveLoaderData<TLoaderFn>,
      ResolveAllContext<
        TParentRoute,
        TRouterContext,
        TRouteContextFn,
        TBeforeLoadFn
      >,
      TLoaderDeps
    >
    params: ResolveAllParamsFromParent<TParentRoute, TParams>
    loaderData: ResolveLoaderData<TLoaderFn>
  }) => Array<React.JSX.IntrinsicElements['meta']>
  links?: () => Array<React.JSX.IntrinsicElements['link']>
  scripts?: () => Array<React.JSX.IntrinsicElements['script']>
  headers?: (ctx: {
    loaderData: ResolveLoaderData<TLoaderFn>
  }) => Record<string, string>
}

interface RequiredStaticDataRouteOption {
  staticData: StaticDataRouteOption
}

interface OptionalStaticDataRouteOption {
  staticData?: StaticDataRouteOption
}

export type UpdatableStaticRouteOption = {} extends StaticDataRouteOption
  ? OptionalStaticDataRouteOption
  : RequiredStaticDataRouteOption

export type MetaDescriptor =
  | { charSet: 'utf-8' }
  | { title: string }
  | { name: string; content: string }
  | { property: string; content: string }
  | { httpEquiv: string; content: string }
  | { 'script:ld+json': LdJsonObject }
  | { tagName: 'meta' | 'link'; [name: string]: string }
  | Record<string, unknown>

type LdJsonObject = { [Key in string]: LdJsonValue } & {
  [Key in string]?: LdJsonValue | undefined
}
type LdJsonArray = Array<LdJsonValue> | ReadonlyArray<LdJsonValue>
type LdJsonPrimitive = string | number | boolean | null
type LdJsonValue = LdJsonPrimitive | LdJsonObject | LdJsonArray

export type RouteLinkEntry = {}

export interface SearchValidatorObj<TInput, TOutput> {
  parse: SearchValidatorFn<TInput, TOutput>
}

export type AnySearchValidatorObj = SearchValidatorObj<any, any>

export interface SearchValidatorAdapter<TInput, TOutput> {
  types: {
    input: TInput
    output: TOutput
  }
  parse: (input: unknown) => TOutput
}

export type AnySearchValidatorAdapter = SearchValidatorAdapter<any, any>

export type AnySearchValidatorFn = SearchValidatorFn<any, any>

export type SearchValidatorFn<TInput, TOutput> = (input: TInput) => TOutput

export type SearchValidator<TInput, TOutput> =
  | SearchValidatorObj<TInput, TOutput>
  | SearchValidatorFn<TInput, TOutput>
  | SearchValidatorAdapter<TInput, TOutput>
  | undefined

export type AnySearchValidator = SearchValidator<any, any>

export type DefaultSearchValidator = SearchValidator<
  Record<string, unknown>,
  AnySearchSchema
>

export type RouteLoaderFn<
  in out TParentRoute extends AnyRoute = AnyRoute,
  in out TParams = {},
  in out TLoaderDeps = {},
  in out TRouterContext = {},
  in out TRouteContextFn = AnyContext,
  in out TBeforeLoadFn = AnyContext,
> = (
  match: LoaderFnContext<
    TParentRoute,
    TParams,
    TLoaderDeps,
    TRouterContext,
    TRouteContextFn,
    TBeforeLoadFn
  >,
) => any

export interface LoaderFnContext<
  in out TParentRoute extends AnyRoute = AnyRoute,
  in out TParams = {},
  in out TLoaderDeps = {},
  in out TRouterContext = {},
  in out TRouteContextFn = AnyContext,
  in out TBeforeLoadFn = AnyContext,
> {
  abortController: AbortController
  preload: boolean
  params: Expand<ResolveAllParamsFromParent<TParentRoute, TParams>>
  deps: TLoaderDeps
  context: Expand<
    ResolveAllContext<
      TParentRoute,
      TRouterContext,
      TRouteContextFn,
      TBeforeLoadFn
    >
  >
  location: ParsedLocation // Do not supply search schema here so as to demotivate people from trying to shortcut loaderDeps
  /**
   * @deprecated Use `throw redirect({ to: '/somewhere' })` instead
   **/
  navigate: (opts: NavigateOptions<AnyRouter>) => Promise<void>
  parentMatchPromise?: Promise<void>
  cause: 'preload' | 'enter' | 'stay'
  route: Route
}

export type SearchFilter<TInput, TResult = TInput> = (prev: TInput) => TResult

export type ResolveId<
  TParentRoute,
  TCustomId extends string,
  TPath extends string,
> = TParentRoute extends { id: infer TParentId extends string }
  ? RoutePrefix<TParentId, string extends TCustomId ? TPath : TCustomId>
  : RootRouteId

export type InferFullSearchSchema<TRoute> = TRoute extends {
  types: {
    fullSearchSchema: infer TFullSearchSchema
  }
}
  ? TFullSearchSchema
  : {}

export type InferFullSearchSchemaInput<TRoute> = TRoute extends {
  types: {
    fullSearchSchemaInput: infer TFullSearchSchemaInput
  }
}
  ? TFullSearchSchemaInput
  : {}

export type InferAllParams<TRoute> = TRoute extends {
  types: {
    allParams: infer TAllParams
  }
}
  ? TAllParams
  : {}

export type InferAllContext<TRoute> = unknown extends TRoute
  ? TRoute
  : TRoute extends {
        types: {
          allContext: infer TAllContext
        }
      }
    ? TAllContext
    : {}

export type ResolveSearchSchemaFnInput<TSearchValidator> =
  TSearchValidator extends (input: infer TSearchSchemaInput) => any
    ? TSearchSchemaInput extends SearchSchemaInput
      ? Omit<TSearchSchemaInput, keyof SearchSchemaInput>
      : ResolveSearchSchemaFn<TSearchValidator>
    : AnySearchSchema

export type ResolveSearchSchemaInput<TSearchValidator> =
  TSearchValidator extends AnySearchValidatorAdapter
    ? TSearchValidator['types']['input']
    : TSearchValidator extends AnySearchValidatorObj
      ? ResolveSearchSchemaFnInput<TSearchValidator['parse']>
      : ResolveSearchSchemaFnInput<TSearchValidator>

export type ResolveSearchSchemaFn<TSearchValidator> = TSearchValidator extends (
  ...args: any
) => infer TSearchSchema
  ? TSearchSchema
  : AnySearchSchema

export type ResolveSearchSchema<TSearchValidator> =
  unknown extends TSearchValidator
    ? TSearchValidator
    : TSearchValidator extends AnySearchValidatorAdapter
      ? TSearchValidator['types']['output']
      : TSearchValidator extends AnySearchValidatorObj
        ? ResolveSearchSchemaFn<TSearchValidator['parse']>
        : ResolveSearchSchemaFn<TSearchValidator>

export type ResolveFullSearchSchema<
  TParentRoute extends AnyRoute,
  TSearchValidator,
> = unknown extends TParentRoute
  ? ResolveSearchSchema<TSearchValidator>
  : Assign<
      InferFullSearchSchema<TParentRoute>,
      ResolveSearchSchema<TSearchValidator>
    >

export type ResolveFullSearchSchemaInput<
  TParentRoute extends AnyRoute,
  TSearchValidator,
> = Assign<
  InferFullSearchSchemaInput<TParentRoute>,
  ResolveSearchSchemaInput<TSearchValidator>
>

export type LooseReturnType<T> = T extends (
  ...args: Array<any>
) => infer TReturn
  ? TReturn
  : never

export type LooseAsyncReturnType<T> = T extends (
  ...args: Array<any>
) => infer TReturn
  ? TReturn extends Promise<infer TReturn>
    ? TReturn
    : TReturn
  : never

export type ContextReturnType<TContextFn> = unknown extends TContextFn
  ? TContextFn
  : LooseReturnType<TContextFn> extends never
    ? AnyContext
    : LooseReturnType<TContextFn>

export type ContextAsyncReturnType<TContextFn> = unknown extends TContextFn
  ? TContextFn
  : LooseAsyncReturnType<TContextFn> extends never
    ? AnyContext
    : LooseAsyncReturnType<TContextFn>

export type RouteContextParameter<
  TParentRoute extends AnyRoute,
  TRouterContext,
> = unknown extends TParentRoute
  ? TRouterContext
  : Assign<TRouterContext, InferAllContext<TParentRoute>>

export type ResolveRouteContext<TRouteContextFn, TBeforeLoadFn> = Assign<
  ContextReturnType<TRouteContextFn>,
  ContextAsyncReturnType<TBeforeLoadFn>
>
export type BeforeLoadContextParameter<
  TParentRoute extends AnyRoute,
  TRouterContext,
  TRouteContextFn,
> = Assign<
  RouteContextParameter<TParentRoute, TRouterContext>,
  ContextReturnType<TRouteContextFn>
>

export type ResolveAllContext<
  TParentRoute extends AnyRoute,
  TRouterContext,
  TRouteContextFn,
  TBeforeLoadFn,
> = Assign<
  BeforeLoadContextParameter<TParentRoute, TRouterContext, TRouteContextFn>,
  ContextAsyncReturnType<TBeforeLoadFn>
>

export type ResolveLoaderData<TLoaderFn> = unknown extends TLoaderFn
  ? TLoaderFn
  : LooseAsyncReturnType<TLoaderFn> extends never
    ? {}
    : LooseAsyncReturnType<TLoaderFn>

export interface AnyRoute
  extends Route<
    any,
    any,
    any,
    any,
    any,
    any,
    any,
    any,
    any,
    any,
    any,
    any,
    any
  > {}

export type AnyRouteWithContext<TContext> = AnyRoute & {
  types: { allContext: TContext }
}

export type ResolveAllParamsFromParent<
  TParentRoute extends AnyRoute,
  TParams,
> = Assign<InferAllParams<TParentRoute>, TParams>

export type RouteConstraints = {
  TParentRoute: AnyRoute
  TPath: string
  TFullPath: string
  TCustomId: string
  TId: string
  TSearchSchema: AnySearchSchema
  TFullSearchSchema: AnySearchSchema
  TParams: Record<string, any>
  TAllParams: Record<string, any>
  TParentContext: AnyContext
  TRouteContext: RouteContext
  TAllContext: AnyContext
  TRouterContext: AnyContext
  TChildren: unknown
  TRouteTree: AnyRoute
}

export function getRouteApi<
  TId extends RouteIds<RegisteredRouter['routeTree']>,
  TRouter extends AnyRouter = RegisteredRouter,
  TRoute extends AnyRoute = RouteById<TRouter['routeTree'], TId>,
  TFullSearchSchema = TRoute['types']['fullSearchSchema'],
  TAllParams = TRoute['types']['allParams'],
  TAllContext = TRoute['types']['allContext'],
  TLoaderDeps = TRoute['types']['loaderDeps'],
  TLoaderData = TRoute['types']['loaderData'],
>(id: TId) {
  return new RouteApi<
    TId,
    TRouter,
    TRoute,
    TFullSearchSchema,
    TAllParams,
    TAllContext,
    TLoaderDeps,
    TLoaderData
  >({ id })
}

export class RouteApi<
  TId extends RouteIds<RegisteredRouter['routeTree']>,
  TRouter extends AnyRouter = RegisteredRouter,
  TRoute extends AnyRoute = RouteById<TRouter['routeTree'], TId>,
  TFullSearchSchema = TRoute['types']['fullSearchSchema'],
  TAllParams = TRoute['types']['allParams'],
  TAllContext = TRoute['types']['allContext'],
  TLoaderDeps = TRoute['types']['loaderDeps'],
  TLoaderData = TRoute['types']['loaderData'],
> {
  id: TId

  /**
   * @deprecated Use the `getRouteApi` function instead.
   */
  constructor({ id }: { id: TId }) {
    this.id = id as any
  }

  useMatch = <
    TRouteTree extends AnyRoute = TRouter['routeTree'],
    TRouteMatch = MakeRouteMatch<TRouteTree, TId>,
    TSelected = TRouteMatch,
  >(opts?: {
    select?: (match: TRouteMatch) => TSelected
  }): TSelected => {
    return useMatch({ select: opts?.select, from: this.id })
  }

  useRouteContext = <TSelected = Expand<TAllContext>>(opts?: {
    select?: (s: Expand<TAllContext>) => TSelected
  }): TSelected => {
    return useMatch({
      from: this.id,
      select: (d: any) => (opts?.select ? opts.select(d.context) : d.context),
    })
  }

  useSearch = <TSelected = Expand<TFullSearchSchema>>(opts?: {
    select?: (s: Expand<TFullSearchSchema>) => TSelected
  }): TSelected => {
    return useSearch({ ...opts, from: this.id })
  }

  useParams = <TSelected = Expand<TAllParams>>(opts?: {
    select?: (s: Expand<TAllParams>) => TSelected
  }): TSelected => {
    return useParams({ ...opts, from: this.id })
  }

  useLoaderDeps = <TSelected = TLoaderDeps>(opts?: {
    select?: (s: TLoaderDeps) => TSelected
  }): TSelected => {
    return useLoaderDeps({ ...opts, from: this.id, strict: false } as any)
  }

  useLoaderData = <TSelected = TLoaderData>(opts?: {
    select?: (s: TLoaderData) => TSelected
  }): TSelected => {
    return useLoaderData({ ...opts, from: this.id, strict: false } as any)
  }

  useNavigate = (): UseNavigateResult<TRoute['fullPath']> => {
    return useNavigate({ from: this.id })
  }

  notFound = (opts?: NotFoundError) => {
    return notFound({ routeId: this.id as string, ...opts })
  }
}

export class Route<
  in out TParentRoute extends RouteConstraints['TParentRoute'] = AnyRoute,
  in out TPath extends RouteConstraints['TPath'] = '/',
  in out TFullPath extends RouteConstraints['TFullPath'] = ResolveFullPath<
    TParentRoute,
    TPath
  >,
  in out TCustomId extends RouteConstraints['TCustomId'] = string,
  in out TId extends RouteConstraints['TId'] = ResolveId<
    TParentRoute,
    TCustomId,
    TPath
  >,
  in out TSearchValidator = undefined,
  in out TParams = ResolveParams<TPath>,
  in out TRouterContext = AnyContext,
  in out TRouteContextFn = AnyContext,
  in out TBeforeLoadFn = AnyContext,
  in out TLoaderDeps extends Record<string, any> = {},
  in out TLoaderFn = undefined,
  in out TChildren = unknown,
> {
  isRoot: TParentRoute extends Route<any> ? true : false
  options: RouteOptions<
    TParentRoute,
    TCustomId,
    TFullPath,
    TPath,
    TSearchValidator,
    TParams,
    TLoaderDeps,
    TLoaderFn,
    TRouterContext,
    TRouteContextFn,
    TBeforeLoadFn
  >

  // Set up in this.init()
  parentRoute!: TParentRoute
  id!: TId
  // customId!: TCustomId
  path!: TPath
  fullPath!: TFullPath
  to!: TrimPathRight<TFullPath>

  // Optional
  children?: TChildren
  originalIndex?: number
  router?: AnyRouter
  rank!: number
  lazyFn?: () => Promise<LazyRoute<any>>
  _lazyPromise?: Promise<void>

  /**
   * @deprecated Use the `createRoute` function instead.
   */
  constructor(
    options?: RouteOptions<
      TParentRoute,
      TCustomId,
      TFullPath,
      TPath,
      TSearchValidator,
      TParams,
      TLoaderDeps,
      TLoaderFn,
      TRouterContext,
      TRouteContextFn,
      TBeforeLoadFn
    >,
  ) {
    this.options = (options as any) || {}

    this.isRoot = !options?.getParentRoute as any
    invariant(
      !((options as any)?.id && (options as any)?.path),
      `Route cannot have both an 'id' and a 'path' option.`,
    )
    ;(this as any).$$typeof = Symbol.for('react.memo')
  }

  types!: {
    parentRoute: TParentRoute
    path: TPath
    to: TrimPathRight<TFullPath>
    fullPath: TFullPath
    customId: TCustomId
    id: TId
    searchSchema: ResolveSearchSchema<TSearchValidator>
    searchSchemaInput: ResolveSearchSchemaInput<TSearchValidator>
    searchValidator: TSearchValidator
    fullSearchSchema: ResolveFullSearchSchema<TParentRoute, TSearchValidator>
    fullSearchSchemaInput: ResolveFullSearchSchemaInput<
      TParentRoute,
      TSearchValidator
    >
    params: TParams
    allParams: ResolveAllParamsFromParent<TParentRoute, TParams>
    routerContext: TRouterContext
    routeContext: ResolveRouteContext<TRouteContextFn, TBeforeLoadFn>
    routeContextFn: TRouteContextFn
    beforeLoadFn: TBeforeLoadFn
    allContext: ResolveAllContext<
      TParentRoute,
      TRouterContext,
      TRouteContextFn,
      TBeforeLoadFn
    >
    children: TChildren
    loaderData: ResolveLoaderData<TLoaderFn>
    loaderDeps: TLoaderDeps
  }

  init = (opts: { originalIndex: number }): void => {
    this.originalIndex = opts.originalIndex

    const options = this.options as
      | (RouteOptions<
          TParentRoute,
          TCustomId,
          TFullPath,
          TPath,
          TSearchValidator,
          TParams,
          TLoaderDeps,
          TLoaderFn,
          TRouterContext,
          TRouteContextFn,
          TBeforeLoadFn
        > &
          RoutePathOptionsIntersection<TCustomId, TPath>)
      | undefined

    const isRoot = !options?.path && !options?.id

    // eslint-disable-next-line @typescript-eslint/no-unnecessary-condition
    this.parentRoute = this.options.getParentRoute?.()

    if (isRoot) {
      this.path = rootRouteId as TPath
    } else {
      invariant(
        this.parentRoute,
        `Child Route instances must pass a 'getParentRoute: () => ParentRoute' option that returns a Route instance.`,
      )
    }

    let path: undefined | string = isRoot ? rootRouteId : options.path

    // If the path is anything other than an index path, trim it up
    if (path && path !== '/') {
      path = trimPathLeft(path)
    }

    const customId = options?.id || path

    // Strip the parentId prefix from the first level of children
    let id = isRoot
      ? rootRouteId
      : joinPaths([
          this.parentRoute.id === rootRouteId ? '' : this.parentRoute.id,
          customId,
        ])

    if (path === rootRouteId) {
      path = '/'
    }

    if (id !== rootRouteId) {
      id = joinPaths(['/', id])
    }

    const fullPath =
      id === rootRouteId ? '/' : joinPaths([this.parentRoute.fullPath, path])

    this.path = path as TPath
    this.id = id as TId
    // this.customId = customId as TCustomId
    this.fullPath = fullPath as TFullPath
    this.to = fullPath as TrimPathRight<TFullPath>
  }

  addChildren<
    const TNewChildren extends
      | Record<string, AnyRoute>
      | ReadonlyArray<AnyRoute>,
  >(
    children: TNewChildren,
  ): Route<
    TParentRoute,
    TPath,
    TFullPath,
    TCustomId,
    TId,
    TSearchValidator,
    TParams,
    TRouterContext,
    TRouteContextFn,
    TBeforeLoadFn,
    TLoaderDeps,
    TLoaderFn,
    TNewChildren
  > {
    this.children = (
      Array.isArray(children) ? children : Object.values(children)
    ) as any
    return this as any
  }

  updateLoader = <TNewLoaderFn>(options: {
    loader: Constrain<
      TNewLoaderFn,
      RouteLoaderFn<
        TParentRoute,
        TParams,
        TLoaderDeps,
        TRouterContext,
        TRouteContextFn,
        TBeforeLoadFn
      >
    >
  }) => {
    Object.assign(this.options, options)
    return this as unknown as Route<
      TParentRoute,
      TPath,
      TFullPath,
      TCustomId,
      TId,
      TSearchValidator,
      TParams,
      TRouterContext,
      TRouteContextFn,
      TBeforeLoadFn,
      TLoaderDeps,
      TNewLoaderFn,
      TChildren
    >
  }

  update = (
    options: UpdatableRouteOptions<
      TParentRoute,
      TCustomId,
<<<<<<< HEAD
      TFullPath,
      TAllParams,
=======
      TParams,
>>>>>>> d1d60868
      TSearchValidator,
      TLoaderFn,
      TLoaderDeps,
      TRouterContext,
      TRouteContextFn,
      TBeforeLoadFn
    >,
  ): this => {
    Object.assign(this.options, options)
    return this
  }

  lazy = (lazyFn: () => Promise<LazyRoute<any>>): this => {
    this.lazyFn = lazyFn
    return this
  }

  useMatch = <
    TRouter extends AnyRouter = RegisteredRouter,
    TRouteTree extends AnyRoute = TRouter['routeTree'],
    TRouteMatch = MakeRouteMatch<TRouteTree, TId>,
    TSelected = TRouteMatch,
  >(opts?: {
    select?: (match: TRouteMatch) => TSelected
  }): TSelected => {
    return useMatch({ ...opts, from: this.id })
  }

  useRouteContext = <
    TSelected = Expand<
      ResolveAllContext<
        TParentRoute,
        TRouterContext,
        TRouteContextFn,
        TBeforeLoadFn
      >
    >,
  >(opts?: {
    select?: (
      search: Expand<
        ResolveAllContext<
          TParentRoute,
          TRouterContext,
          TRouteContextFn,
          TBeforeLoadFn
        >
      >,
    ) => TSelected
  }): TSelected => {
    return useMatch({
      ...opts,
      from: this.id,
      select: (d: any) => (opts?.select ? opts.select(d.context) : d.context),
    })
  }

  useSearch = <
    TSelected = Expand<ResolveFullSearchSchema<TParentRoute, TSearchValidator>>,
  >(opts?: {
    select?: (
      search: Expand<ResolveFullSearchSchema<TParentRoute, TSearchValidator>>,
    ) => TSelected
  }): TSelected => {
    return useSearch({ ...opts, from: this.id })
  }

  useParams = <
    TSelected = Expand<ResolveAllParamsFromParent<TParentRoute, TParams>>,
  >(opts?: {
    select?: (
      search: Expand<ResolveAllParamsFromParent<TParentRoute, TParams>>,
    ) => TSelected
  }): TSelected => {
    return useParams({ ...opts, from: this.id })
  }

  useLoaderDeps = <TSelected = TLoaderDeps>(opts?: {
    select?: (s: TLoaderDeps) => TSelected
  }): TSelected => {
    return useLoaderDeps({ ...opts, from: this.id } as any)
  }

  useLoaderData = <TSelected = ResolveLoaderData<TLoaderFn>>(opts?: {
    select?: (search: ResolveLoaderData<TLoaderFn>) => TSelected
  }): TSelected => {
    return useLoaderData({ ...opts, from: this.id } as any)
  }

  useNavigate = (): UseNavigateResult<TFullPath> => {
    return useNavigate({ from: this.id })
  }
}

export function createRoute<
  TParentRoute extends RouteConstraints['TParentRoute'] = AnyRoute,
  TPath extends RouteConstraints['TPath'] = '/',
  TFullPath extends RouteConstraints['TFullPath'] = ResolveFullPath<
    TParentRoute,
    TPath
  >,
  TCustomId extends RouteConstraints['TCustomId'] = string,
  TId extends RouteConstraints['TId'] = ResolveId<
    TParentRoute,
    TCustomId,
    TPath
  >,
  TSearchValidator = undefined,
  TParams = ResolveParams<TPath>,
  TRouteContextFn = AnyContext,
  TBeforeLoadFn = AnyContext,
  TLoaderDeps extends Record<string, any> = {},
  TLoaderFn = undefined,
  TChildren = unknown,
>(
  options: RouteOptions<
    TParentRoute,
    TCustomId,
    TFullPath,
    TPath,
    TSearchValidator,
    TParams,
    TLoaderDeps,
    TLoaderFn,
    AnyContext,
    TRouteContextFn,
    TBeforeLoadFn
  >,
) {
  return new Route<
    TParentRoute,
    TPath,
    TFullPath,
    TCustomId,
    TId,
    TSearchValidator,
    TParams,
    AnyContext,
    TRouteContextFn,
    TBeforeLoadFn,
    TLoaderDeps,
    TLoaderFn,
    TChildren
  >(options)
}

export type AnyRootRoute = RootRoute<any, any, any, any, any, any, any>

export type RootRouteOptions<
  TSearchValidator = undefined,
  TRouterContext = {},
  TRouteContextFn = AnyContext,
  TBeforeLoadFn = AnyContext,
  TLoaderDeps extends Record<string, any> = {},
  TLoaderFn = undefined,
> = Omit<
  RouteOptions<
    any, // TParentRoute
    RootRouteId,
    '', // TCustomId
    '', // TPath
    TSearchValidator,
    {}, // TParams
    TLoaderDeps,
    TLoaderFn,
    TRouterContext,
    TRouteContextFn,
    TBeforeLoadFn
  >,
  | 'path'
  | 'id'
  | 'getParentRoute'
  | 'caseSensitive'
  | 'parseParams'
  | 'stringifyParams'
  | 'params'
>

export function createRootRouteWithContext<TRouterContext extends {}>() {
  return <
    TRouteContextFn = AnyContext,
    TBeforeLoadFn = AnyContext,
    TSearchValidator = undefined,
    TLoaderDeps extends Record<string, any> = {},
    TLoaderFn = undefined,
  >(
    options?: RootRouteOptions<
      TSearchValidator,
      TRouterContext,
      TRouteContextFn,
      TBeforeLoadFn,
      TLoaderDeps,
      TLoaderFn
    >,
  ) => {
    return createRootRoute<
      TSearchValidator,
      TRouterContext,
      TRouteContextFn,
      TBeforeLoadFn,
      TLoaderDeps,
      TLoaderFn
    >(options as any)
  }
}

/**
 * @deprecated Use the `createRootRouteWithContext` function instead.
 */
export const rootRouteWithContext = createRootRouteWithContext

export class RootRoute<
  in out TSearchValidator = undefined,
  in out TRouterContext = {},
  in out TRouteContextFn = AnyContext,
  in out TBeforeLoadFn = AnyContext,
  TLoaderDeps extends Record<string, any> = {},
  in out TLoaderFn = undefined,
  TChildren = unknown,
> extends Route<
  any, // TParentRoute
  '/', // TPath
  '/', // TFullPath
  string, // TCustomId
  RootRouteId, // TId
  TSearchValidator, // TSearchValidator
  {}, // TParams
  TRouterContext,
  TRouteContextFn,
  TBeforeLoadFn,
  TLoaderDeps,
  TLoaderFn,
  TChildren // TChildren
> {
  /**
   * @deprecated `RootRoute` is now an internal implementation detail. Use `createRootRoute()` instead.
   */
  constructor(
    options?: RootRouteOptions<
      TSearchValidator,
      TRouterContext,
      TRouteContextFn,
      TBeforeLoadFn,
      TLoaderDeps,
      TLoaderFn
    >,
  ) {
    super(options as any)
  }

  addChildren<
    const TNewChildren extends
      | Record<string, AnyRoute>
      | ReadonlyArray<AnyRoute>,
  >(
    children: TNewChildren,
  ): RootRoute<
    TSearchValidator,
    TRouterContext,
    TRouteContextFn,
    TBeforeLoadFn,
    TLoaderDeps,
    TLoaderFn,
    TNewChildren
  > {
    return super.addChildren(children)
  }
}

export function createRootRoute<
  TSearchValidator = undefined,
  TRouterContext = {},
  TRouteContextFn = AnyContext,
  TBeforeLoadFn = AnyContext,
  TLoaderDeps extends Record<string, any> = {},
  TLoaderFn = undefined,
>(
  options?: RootRouteOptions<
    TSearchValidator,
    TRouterContext,
    TRouteContextFn,
    TBeforeLoadFn,
    TLoaderDeps,
    TLoaderFn
  >,
) {
  return new RootRoute<
    TSearchValidator,
    TRouterContext,
    TRouteContextFn,
    TBeforeLoadFn,
    TLoaderDeps,
    TLoaderFn
  >(options)
}

export type ResolveFullPath<
  TParentRoute extends AnyRoute,
  TPath extends string,
  TPrefixed = RoutePrefix<TParentRoute['fullPath'], TPath>,
> = TPrefixed extends RootRouteId ? '/' : TPrefixed

type RoutePrefix<
  TPrefix extends string,
  TPath extends string,
> = string extends TPath
  ? RootRouteId
  : TPath extends string
    ? TPrefix extends RootRouteId
      ? TPath extends '/'
        ? '/'
        : `/${TrimPath<TPath>}`
      : `${TPrefix}/${TPath}` extends '/'
        ? '/'
        : `/${TrimPathLeft<`${TrimPathRight<TPrefix>}/${TrimPath<TPath>}`>}`
    : never

export type TrimPath<T extends string> = '' extends T
  ? ''
  : TrimPathRight<TrimPathLeft<T>>

export type TrimPathLeft<T extends string> =
  T extends `${RootRouteId}/${infer U}`
    ? TrimPathLeft<U>
    : T extends `/${infer U}`
      ? TrimPathLeft<U>
      : T
export type TrimPathRight<T extends string> = T extends '/'
  ? '/'
  : T extends `${infer U}/`
    ? TrimPathRight<U>
    : T

export type RouteMask<TRouteTree extends AnyRoute> = {
  routeTree: TRouteTree
  from: RoutePaths<TRouteTree>
  to?: any
  params?: any
  search?: any
  hash?: any
  state?: any
  unmaskOnReload?: boolean
}

export function createRouteMask<
  TRouteTree extends AnyRoute,
  TFrom extends RoutePaths<TRouteTree>,
  TTo extends string,
>(
  opts: {
    routeTree: TRouteTree
  } & ToMaskOptions<Router<TRouteTree, 'never'>, TFrom, TTo>,
): RouteMask<TRouteTree> {
  return opts as any
}

/**
 * @deprecated Use `ErrorComponentProps` instead.
 */
export type ErrorRouteProps = {
  error: unknown
  info?: { componentStack: string }
  reset: () => void
}

export type ErrorComponentProps = {
  error: Error
  info?: { componentStack: string }
  reset: () => void
}
export type NotFoundRouteProps = {
  // TODO: Make sure this is `| null | undefined` (this is for global not-founds)
  data: unknown
}
//

export type ReactNode = any

export type SyncRouteComponent<TProps> =
  | ((props: TProps) => ReactNode)
  | React.LazyExoticComponent<(props: TProps) => ReactNode>

export type AsyncRouteComponent<TProps> = SyncRouteComponent<TProps> & {
  preload?: () => Promise<void>
}

export type RouteComponent<TProps = any> = AsyncRouteComponent<TProps>

export type ErrorRouteComponent = RouteComponent<ErrorComponentProps>

export type NotFoundRouteComponent = SyncRouteComponent<NotFoundRouteProps>

export class NotFoundRoute<
  TParentRoute extends AnyRootRoute,
  TRouterContext = AnyContext,
  TRouteContextFn = AnyContext,
  TBeforeLoadFn = AnyContext,
  TSearchValidator = undefined,
  TLoaderDeps extends Record<string, any> = {},
  TLoaderFn = undefined,
  TChildren = unknown,
> extends Route<
  TParentRoute,
  '/404',
  '/404',
  '404',
  '404',
  TSearchValidator,
  {},
  TRouterContext,
  TRouteContextFn,
  TBeforeLoadFn,
  TLoaderDeps,
  TLoaderFn,
  TChildren
> {
  constructor(
    options: Omit<
      RouteOptions<
        TParentRoute,
        string,
        string,
        string,
        TSearchValidator,
        {},
        TLoaderDeps,
        TLoaderFn,
        TRouterContext,
        TRouteContextFn,
        TBeforeLoadFn
      >,
      | 'caseSensitive'
      | 'parseParams'
      | 'stringifyParams'
      | 'path'
      | 'id'
      | 'params'
    >,
  ) {
    super({
      ...(options as any),
      id: '404',
    })
  }
}<|MERGE_RESOLUTION|>--- conflicted
+++ resolved
@@ -77,12 +77,8 @@
   UpdatableRouteOptions<
     NoInfer<TParentRoute>,
     NoInfer<TCustomId>,
-<<<<<<< HEAD
     NoInfer<TFullPath>,
-    NoInfer<TAllParams>,
-=======
     NoInfer<TParams>,
->>>>>>> d1d60868
     NoInfer<TSearchValidator>,
     NoInfer<TLoaderFn>,
     NoInfer<TLoaderDeps>,
@@ -312,23 +308,10 @@
   >
 }
 
-<<<<<<< HEAD
-export type UpdatableRouteOptions<
-  TParentRoute extends AnyRoute,
-  TRouteId,
-  TFullPath,
-  TAllParams,
-  TSearchValidator extends AnySearchValidator,
-  TLoaderData,
-  TLoaderDeps,
-  TRouterContext,
-  TRouteContextFn,
-  TBeforeLoadFn,
-> = {
-=======
 export interface UpdatableRouteOptions<
   in out TParentRoute extends AnyRoute,
   in out TRouteId,
+  in out TFullPath,
   in out TParams,
   in out TSearchValidator,
   in out TLoaderFn,
@@ -337,7 +320,6 @@
   in out TRouteContextFn,
   in out TBeforeLoadFn,
 > extends UpdatableStaticRouteOption {
->>>>>>> d1d60868
   // test?: (args: TAllContext) => void
   // If true, this route will be matched as case-sensitive
   caseSensitive?: boolean
@@ -372,12 +354,8 @@
   onEnter?: (
     match: RouteMatch<
       TRouteId,
-<<<<<<< HEAD
       TFullPath,
-      TAllParams,
-=======
       ResolveAllParamsFromParent<TParentRoute, TParams>,
->>>>>>> d1d60868
       ResolveFullSearchSchema<TParentRoute, TSearchValidator>,
       ResolveLoaderData<TLoaderFn>,
       ResolveAllContext<
@@ -392,12 +370,8 @@
   onStay?: (
     match: RouteMatch<
       TRouteId,
-<<<<<<< HEAD
       TFullPath,
-      TAllParams,
-=======
       ResolveAllParamsFromParent<TParentRoute, TParams>,
->>>>>>> d1d60868
       ResolveFullSearchSchema<TParentRoute, TSearchValidator>,
       ResolveLoaderData<TLoaderFn>,
       ResolveAllContext<
@@ -412,12 +386,8 @@
   onLeave?: (
     match: RouteMatch<
       TRouteId,
-<<<<<<< HEAD
       TFullPath,
-      TAllParams,
-=======
       ResolveAllParamsFromParent<TParentRoute, TParams>,
->>>>>>> d1d60868
       ResolveFullSearchSchema<TParentRoute, TSearchValidator>,
       ResolveLoaderData<TLoaderFn>,
       ResolveAllContext<
@@ -433,12 +403,8 @@
     matches: Array<
       RouteMatch<
         TRouteId,
-<<<<<<< HEAD
         TFullPath,
-        TAllParams,
-=======
         ResolveAllParamsFromParent<TParentRoute, TParams>,
->>>>>>> d1d60868
         ResolveFullSearchSchema<TParentRoute, TSearchValidator>,
         ResolveLoaderData<TLoaderFn>,
         ResolveAllContext<
@@ -452,12 +418,8 @@
     >
     match: RouteMatch<
       TRouteId,
-<<<<<<< HEAD
       TFullPath,
-      TAllParams,
-=======
       ResolveAllParamsFromParent<TParentRoute, TParams>,
->>>>>>> d1d60868
       ResolveFullSearchSchema<TParentRoute, TSearchValidator>,
       ResolveLoaderData<TLoaderFn>,
       ResolveAllContext<
@@ -1124,12 +1086,8 @@
     options: UpdatableRouteOptions<
       TParentRoute,
       TCustomId,
-<<<<<<< HEAD
       TFullPath,
-      TAllParams,
-=======
       TParams,
->>>>>>> d1d60868
       TSearchValidator,
       TLoaderFn,
       TLoaderDeps,
