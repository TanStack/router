--- conflicted
+++ resolved
@@ -1,10 +1,4 @@
 import { useMatch } from './useMatch'
-<<<<<<< HEAD
-import type { AnyRoute } from './route'
-import type { AllParams, RouteById, RouteIds } from './routeInfo'
-import type { RegisteredRouter } from './router'
-import type { Constrain, ConstrainLiteral, StrictOrFrom } from './utils'
-=======
 import type {
   StructuralSharingOption,
   ValidateSelected,
@@ -12,7 +6,6 @@
 import type { AllParams, RouteById } from './routeInfo'
 import type { AnyRouter, RegisteredRouter } from './router'
 import type { Expand, StrictOrFrom } from './utils'
->>>>>>> f063b49b
 
 export interface UseParamsBaseOptions<
   TRouter extends AnyRouter,
@@ -76,12 +69,8 @@
   TStructuralSharing extends boolean = boolean,
 >(
   opts: UseParamsOptions<
-<<<<<<< HEAD
-    ConstrainLiteral<TFrom, RouteIds<TRouteTree>>,
-=======
     TRouter,
     TFrom,
->>>>>>> f063b49b
     TStrict,
     TSelected,
     TStructuralSharing
