import * as React from 'react'
import invariant from 'tiny-invariant'
import warning from 'tiny-warning'
import { CatchBoundary, ErrorComponent } from './CatchBoundary'
import { useRouter, useRouterState } from './RouterProvider'
import { ResolveRelativePath, ToOptions } from './link'
import { AnyRoute, ReactNode, RootSearchSchema } from './route'
import {
  ParseRoute,
  RouteById,
  RouteByPath,
  RouteIds,
  RoutePaths,
} from './routeInfo'
import { RegisteredRouter, RouterState } from './router'
import { NoInfer, StrictOrFrom, pick } from './utils'

export const matchContext = React.createContext<string | undefined>(undefined)

export interface RouteMatch<
  TRouteTree extends AnyRoute = AnyRoute,
  TRouteId extends RouteIds<TRouteTree> = ParseRoute<TRouteTree>['id'],
> {
  id: string
  routeId: TRouteId
  pathname: string
  params: RouteById<TRouteTree, TRouteId>['types']['allParams']
  status: 'pending' | 'success' | 'error'
  isFetching: boolean
  showPending: boolean
  error: unknown
  paramsError: unknown
  searchError: unknown
  updatedAt: number
  loadPromise?: Promise<void>
  loaderData?: RouteById<TRouteTree, TRouteId>['types']['loaderData']
  routeContext: RouteById<TRouteTree, TRouteId>['types']['routeContext']
  context: RouteById<TRouteTree, TRouteId>['types']['allContext']
  search: Exclude<
    RouteById<TRouteTree, TRouteId>['types']['fullSearchSchema'],
    RootSearchSchema
  >
  fetchCount: number
  abortController: AbortController
  cause: 'preload' | 'enter' | 'stay'
  loaderDeps: RouteById<TRouteTree, TRouteId>['types']['loaderDeps']
  preload: boolean
  invalid: boolean
  pendingPromise?: Promise<void>
}

export type AnyRouteMatch = RouteMatch<any, any>

export function Matches() {
  const router = useRouter()
  const matchId = useRouterState({
    select: (s) => {
      return getRenderedMatches(s)[0]?.id
    },
  })

  return (
    <matchContext.Provider value={matchId}>
      <CatchBoundary
        getResetKey={() => router.state.resolvedLocation.state?.key}
        errorComponent={ErrorComponent}
        onCatch={() => {
          warning(
            false,
            `Error in router! Consider setting an 'errorComponent' in your RootRoute! 👍`,
          )
        }}
      >
        {matchId ? <Match matchId={matchId} /> : null}
      </CatchBoundary>
    </matchContext.Provider>
  )
}

function SafeFragment(props: any) {
  return <>{props.children}</>
}

export function Match({ matchId }: { matchId: string }) {
  const router = useRouter()
  const routeId = useRouterState({
    select: (s) =>
      getRenderedMatches(s).find((d) => d.id === matchId)?.routeId as string,
  })

  invariant(
    routeId,
    `Could not find routeId for matchId "${matchId}". Please file an issue!`,
  )

  const route = router.routesById[routeId]!

  const PendingComponent = (route.options.pendingComponent ??
    router.options.defaultPendingComponent) as any

  const pendingElement = PendingComponent ? <PendingComponent /> : null

  const routeErrorComponent =
    route.options.errorComponent ??
    router.options.defaultErrorComponent ??
    ErrorComponent

  const ResolvedSuspenseBoundary =
    route.options.wrapInSuspense ??
    PendingComponent ??
    route.options.component?.preload ??
    route.options.pendingComponent?.preload ??
    (route.options.errorComponent as any)?.preload
      ? React.Suspense
      : SafeFragment

  const ResolvedCatchBoundary = routeErrorComponent
    ? CatchBoundary
    : SafeFragment

  return (
    <matchContext.Provider value={matchId}>
      <ResolvedSuspenseBoundary fallback={pendingElement}>
        <ResolvedCatchBoundary
          getResetKey={() => router.state.resolvedLocation.state?.key}
          errorComponent={routeErrorComponent}
          onCatch={() => {
            warning(false, `Error in route match: ${matchId}`)
          }}
        >
          <MatchInner matchId={matchId!} pendingElement={pendingElement} />
        </ResolvedCatchBoundary>
      </ResolvedSuspenseBoundary>
    </matchContext.Provider>
  )
}

function MatchInner({
  matchId,
  pendingElement,
}: {
  matchId: string
  pendingElement: any
}): any {
  const router = useRouter()
  const routeId = useRouterState({
    select: (s) =>
      getRenderedMatches(s).find((d) => d.id === matchId)?.routeId as string,
  })

  const route = router.routesById[routeId]!

  const match = useRouterState({
    select: (s) =>
      pick(getRenderedMatches(s).find((d) => d.id === matchId)!, [
        'status',
        'error',
        'showPending',
        'loadPromise',
      ]),
  })

  if (match.status === 'error') {
    if (isServerSideError(match.error)) {
      const deserializeError =
        router.options.deserializeError ?? defaultDeserializeError
      throw deserializeError(match.error.data)
    } else {
      throw match.error
    }
  }

  if (match.status === 'pending') {
    if (match.showPending) {
      return pendingElement
    }
    throw match.loadPromise
  }

  if (match.status === 'success') {
    let Comp = route.options.component ?? router.options.defaultComponent

    if (Comp) {
      return <Comp />
    }

    return <Outlet />
  }

  invariant(
    false,
    'Idle routeMatch status encountered during rendering! You should never see this. File an issue!',
  )
}

export const Outlet = React.memo(function Outlet() {
  const matchId = React.useContext(matchContext)

  const childMatchId = useRouterState({
    select: (s) => {
      const matches = getRenderedMatches(s)
      const index = matches.findIndex((d) => d.id === matchId)
      return matches[index + 1]?.id
    },
  })

  if (!childMatchId) {
    return null
  }

  return <Match matchId={childMatchId} />
})

export interface MatchRouteOptions {
  pending?: boolean
  caseSensitive?: boolean
  includeSearch?: boolean
  fuzzy?: boolean
}

export type UseMatchRouteOptions<
  TRouteTree extends AnyRoute = RegisteredRouter['routeTree'],
  TFrom extends RoutePaths<TRouteTree> = '/',
  TTo extends string = '',
  TMaskFrom extends RoutePaths<TRouteTree> = '/',
  TMaskTo extends string = '',
> = ToOptions<TRouteTree, TFrom, TTo, TMaskFrom, TMaskTo> & MatchRouteOptions

export function useMatchRoute<
  TRouteTree extends AnyRoute = RegisteredRouter['routeTree'],
>() {
  useRouterState({ select: (s) => [s.location, s.resolvedLocation] })
  const { matchRoute } = useRouter()

  return React.useCallback(
    <
      TFrom extends RoutePaths<TRouteTree> = '/',
      TTo extends string = '',
      TMaskFrom extends RoutePaths<TRouteTree> = '/',
      TMaskTo extends string = '',
      TResolved extends string = ResolveRelativePath<TFrom, NoInfer<TTo>>,
    >(
      opts: UseMatchRouteOptions<TRouteTree, TFrom, TTo, TMaskFrom, TMaskTo>,
    ): false | RouteById<TRouteTree, TResolved>['types']['allParams'] => {
      const { pending, caseSensitive, fuzzy, includeSearch, ...rest } = opts

      return matchRoute(rest as any, {
        pending,
        caseSensitive,
        fuzzy,
        includeSearch,
      })
    },
    [],
  )
}

export type MakeMatchRouteOptions<
  TRouteTree extends AnyRoute = RegisteredRouter['routeTree'],
  TFrom extends RoutePaths<TRouteTree> = '/',
  TTo extends string = '',
  TMaskFrom extends RoutePaths<TRouteTree> = '/',
  TMaskTo extends string = '',
> = ToOptions<TRouteTree, TFrom, TTo, TMaskFrom, TMaskTo> &
  MatchRouteOptions & {
    // If a function is passed as a child, it will be given the `isActive` boolean to aid in further styling on the element it returns
    children?:
      | ((
          params?: RouteByPath<
            TRouteTree,
            ResolveRelativePath<TFrom, NoInfer<TTo>>
          >['types']['allParams'],
        ) => ReactNode)
      | React.ReactNode
  }

export function MatchRoute<
  TRouteTree extends AnyRoute = RegisteredRouter['routeTree'],
  TFrom extends RoutePaths<TRouteTree> = '/',
  TTo extends string = '',
  TMaskFrom extends RoutePaths<TRouteTree> = '/',
  TMaskTo extends string = '',
>(
  props: MakeMatchRouteOptions<TRouteTree, TFrom, TTo, TMaskFrom, TMaskTo>,
): any {
  const matchRoute = useMatchRoute()
  const params = matchRoute(props as any)

  if (typeof props.children === 'function') {
    return (props.children as any)(params)
  }

  return !!params ? props.children : null
}

export function getRenderedMatches(state: RouterState) {
  return state.pendingMatches?.some((d) => d.showPending)
    ? state.pendingMatches
    : state.matches
}

export function useMatch<
  TRouteTree extends AnyRoute = RegisteredRouter['routeTree'],
  TFrom extends RouteIds<TRouteTree> = RouteIds<TRouteTree>,
  TRouteMatchState = RouteMatch<TRouteTree, TFrom>,
  TSelected = TRouteMatchState,
>(
  opts: StrictOrFrom<TFrom> & {
    select?: (match: TRouteMatchState) => TSelected
  },
): TSelected {
  const router = useRouter()
  const nearestMatchId = React.useContext(matchContext)

  const nearestMatchRouteId = getRenderedMatches(router.state).find(
    (d) => d.id === nearestMatchId,
  )?.routeId

  const matchRouteId = (() => {
    const matches = getRenderedMatches(router.state)
    const match = opts?.from
      ? matches.find((d) => d.routeId === opts?.from)
      : matches.find((d) => d.id === nearestMatchId)
    return match!.routeId
  })()

  if (opts?.strict ?? true) {
    invariant(
      nearestMatchRouteId == matchRouteId,
      `useMatch("${
        matchRouteId as string
      }") is being called in a component that is meant to render the '${nearestMatchRouteId}' route. Did you mean to 'useMatch("${
        matchRouteId as string
      }", { strict: false })' or 'useRoute("${
        matchRouteId as string
      }")' instead?`,
    )
  }

  const matchSelection = useRouterState({
    select: (state) => {
      const match = getRenderedMatches(state).find(
        (d) => d.id === nearestMatchId,
      )

      invariant(
        match,
        `Could not find ${
          opts?.from
            ? `an active match from "${opts.from}"`
            : 'a nearest match!'
        }`,
      )

      return opts?.select ? opts.select(match as any) : match
    },
  })

  return matchSelection as any
}

export function useMatches<T = RouteMatch[]>(opts?: {
  select?: (matches: RouteMatch[]) => T
}): T {
  return useRouterState({
    select: (state) => {
      let matches = getRenderedMatches(state)
      return opts?.select ? opts.select(matches) : (matches as T)
    },
  })
}

export function useParentMatches<T = RouteMatch[]>(opts?: {
  select?: (matches: RouteMatch[]) => T
}): T {
  const contextMatchId = React.useContext(matchContext)

  return useMatches({
    select: (matches) => {
      matches = matches.slice(matches.findIndex((d) => d.id === contextMatchId))
      return opts?.select ? opts.select(matches) : (matches as T)
    },
  })
}

export function useLoaderDeps<
  TRouteTree extends AnyRoute = RegisteredRouter['routeTree'],
  TFrom extends RouteIds<TRouteTree> = RouteIds<TRouteTree>,
  TRouteMatch extends RouteMatch<TRouteTree, TFrom> = RouteMatch<
    TRouteTree,
    TFrom
  >,
  TSelected = Required<TRouteMatch>['loaderDeps'],
>(
  opts: StrictOrFrom<TFrom> & {
    select?: (match: TRouteMatch) => TSelected
  },
): TSelected {
  return useMatch({
    ...opts,
    select: (s) => {
      return typeof opts.select === 'function'
        ? opts.select(s?.loaderDeps)
        : s?.loaderDeps
    },
  })
}

export function useLoaderData<
  TRouteTree extends AnyRoute = RegisteredRouter['routeTree'],
  TFrom extends RouteIds<TRouteTree> = RouteIds<TRouteTree>,
  TRouteMatch extends RouteMatch<TRouteTree, TFrom> = RouteMatch<
    TRouteTree,
    TFrom
  >,
  TSelected = Required<TRouteMatch>['loaderData'],
>(
  opts: StrictOrFrom<TFrom> & {
    select?: (match: TRouteMatch) => TSelected
  },
): TSelected {
  return useMatch({
    ...opts,
    select: (s) => {
      return typeof opts.select === 'function'
        ? opts.select(s?.loaderData)
        : s?.loaderData
    },
<<<<<<< HEAD
  })!
}

function isServerSideError(error: unknown): error is {
  __isServerError: true
  data: Record<string, any>
} {
  if (!(typeof error === 'object' && error && 'data' in error)) return false
  if (!('__isServerError' in error && error.__isServerError)) return false
  if (!(typeof error.data === 'object' && error.data)) return false

  return error.__isServerError === true
}

export function defaultDeserializeError(serializedData: Record<string, any>) {
  const error = new Error(serializedData.message)
  error.name = serializedData.name
  return error
=======
  })
>>>>>>> a025d292
}<|MERGE_RESOLUTION|>--- conflicted
+++ resolved
@@ -426,8 +426,7 @@
         ? opts.select(s?.loaderData)
         : s?.loaderData
     },
-<<<<<<< HEAD
-  })!
+  })
 }
 
 function isServerSideError(error: unknown): error is {
@@ -445,7 +444,4 @@
   const error = new Error(serializedData.message)
   error.name = serializedData.name
   return error
-=======
-  })
->>>>>>> a025d292
 }