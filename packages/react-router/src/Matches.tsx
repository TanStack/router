--- conflicted
+++ resolved
@@ -169,13 +169,8 @@
     <matchContext.Provider value={matchId}>
       <ResolvedSuspenseBoundary fallback={pendingElement}>
         <ResolvedCatchBoundary
-<<<<<<< HEAD
           getResetKey={() => resetKey}
-          errorComponent={routeErrorComponent}
-=======
-          getResetKey={() => router.state.resolvedLocation.state?.key!}
           errorComponent={routeErrorComponent ?? ErrorComponent}
->>>>>>> 876b8875
           onCatch={(error) => {
             // Forward not found errors (we don't want to show the error component for these)
             if (isNotFound(error)) throw error
