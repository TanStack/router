--- conflicted
+++ resolved
@@ -1,12 +1,8 @@
 import * as babel from '@babel/core'
 import * as t from '@babel/types'
 import _generate from '@babel/generator'
-<<<<<<< HEAD
-import invariant from 'tiny-invariant'
 import { codeFrameColumns } from '@babel/code-frame'
-=======
 import { deadCodeElimination } from 'babel-dead-code-elimination'
->>>>>>> 85cef0be
 
 import { parseAst } from './ast'
 import type { ParseAstOptions } from './ast'
@@ -20,7 +16,20 @@
   generate = _generate
 }
 
-<<<<<<< HEAD
+export function compileEliminateDeadCode(opts: ParseAstOptions) {
+  const ast = parseAst(opts)
+  if (!ast) {
+    throw new Error(
+      `Failed to compile ast for compileEliminateDeadCode() for the file: ${opts.filename}`,
+    )
+  }
+  deadCodeElimination(ast)
+
+  return generate(ast, {
+    sourceMaps: true,
+  })
+}
+
 const debug = process.env.TSR_VITE_DEBUG === 'true'
 
 type IdentifierConfig = {
@@ -35,23 +44,6 @@
 }
 
 export function compileStartOutput(opts: ParseAstOptions) {
-=======
-export function compileEliminateDeadCode(opts: ParseAstOptions) {
-  const ast = parseAst(opts)
-  if (!ast) {
-    throw new Error(
-      `Failed to compile ast for compileEliminateDeadCode() for the file: ${opts.filename}`,
-    )
-  }
-  deadCodeElimination(ast)
-
-  return generate(ast, {
-    sourceMaps: true,
-  })
-}
-
-export function compileCreateServerFnOutput(opts: ParseAstOptions) {
->>>>>>> 85cef0be
   const ast = parseAst(opts)
 
   if (!ast) {
