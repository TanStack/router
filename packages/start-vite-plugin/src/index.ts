import { fileURLToPath, pathToFileURL } from 'node:url'
<<<<<<< HEAD
import { compileStartOutput } from './compilers'
=======
import {
  compileCreateServerFnOutput,
  compileEliminateDeadCode,
} from './compilers'
>>>>>>> 85cef0be
import type { Plugin } from 'vite'

const debug = Boolean(process.env.TSR_VITE_DEBUG)

export type TanStackStartViteOptions = {
  env: 'server' | 'client'
}

export function TanStackStartVite(
  opts: TanStackStartViteOptions,
): Array<Plugin> {
  return [TanStackStartViteCreateServerFn(opts)]
}

export function TanStackStartViteCreateServerFn(
  opts: TanStackStartViteOptions,
): Plugin {
  let ROOT: string = process.cwd()

  return {
    name: 'vite-plugin-tanstack-start-create-server-fn',
    enforce: 'pre',
    configResolved: (config) => {
      ROOT = config.root
    },
    transform(code, id) {
      const url = pathToFileURL(id)
      url.searchParams.delete('v')
      id = fileURLToPath(url).replace(/\\/g, '/')

      const includesToken = /createServerFn|createMiddleware|serverOnly/.test(
        code,
      )
      const includesEitherFunc =
        /(function createServerFn|function createMiddleware|function serverOnly)/.test(
          code,
        )

      if (
        !includesToken ||
        includesEitherFunc
        // /node_modules/.test(id)
      ) {
        return null
      }

      if (code.includes('@react-refresh')) {
        throw new Error(
          `We detected that the '@vitejs/plugin-react' was passed before '@tanstack/start-vite-plugin'. Please make sure that '@tanstack/router-vite-plugin' is passed before '@vitejs/plugin-react' and try again: 
e.g.

plugins: [
  TanStackStartVite(), // Place this before viteReact()
  viteReact(),
]
`,
        )
      }

      const compiled = compileStartOutput({
        code,
        root: ROOT,
        filename: id,
        env: opts.env,
      })

      if (debug) console.info('')
      if (debug) console.info('Compiled createServerFn Output')
      if (debug) console.info('')
      if (debug) console.info(compiled.code)
      if (debug) console.info('')
      if (debug) console.info('')
      if (debug) console.info('')

      return compiled
    },
  }
}

export function TanStackStartViteDeadCodeElimination(): Plugin {
  let ROOT: string = process.cwd()

  return {
    name: 'vite-plugin-tanstack-start-dead-code-elimination',
    enforce: 'post',
    configResolved: (config) => {
      ROOT = config.root
    },
    transform(code, id) {
      const url = pathToFileURL(id)
      url.searchParams.delete('v')
      id = fileURLToPath(url).replace(/\\/g, '/')

      if (code.includes('createServerFn')) {
        const compiled = compileEliminateDeadCode({
          code,
          root: ROOT,
          filename: id,
        })

        if (debug) console.info('')
        if (debug) console.info('Output after dead code elimination')
        if (debug) console.info('')
        if (debug) console.info(compiled.code)
        if (debug) console.info('')
        if (debug) console.info('')
        if (debug) console.info('')

        return compiled
      }

      return null
    },
  }
}<|MERGE_RESOLUTION|>--- conflicted
+++ resolved
@@ -1,12 +1,7 @@
 import { fileURLToPath, pathToFileURL } from 'node:url'
-<<<<<<< HEAD
-import { compileStartOutput } from './compilers'
-=======
-import {
-  compileCreateServerFnOutput,
-  compileEliminateDeadCode,
-} from './compilers'
->>>>>>> 85cef0be
+
+import { compileEliminateDeadCode, compileStartOutput } from './compilers'
+
 import type { Plugin } from 'vite'
 
 const debug = Boolean(process.env.TSR_VITE_DEBUG)
@@ -86,7 +81,9 @@
   }
 }
 
-export function TanStackStartViteDeadCodeElimination(): Plugin {
+export function TanStackStartViteDeadCodeElimination(
+  opts: TanStackStartViteOptions,
+): Plugin {
   let ROOT: string = process.cwd()
 
   return {
@@ -105,6 +102,7 @@
           code,
           root: ROOT,
           filename: id,
+          env: opts.env,
         })
 
         if (debug) console.info('')
