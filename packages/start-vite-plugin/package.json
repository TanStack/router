--- conflicted
+++ resolved
@@ -65,14 +65,9 @@
   },
   "dependencies": {
     "@babel/core": "^7.26.0",
-<<<<<<< HEAD
     "@babel/code-frame": "7.25.7",
-    "@babel/generator": "^7.26.0",
-    "@babel/parser": "^7.26.1",
-=======
     "@babel/generator": "^7.26.2",
     "@babel/parser": "^7.26.2",
->>>>>>> 5689f6be
     "@babel/plugin-syntax-jsx": "^7.25.9",
     "@babel/plugin-syntax-typescript": "^7.25.9",
     "@babel/template": "^7.25.9",
