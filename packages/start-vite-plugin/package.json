{
  "name": "@tanstack/start-vite-plugin",
  "version": "1.77.7",
  "description": "Modern and scalable routing for React applications",
  "author": "Tanner Linsley",
  "license": "MIT",
  "repository": {
    "type": "git",
    "url": "https://github.com/TanStack/router.git",
    "directory": "packages/start-vite-plugin"
  },
  "homepage": "https://tanstack.com/start",
  "funding": {
    "type": "github",
    "url": "https://github.com/sponsors/tannerlinsley"
  },
  "keywords": [
    "react",
    "location",
    "router",
    "routing",
    "async",
    "async router",
    "typescript"
  ],
  "scripts": {
    "clean": "rimraf ./dist && rimraf ./coverage",
    "test": "pnpm test:eslint && pnpm test:types && pnpm test:build && pnpm test:unit",
    "test:unit": "vitest",
    "test:eslint": "eslint ./src",
    "test:types": "pnpm run \"/^test:types:ts[0-9]{2}$/\"",
    "test:types:ts51": "node ../../node_modules/typescript51/lib/tsc.js",
    "test:types:ts52": "node ../../node_modules/typescript52/lib/tsc.js",
    "test:types:ts53": "node ../../node_modules/typescript53/lib/tsc.js",
    "test:types:ts54": "node ../../node_modules/typescript54/lib/tsc.js",
    "test:types:ts55": "node ../../node_modules/typescript55/lib/tsc.js",
    "test:types:ts56": "tsc",
    "test:build": "publint --strict && attw --ignore-rules no-resolution --pack .",
    "build": "vite build"
  },
  "type": "module",
  "types": "dist/esm/index.d.ts",
  "main": "dist/cjs/index.cjs",
  "module": "dist/esm/index.js",
  "exports": {
    ".": {
      "import": {
        "types": "./dist/esm/index.d.ts",
        "default": "./dist/esm/index.js"
      },
      "require": {
        "types": "./dist/cjs/index.d.cts",
        "default": "./dist/cjs/index.cjs"
      }
    },
    "./package.json": "./package.json"
  },
  "sideEffects": false,
  "files": [
    "dist",
    "src"
  ],
  "engines": {
    "node": ">=12"
  },
  "dependencies": {
<<<<<<< HEAD
    "@babel/core": "^7.25.8",
    "@babel/code-frame": "7.25.7",
    "@babel/generator": "^7.25.7",
    "@babel/parser": "^7.25.8",
    "@babel/plugin-syntax-jsx": "^7.25.7",
    "@babel/plugin-syntax-typescript": "^7.25.7",
    "@babel/template": "^7.25.7",
    "@babel/traverse": "^7.25.7",
    "@babel/types": "^7.25.8",
=======
    "@babel/core": "^7.26.0",
    "@babel/generator": "^7.26.0",
    "@babel/parser": "^7.26.1",
    "@babel/plugin-syntax-jsx": "^7.25.9",
    "@babel/plugin-syntax-typescript": "^7.25.9",
    "@babel/template": "^7.25.9",
    "@babel/traverse": "^7.25.9",
    "@babel/types": "^7.26.0",
>>>>>>> dc44c522
    "@types/babel__core": "^7.20.5",
    "@types/babel__generator": "^7.6.8",
    "@types/babel__code-frame": "^7.0.6",
    "@types/babel__template": "^7.4.4",
    "@types/babel__traverse": "^7.20.6",
    "tiny-invariant": "^1.3.3",
    "babel-dead-code-elimination": "^1.0.6"
  }
}<|MERGE_RESOLUTION|>--- conflicted
+++ resolved
@@ -64,18 +64,8 @@
     "node": ">=12"
   },
   "dependencies": {
-<<<<<<< HEAD
-    "@babel/core": "^7.25.8",
+    "@babel/core": "^7.26.0",
     "@babel/code-frame": "7.25.7",
-    "@babel/generator": "^7.25.7",
-    "@babel/parser": "^7.25.8",
-    "@babel/plugin-syntax-jsx": "^7.25.7",
-    "@babel/plugin-syntax-typescript": "^7.25.7",
-    "@babel/template": "^7.25.7",
-    "@babel/traverse": "^7.25.7",
-    "@babel/types": "^7.25.8",
-=======
-    "@babel/core": "^7.26.0",
     "@babel/generator": "^7.26.0",
     "@babel/parser": "^7.26.1",
     "@babel/plugin-syntax-jsx": "^7.25.9",
@@ -83,7 +73,6 @@
     "@babel/template": "^7.25.9",
     "@babel/traverse": "^7.25.9",
     "@babel/types": "^7.26.0",
->>>>>>> dc44c522
     "@types/babel__core": "^7.20.5",
     "@types/babel__generator": "^7.6.8",
     "@types/babel__code-frame": "^7.0.6",
