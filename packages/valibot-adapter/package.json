{
  "name": "@tanstack/valibot-adapter",
<<<<<<< HEAD
  "version": "1.92.3",
=======
  "version": "1.95.1",
>>>>>>> 2088be2a
  "description": "Modern and scalable routing for React applications",
  "author": "Tanner Linsley",
  "license": "MIT",
  "repository": {
    "type": "git",
    "url": "https://github.com/TanStack/router.git",
    "directory": "packages/valibot-adapter"
  },
  "homepage": "https://tanstack.com/router",
  "funding": {
    "type": "github",
    "url": "https://github.com/sponsors/tannerlinsley"
  },
  "keywords": [
    "react",
    "location",
    "router",
    "routing",
    "async",
    "async router",
    "typescript"
  ],
  "scripts": {
    "clean": "rimraf ./dist && rimraf ./coverage",
    "test:eslint": "eslint ./src",
    "test:types": "pnpm run \"/^test:types:ts[0-9]{2}$/\"",
    "test:types:ts52": "node ../../node_modules/typescript52/lib/tsc.js",
    "test:types:ts53": "node ../../node_modules/typescript53/lib/tsc.js",
    "test:types:ts54": "node ../../node_modules/typescript54/lib/tsc.js",
    "test:types:ts55": "node ../../node_modules/typescript55/lib/tsc.js",
    "test:types:ts56": "node ../../node_modules/typescript56/lib/tsc.js",
    "test:types:ts57": "tsc",
    "test:unit": "vitest",
    "test:unit:dev": "pnpm run test:unit --watch --typecheck",
    "test:build": "publint --strict && attw --ignore-rules no-resolution --pack .",
    "build": "vite build"
  },
  "type": "module",
  "types": "dist/esm/index.d.ts",
  "main": "dist/cjs/index.cjs",
  "module": "dist/esm/index.js",
  "exports": {
    ".": {
      "import": {
        "types": "./dist/esm/index.d.ts",
        "default": "./dist/esm/index.js"
      },
      "require": {
        "types": "./dist/cjs/index.d.cts",
        "default": "./dist/cjs/index.cjs"
      }
    },
    "./package.json": "./package.json"
  },
  "sideEffects": false,
  "files": [
    "dist",
    "src"
  ],
  "engines": {
    "node": ">=12"
  },
  "devDependencies": {
    "@testing-library/jest-dom": "^6.6.3",
    "@testing-library/react": "^16.1.0",
    "@tanstack/react-router": "workspace:^",
    "valibot": "1.0.0-beta.9",
    "react": "^18.3.1",
    "react-dom": "^18.3.1"
  },
  "peerDependencies": {
    "valibot": "^1.0.0 || ^1.0.0-beta.5 || ^1.0.0-rc",
    "@tanstack/react-router": ">=1.43.2"
  }
}<|MERGE_RESOLUTION|>--- conflicted
+++ resolved
@@ -1,10 +1,6 @@
 {
   "name": "@tanstack/valibot-adapter",
-<<<<<<< HEAD
-  "version": "1.92.3",
-=======
   "version": "1.95.1",
->>>>>>> 2088be2a
   "description": "Modern and scalable routing for React applications",
   "author": "Tanner Linsley",
   "license": "MIT",
