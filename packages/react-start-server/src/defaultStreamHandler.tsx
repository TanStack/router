import { PassThrough } from 'node:stream'
import { isbot } from 'isbot'
import ReactDOMServer from 'react-dom/server'

<<<<<<< HEAD
import { isSsrError } from '@tanstack/react-router'
import { StartServer } from './StartServer'

=======
>>>>>>> 5bf73eaa
import {
  defineHandlerCallback,
  transformPipeableStreamWithRouter,
  transformReadableStreamWithRouter,
} from '@tanstack/start-server-core'
import { StartServer } from './StartServer'

import type { ReadableStream } from 'node:stream/web'

export const defaultStreamHandler = defineHandlerCallback(
  async ({ request, router, responseHeaders }) => {
    if (typeof ReactDOMServer.renderToReadableStream === 'function') {
      const stream = await ReactDOMServer.renderToReadableStream(
        <StartServer router={router} />,
        {
          signal: request.signal,
        },
      )

      if (isbot(request.headers.get('User-Agent'))) {
        await stream.allReady
      }

      const responseStream = transformReadableStreamWithRouter(
        router,
        stream as unknown as ReadableStream,
      )
      return new Response(responseStream as any, {
        status: router.state.statusCode,
        headers: responseHeaders,
      })
    }

    if (typeof ReactDOMServer.renderToPipeableStream === 'function') {
      const reactAppPassthrough = new PassThrough()

      try {
        const pipeable = ReactDOMServer.renderToPipeableStream(
          <StartServer router={router} />,
          {
            ...(isbot(request.headers.get('User-Agent'))
              ? {
                  onAllReady() {
                    pipeable.pipe(reactAppPassthrough)
                  },
                }
              : {
                  onShellReady() {
                    pipeable.pipe(reactAppPassthrough)
                  },
                }),
            onError: (error, info) => {
              if (!isSsrError(error)) {
                console.error('Error in renderToPipeableStream:', error, info)
              }
            },
          },
        )
      } catch (e) {
        if (!isSsrError(e)) {
          console.error('Error in renderToPipeableStream:', e)
        }
      }

      const responseStream = transformPipeableStreamWithRouter(
        router,
        reactAppPassthrough,
      )
      return new Response(responseStream as any, {
        status: router.state.statusCode,
        headers: responseHeaders,
      })
    }

    throw new Error(
      'No renderToReadableStream or renderToPipeableStream found in react-dom/server. Ensure you are using a version of react-dom that supports streaming.',
    )
  },
)<|MERGE_RESOLUTION|>--- conflicted
+++ resolved
@@ -2,12 +2,8 @@
 import { isbot } from 'isbot'
 import ReactDOMServer from 'react-dom/server'
 
-<<<<<<< HEAD
-import { isSsrError } from '@tanstack/react-router'
-import { StartServer } from './StartServer'
+import { isSsrError } from '@tanstack/router-core'
 
-=======
->>>>>>> 5bf73eaa
 import {
   defineHandlerCallback,
   transformPipeableStreamWithRouter,
