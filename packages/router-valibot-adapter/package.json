{
  "name": "@tanstack/router-valibot-adapter",
  "version": "1.59.0",
  "description": "Modern and scalable routing for React applications",
  "author": "Tanner Linsley",
  "license": "MIT",
  "repository": {
    "type": "git",
    "url": "https://github.com/TanStack/router.git",
    "directory": "packages/router-valibot-adapter"
  },
  "homepage": "https://tanstack.com/router",
  "funding": {
    "type": "github",
    "url": "https://github.com/sponsors/tannerlinsley"
  },
  "keywords": [
    "react",
    "location",
    "router",
    "routing",
    "async",
    "async router",
    "typescript"
  ],
  "scripts": {
    "clean": "rimraf ./dist && rimraf ./coverage",
    "test:eslint": "eslint ./src",
    "test:types": "pnpm run \"/^test:types:ts[0-9]{2}$/\"",
    "test:types:ts51": "node ../../node_modules/typescript51/lib/tsc.js",
    "test:types:ts52": "node ../../node_modules/typescript52/lib/tsc.js",
    "test:types:ts53": "node ../../node_modules/typescript53/lib/tsc.js",
    "test:types:ts54": "node ../../node_modules/typescript54/lib/tsc.js",
    "test:types:ts55": "node ../../node_modules/typescript55/lib/tsc.js",
    "test:types:ts56": "tsc",
    "test:unit": "vitest",
    "test:unit:dev": "pnpm run test:unit --watch --typecheck",
    "test:build": "publint --strict && attw --ignore-rules no-resolution --pack .",
    "build": "vite build"
  },
  "type": "module",
  "types": "dist/esm/index.d.ts",
  "main": "dist/cjs/index.cjs",
  "module": "dist/esm/index.js",
  "exports": {
    ".": {
      "import": {
        "types": "./dist/esm/index.d.ts",
        "default": "./dist/esm/index.js"
      },
      "require": {
        "types": "./dist/cjs/index.d.cts",
        "default": "./dist/cjs/index.cjs"
      }
    },
    "./package.json": "./package.json"
  },
  "sideEffects": false,
  "files": [
    "dist",
    "src"
  ],
  "engines": {
    "node": ">=12"
  },
  "devDependencies": {
    "@tanstack/react-router": "workspace:*",
    "@testing-library/jest-dom": "^6.5.0",
    "@testing-library/react": "^16.0.1",
<<<<<<< HEAD
    "valibot": "1.0.0-beta.0"
=======
    "@tanstack/react-router": "workspace:*",
    "valibot": "^0.42.1"
>>>>>>> 8c7aeb06
  },
  "peerDependencies": {
    "@tanstack/react-router": ">=1.43.2",
    "valibot": "^1.0.0"
  }
}<|MERGE_RESOLUTION|>--- conflicted
+++ resolved
@@ -67,12 +67,7 @@
     "@tanstack/react-router": "workspace:*",
     "@testing-library/jest-dom": "^6.5.0",
     "@testing-library/react": "^16.0.1",
-<<<<<<< HEAD
     "valibot": "1.0.0-beta.0"
-=======
-    "@tanstack/react-router": "workspace:*",
-    "valibot": "^0.42.1"
->>>>>>> 8c7aeb06
   },
   "peerDependencies": {
     "@tanstack/react-router": ">=1.43.2",
