{
  "name": "@tanstack/router-cli",
  "author": "Tanner Linsley",
<<<<<<< HEAD
  "version": "0.0.1-beta.188",
=======
  "version": "0.0.1-beta.190",
>>>>>>> 643737e7
  "license": "MIT",
  "repository": "tanstack/router",
  "homepage": "https://tanstack.com/router",
  "description": "",
  "publishConfig": {
    "registry": "https://registry.npmjs.org/"
  },
  "scripts": {
    "build": "rollup --config rollup.config.js"
  },
  "keywords": [
    "react",
    "location",
    "router",
    "routing",
    "async",
    "async router",
    "typescript"
  ],
  "funding": {
    "type": "github",
    "url": "https://github.com/sponsors/tannerlinsley"
  },
  "type": "commonjs",
  "bin": {
    "tsr": "bin/tsr.js"
  },
  "engines": {
    "node": ">=12"
  },
  "files": [
    "build/**",
    "src/**",
    "bin/**"
  ],
  "sideEffects": false,
  "module": "bin/tsr.js",
  "main": "bin/tsr.js",
  "browser": "bin/tsr.js",
  "types": "build/types/index.d.ts",
  "dependencies": {
    "@babel/core": "^7.20.2",
    "@babel/plugin-syntax-jsx": "^7.18.6",
    "@babel/plugin-syntax-typescript": "^7.20.0",
    "@babel/preset-env": "^7.20.2",
    "@babel/template": "^7.18.10",
    "@babel/types": "^7.20.2",
    "@tanstack/router-core": "workspace:0.0.1-beta.150",
    "@types/fs-extra": "^9.0.13",
    "@types/klaw": "^3.0.3",
    "@types/through2": "^2.0.38",
    "@types/yargs": "^17.0.15",
    "chokidar": "^3.5.3",
    "dedent": "^0.7.0",
    "fs-extra": "^10.1.0",
    "klaw": "^4.0.1",
    "nodemon": "^2.0.20",
    "prettier": "^3.0.2",
    "through2": "^4.0.2",
    "yargs": "^17.6.2",
    "zod": "^3.19.1"
  }
}<|MERGE_RESOLUTION|>--- conflicted
+++ resolved
@@ -1,11 +1,7 @@
 {
   "name": "@tanstack/router-cli",
   "author": "Tanner Linsley",
-<<<<<<< HEAD
-  "version": "0.0.1-beta.188",
-=======
   "version": "0.0.1-beta.190",
->>>>>>> 643737e7
   "license": "MIT",
   "repository": "tanstack/router",
   "homepage": "https://tanstack.com/router",
