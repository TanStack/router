--- conflicted
+++ resolved
@@ -3,7 +3,6 @@
 import { createHashHistory } from '../src'
 
 describe('createHashHistory', () => {
-<<<<<<< HEAD
     describe('parseLocation', () => {
         test('neither search params nor hash', () => {
             const history = createHashHistory()
@@ -36,24 +35,4 @@
             expect(history.location.search).toBe('?search=params')
         })
     })
-=======
-  test('parseLocation', () => {
-    const history = createHashHistory()
-    window.history.pushState({}, '', '/')
-    expect(history.location.pathname).toBe('/')
-    expect(history.location.search).toBe('')
-    window.history.pushState({}, '', '/#hello')
-    expect(history.location.pathname).toBe('/hello')
-    expect(history.location.search).toBe('')
-    window.history.pushState({}, '', '/?search=params')
-    expect(history.location.pathname).toBe('/')
-    expect(history.location.search).toBe('?search=params')
-    window.history.pushState({}, '', '/#hello?search=params')
-    expect(history.location.pathname).toBe('/hello')
-    expect(history.location.search).toBe('?search=params')
-    window.history.pushState({}, '', '/?search=params#hello')
-    expect(history.location.pathname).toBe('/hello')
-    expect(history.location.search).toBe('?search=params')
-  })
->>>>>>> 1f91ca85
 })