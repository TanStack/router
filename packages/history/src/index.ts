// While the public API was clearly inspired by the "history" npm package,
// This implementation attempts to be more lightweight by
// making assumptions about the way TanStack Router works

export interface NavigateOptions {
  ignoreBlocker?: boolean
}

export interface RouterHistory {
  location: HistoryLocation
  length: number
  subscribers: Set<(opts: { location: HistoryLocation }) => void>
  subscribe: (cb: (opts: { location: HistoryLocation }) => void) => () => void
  push: (path: string, state?: any, navigateOpts?: NavigateOptions) => void
  replace: (path: string, state?: any, navigateOpts?: NavigateOptions) => void
  go: (index: number, navigateOpts?: NavigateOptions) => void
  back: (navigateOpts?: NavigateOptions) => void
  forward: (navigateOpts?: NavigateOptions) => void
  createHref: (href: string) => string
  block: (blocker: NavigationBlocker) => () => void
  flush: () => void
  destroy: () => void
  notify: () => void
  _ignoreSubscribers?: boolean
}

export interface HistoryLocation extends ParsedPath {
  state: HistoryState
}

export interface ParsedPath {
  href: string
  pathname: string
  search: string
  hash: string
}

export interface HistoryState {
  key?: string
}

type ShouldAllowNavigation = any

export type HistoryAction = 'PUSH' | 'POP' | 'REPLACE'
export type BlockerFnArgs = {
  currentLocation: HistoryLocation
  nextLocation: HistoryLocation
  action: HistoryAction
}

export type BlockerFn = (
  args: BlockerFnArgs,
) => Promise<ShouldAllowNavigation> | ShouldAllowNavigation

export type NavigationBlocker = {
  blockerFn: BlockerFn
  enableBeforeUnload?: (() => boolean) | boolean
}

type TryNavigateArgs = {
  task: () => void
  type: HistoryAction
  navigateOpts?: NavigateOptions
} & (
  | {
      type: 'PUSH' | 'REPLACE'
      path: string
      state: any
    }
  | {
      type: 'POP'
    }
)

const pushStateEvent = 'pushstate'
const popStateEvent = 'popstate'
const beforeUnloadEvent = 'beforeunload'

export function createHistory(opts: {
  getLocation: () => HistoryLocation
  getLength: () => number
  pushState: (path: string, state: any) => void
  replaceState: (path: string, state: any) => void
  go: (n: number) => void
  back: (ignoreBlocker: boolean) => void
  forward: (ignoreBlocker: boolean) => void
  createHref: (path: string) => string
  flush?: () => void
  destroy?: () => void
  onBlocked?: (onUpdate: () => void) => void
  getBlockers?: () => Array<NavigationBlocker>
  setBlockers?: (blockers: Array<NavigationBlocker>) => void
}): RouterHistory {
  let location = opts.getLocation()
<<<<<<< HEAD
  const subscribers = new Set<() => void>()
=======
  const subscribers = new Set<(opts: { location: HistoryLocation }) => void>()
  let blockers: Array<BlockerFn> = []
>>>>>>> 24fb41e1

  const notify = () => {
    location = opts.getLocation()
    subscribers.forEach((subscriber) => subscriber({ location }))
  }

  const tryNavigation = async ({
    task,
    navigateOpts,
    ...actionInfo
  }: TryNavigateArgs) => {
    const ignoreBlocker = navigateOpts?.ignoreBlocker ?? false
    if (ignoreBlocker) {
      task()
      return
    }

    const blockers = opts.getBlockers?.() ?? []
    if (
      typeof document !== 'undefined' &&
      blockers.length &&
      actionInfo.type !== 'POP'
    ) {
      for (const blocker of blockers) {
        const nextLocation = parseHref(actionInfo.path, actionInfo.state)
        const isBlocked = await blocker.blockerFn({
          currentLocation: location,
          nextLocation,
          action: actionInfo.type,
        })
        if (isBlocked) {
          opts.onBlocked?.(notify)
          return
        }
      }
    }

    task()
  }

  return {
    get location() {
      return location
    },
    get length() {
      return opts.getLength()
    },
    subscribers,
    subscribe: (cb: (opts: { location: HistoryLocation }) => void) => {
      subscribers.add(cb)

      return () => {
        subscribers.delete(cb)
      }
    },
    push: (path, state, navigateOpts) => {
      state = assignKey(state)
      tryNavigation({
        task: () => {
          opts.pushState(path, state)
          notify()
        },
        navigateOpts,
        type: 'PUSH',
        path,
        state,
      })
    },
    replace: (path, state, navigateOpts) => {
      state = assignKey(state)
      tryNavigation({
        task: () => {
          opts.replaceState(path, state)
          notify()
        },
        navigateOpts,
        type: 'REPLACE',
        path,
        state,
      })
    },
    go: (index, navigateOpts) => {
      tryNavigation({
        task: () => {
          opts.go(index)
          notify()
        },
        navigateOpts,
        type: 'POP',
      })
    },
    back: (navigateOpts) => {
      tryNavigation({
        task: () => {
          opts.back(navigateOpts?.ignoreBlocker ?? false)
          notify()
        },
        navigateOpts,
        type: 'POP',
      })
    },
    forward: (navigateOpts) => {
      tryNavigation({
        task: () => {
          opts.forward(navigateOpts?.ignoreBlocker ?? false)
          notify()
        },
        navigateOpts,
        type: 'POP',
      })
    },
    createHref: (str) => opts.createHref(str),
    block: (blocker) => {
      if (!opts.setBlockers) return () => {}
      const blockers = opts.getBlockers?.() ?? []
      opts.setBlockers([...blockers, blocker])

      return () => {
        const blockers = opts.getBlockers?.() ?? []
        opts.setBlockers?.(blockers.filter((b) => b !== blocker))
      }
    },
    flush: () => opts.flush?.(),
    destroy: () => opts.destroy?.(),
    notify,
  }
}

function assignKey(state: HistoryState | undefined) {
  if (!state) {
    state = {} as HistoryState
  }
  return {
    ...state,
    key: createRandomKey(),
  }
}

/**
 * Creates a history object that can be used to interact with the browser's
 * navigation. This is a lightweight API wrapping the browser's native methods.
 * It is designed to work with TanStack Router, but could be used as a standalone API as well.
 * IMPORTANT: This API implements history throttling via a microtask to prevent
 * excessive calls to the history API. In some browsers, calling history.pushState or
 * history.replaceState in quick succession can cause the browser to ignore subsequent
 * calls. This API smooths out those differences and ensures that your application
 * state will *eventually* match the browser state. In most cases, this is not a problem,
 * but if you need to ensure that the browser state is up to date, you can use the
 * `history.flush` method to immediately flush all pending state changes to the browser URL.
 * @param opts
 * @param opts.getHref A function that returns the current href (path + search + hash)
 * @param opts.createHref A function that takes a path and returns a href (path + search + hash)
 * @returns A history instance
 */
export function createBrowserHistory(opts?: {
  parseLocation?: () => HistoryLocation
  createHref?: (path: string) => string
  window?: any
}): RouterHistory {
  const win =
    opts?.window ??
    (typeof document !== 'undefined' ? window : (undefined as any))

  const originalPushState = win.history.pushState
  const originalReplaceState = win.history.replaceState

  let blockers: Array<NavigationBlocker> = []
  const _getBlockers = () => blockers
  const _setBlockers = (newBlockers: Array<NavigationBlocker>) =>
    (blockers = newBlockers)

  const createHref = opts?.createHref ?? ((path) => path)
  const parseLocation =
    opts?.parseLocation ??
    (() =>
      parseHref(
        `${win.location.pathname}${win.location.search}${win.location.hash}`,
        win.history.state,
      ))

  let currentLocation = parseLocation()
  let rollbackLocation: HistoryLocation | undefined

  let ignoreNextPop = false
  let skipBlockerNextPop = false
  let ignoreNextBeforeUnload = false

  const getLocation = () => currentLocation

  let next:
    | undefined
    | {
        // This is the latest location that we were attempting to push/replace
        href: string
        // This is the latest state that we were attempting to push/replace
        state: any
        // This is the latest type that we were attempting to push/replace
        isPush: boolean
      }

  // We need to track the current scheduled update to prevent
  // multiple updates from being scheduled at the same time.
  let scheduled: Promise<void> | undefined

  // This function flushes the next update to the browser history
  const flush = () => {
    if (!next) {
      return
    }

    // We need to ignore any updates to the subscribers while we update the browser history
    history._ignoreSubscribers = true

    // Update the browser history
    ;(next.isPush ? win.history.pushState : win.history.replaceState)(
      next.state,
      '',
      next.href,
    )

    // Stop ignoring subscriber updates
    history._ignoreSubscribers = false

    // Reset the nextIsPush flag and clear the scheduled update
    next = undefined
    scheduled = undefined
    rollbackLocation = undefined
  }

  // This function queues up a call to update the browser history
  const queueHistoryAction = (
    type: 'push' | 'replace',
    destHref: string,
    state: any,
  ) => {
    const href = createHref(destHref)

    if (!scheduled) {
      rollbackLocation = currentLocation
    }

    // Update the location in memory
    currentLocation = parseHref(destHref, state)

    // Keep track of the next location we need to flush to the URL
    next = {
      href,
      state,
      isPush: next?.isPush || type === 'push',
    }

    if (!scheduled) {
      // Schedule an update to the browser history
      scheduled = Promise.resolve().then(() => flush())
    }
  }

  const onPushPop = () => {
    currentLocation = parseLocation()
    history.notify()
  }

  const onPushPopEvent = async () => {
    if (ignoreNextPop) {
      ignoreNextPop = false
      return
    }

    if (skipBlockerNextPop) {
      skipBlockerNextPop = false
    } else {
      const blockers = _getBlockers()
      if (typeof document !== 'undefined' && blockers.length) {
        for (const blocker of blockers) {
          const nextLocation = parseLocation()
          const isBlocked = await blocker.blockerFn({
            currentLocation,
            nextLocation,
            action: 'POP',
          })
          if (isBlocked) {
            ignoreNextPop = true
            win.history.go(1)
            history.notify()
            return
          }
        }
      }
    }

    currentLocation = parseLocation()
    history.notify()
  }

  const onBeforeUnload = (e: BeforeUnloadEvent) => {
    if (ignoreNextBeforeUnload) {
      ignoreNextBeforeUnload = false
      return
    }

    let shouldBlock = false

    // If one blocker has a non-disabled beforeUnload, we should block
    const blockers = _getBlockers()
    if (typeof document !== 'undefined' && blockers.length) {
      for (const blocker of blockers) {
        const shouldHaveBeforeUnload = blocker.enableBeforeUnload ?? true
        if (shouldHaveBeforeUnload === true) {
          shouldBlock = true
          break
        }

        if (
          typeof shouldHaveBeforeUnload === 'function' &&
          shouldHaveBeforeUnload() === true
        ) {
          shouldBlock = true
          break
        }
      }
    }

    if (shouldBlock) {
      e.preventDefault()
      return (e.returnValue = '')
    }
    return
  }

  const history = createHistory({
    getLocation,
    getLength: () => win.history.length,
    pushState: (href, state) => queueHistoryAction('push', href, state),
    replaceState: (href, state) => queueHistoryAction('replace', href, state),
    back: (ignoreBlocker) => {
      if (ignoreBlocker) skipBlockerNextPop = true
      ignoreNextBeforeUnload = true
      return win.history.back()
    },
    forward: (ignoreBlocker) => {
      if (ignoreBlocker) skipBlockerNextPop = true
      ignoreNextBeforeUnload = true
      win.history.forward()
    },
    go: (n) => win.history.go(n),
    createHref: (href) => createHref(href),
    flush,
    destroy: () => {
      win.history.pushState = originalPushState
      win.history.replaceState = originalReplaceState
      win.removeEventListener(beforeUnloadEvent, onBeforeUnload, {
        capture: true,
      })
      win.removeEventListener(pushStateEvent, onPushPopEvent)
      win.removeEventListener(popStateEvent, onPushPopEvent)
    },
    onBlocked: (onUpdate) => {
      // If a navigation is blocked, we need to rollback the location
      // that we optimistically updated in memory.
      if (rollbackLocation && currentLocation !== rollbackLocation) {
        currentLocation = rollbackLocation
        // Notify subscribers
        onUpdate()
      }
    },
    getBlockers: _getBlockers,
    setBlockers: _setBlockers,
  })

  win.addEventListener(beforeUnloadEvent, onBeforeUnload, { capture: true })
  win.addEventListener(pushStateEvent, onPushPopEvent)
  win.addEventListener(popStateEvent, onPushPopEvent)

  win.history.pushState = function (...args: Array<any>) {
    const res = originalPushState.apply(win.history, args as any)
    if (!history._ignoreSubscribers) onPushPop()
    return res
  }

  win.history.replaceState = function (...args: Array<any>) {
    const res = originalReplaceState.apply(win.history, args as any)
    if (!history._ignoreSubscribers) onPushPop()
    return res
  }

  return history
}

export function createHashHistory(opts?: { window?: any }): RouterHistory {
  const win =
    opts?.window ??
    (typeof document !== 'undefined' ? window : (undefined as any))
  return createBrowserHistory({
    window: win,
    parseLocation: () => {
      const hashHref = win.location.hash.split('#').slice(1).join('#') ?? '/'
      return parseHref(hashHref, win.history.state)
    },
    createHref: (href) =>
      `${win.location.pathname}${win.location.search}#${href}`,
  })
}

export function createMemoryHistory(
  opts: {
    initialEntries: Array<string>
    initialIndex?: number
  } = {
    initialEntries: ['/'],
  },
): RouterHistory {
  const entries = opts.initialEntries
  let index = opts.initialIndex ?? entries.length - 1
  const states = entries.map(() => ({}) as HistoryState)

  const getLocation = () => parseHref(entries[index]!, states[index])

  return createHistory({
    getLocation,
    getLength: () => entries.length,
    pushState: (path, state) => {
      // Removes all subsequent entries after the current index to start a new branch
      if (index < entries.length - 1) {
        entries.splice(index + 1)
        states.splice(index + 1)
      }
      states.push(state)
      entries.push(path)
      index = Math.max(entries.length - 1, 0)
    },
    replaceState: (path, state) => {
      states[index] = state
      entries[index] = path
    },
    back: () => {
      index = Math.max(index - 1, 0)
    },
    forward: () => {
      index = Math.min(index + 1, entries.length - 1)
    },
    go: (n) => {
      index = Math.min(Math.max(index + n, 0), entries.length - 1)
    },
    createHref: (path) => path,
  })
}

export function parseHref(
  href: string,
  state: HistoryState | undefined,
): HistoryLocation {
  const hashIndex = href.indexOf('#')
  const searchIndex = href.indexOf('?')

  return {
    href,
    pathname: href.substring(
      0,
      hashIndex > 0
        ? searchIndex > 0
          ? Math.min(hashIndex, searchIndex)
          : hashIndex
        : searchIndex > 0
          ? searchIndex
          : href.length,
    ),
    hash: hashIndex > -1 ? href.substring(hashIndex) : '',
    search:
      searchIndex > -1
        ? href.slice(searchIndex, hashIndex === -1 ? undefined : hashIndex)
        : '',
    state: state || {},
  }
}

// Thanks co-pilot!
function createRandomKey() {
  return (Math.random() + 1).toString(36).substring(7)
}<|MERGE_RESOLUTION|>--- conflicted
+++ resolved
@@ -92,12 +92,7 @@
   setBlockers?: (blockers: Array<NavigationBlocker>) => void
 }): RouterHistory {
   let location = opts.getLocation()
-<<<<<<< HEAD
-  const subscribers = new Set<() => void>()
-=======
   const subscribers = new Set<(opts: { location: HistoryLocation }) => void>()
-  let blockers: Array<BlockerFn> = []
->>>>>>> 24fb41e1
 
   const notify = () => {
     location = opts.getLocation()
