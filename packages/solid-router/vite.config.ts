import { defineConfig, mergeConfig } from 'vitest/config'
import { tanstackViteConfig } from '@tanstack/config/vite'
import solid from 'vite-plugin-solid'
import packageJson from './package.json'
import type { ViteUserConfig } from 'vitest/config'

const config = defineConfig({
  plugins: [solid()] as ViteUserConfig['plugins'],
  test: {
    name: packageJson.name,
    dir: './tests',
    watch: false,
    environment: 'jsdom',
    typecheck: { enabled: true },
    setupFiles: ['./tests/setupTests.tsx'],
  },
})

export default mergeConfig(
  config,
  tanstackViteConfig({
<<<<<<< HEAD
    entry: ['./src/index.tsx','./src/ssr/client.ts','./src/ssr/server.ts'],
=======
    entry: ['./src/index.tsx', './src/ssr/client.tsx', './src/ssr/server.tsx'],
>>>>>>> ac3d019c
    srcDir: './src',
  }),
)<|MERGE_RESOLUTION|>--- conflicted
+++ resolved
@@ -19,11 +19,7 @@
 export default mergeConfig(
   config,
   tanstackViteConfig({
-<<<<<<< HEAD
-    entry: ['./src/index.tsx','./src/ssr/client.ts','./src/ssr/server.ts'],
-=======
-    entry: ['./src/index.tsx', './src/ssr/client.tsx', './src/ssr/server.tsx'],
->>>>>>> ac3d019c
+    entry: ['./src/index.tsx', './src/ssr/client.ts', './src/ssr/server.ts'],
     srcDir: './src',
   }),
 )