--- conflicted
+++ resolved
@@ -1,4 +1,5 @@
 import type { LinkComponentProps } from './link'
+import type { Redirect } from './redirects'
 import type { AnyRouter, RegisteredRouter } from './router'
 import type { UseParamsOptions, UseParamsResult } from './useParams'
 import type { UseSearchOptions, UseSearchResult } from './useSearch'
@@ -11,17 +12,7 @@
   RouteIds,
   SearchParamOptions,
   ToPathOption,
-<<<<<<< HEAD
 } from '@tanstack/router-core'
-=======
-} from './link'
-import type { Redirect } from './redirects'
-import type { RouteIds } from './routeInfo'
-import type { AnyRouter, RegisteredRouter } from './router'
-import type { UseParamsOptions, UseParamsResult } from './useParams'
-import type { UseSearchOptions, UseSearchResult } from './useSearch'
-import type { Constrain, ConstrainLiteral } from '@tanstack/router-core'
->>>>>>> 8ddc5c6d
 
 export type ValidateFromPath<
   TRouter extends AnyRouter = RegisteredRouter,
