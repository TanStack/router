--- conflicted
+++ resolved
@@ -168,7 +168,8 @@
       TPath
     >,
     in out TSearchValidator = undefined,
-    in out TParams = ResolveParams<TPath>,
+    in out TStateValidator = undefined,
+  in out TParams = ResolveParams<TPath>,
     in out TRouterContext = AnyContext,
     in out TRouteContextFn = AnyContext,
     in out TBeforeLoadFn = AnyContext,
@@ -182,39 +183,9 @@
     TPath,
     TFullPath,
     TCustomId,
-<<<<<<< HEAD
-    TPath
-  >,
-  in out TSearchValidator = undefined,
-  in out TStateValidator = undefined,
-  in out TParams = ResolveParams<TPath>,
-  in out TRouterContext = AnyContext,
-  in out TRouteContextFn = AnyContext,
-  in out TBeforeLoadFn = AnyContext,
-  in out TLoaderDeps extends Record<string, any> = {},
-  in out TLoaderFn = undefined,
-  in out TChildren = unknown,
-  in out TFileRouteTypes = unknown,
-> extends BaseRoute<
-  TParentRoute,
-  TPath,
-  TFullPath,
-  TCustomId,
-  TId,
-  TSearchValidator,
-  TStateValidator,
-  TParams,
-  TRouterContext,
-  TRouteContextFn,
-  TBeforeLoadFn,
-  TLoaderDeps,
-  TLoaderFn,
-  TChildren,
-  TFileRouteTypes
-> {
-=======
     TId,
     TSearchValidator,
+    TStateValidator,
     TParams,
     TRouterContext,
     TRouteContextFn,
@@ -232,7 +203,8 @@
       TCustomId,
       TId,
       TSearchValidator,
-      TParams,
+      TStateValidator,
+  TParams,
       TRouterContext,
       TRouteContextFn,
       TBeforeLoadFn,
@@ -242,7 +214,6 @@
       TFileRouteTypes
     >
 {
->>>>>>> c0a6050b
   /**
    * @deprecated Use the `createRoute` function instead.
    */
@@ -432,7 +403,6 @@
 export const rootRouteWithContext = createRootRouteWithContext
 
 export class RootRoute<
-<<<<<<< HEAD
   in out TSearchValidator = undefined,
   in out TStateValidator = undefined,
   in out TRouterContext = {},
@@ -453,39 +423,6 @@
   TChildren,
   TFileRouteTypes
 > {
-=======
-    in out TSearchValidator = undefined,
-    in out TRouterContext = {},
-    in out TRouteContextFn = AnyContext,
-    in out TBeforeLoadFn = AnyContext,
-    in out TLoaderDeps extends Record<string, any> = {},
-    in out TLoaderFn = undefined,
-    in out TChildren = unknown,
-    in out TFileRouteTypes = unknown,
-  >
-  extends BaseRootRoute<
-    TSearchValidator,
-    TRouterContext,
-    TRouteContextFn,
-    TBeforeLoadFn,
-    TLoaderDeps,
-    TLoaderFn,
-    TChildren,
-    TFileRouteTypes
-  >
-  implements
-    RootRouteCore<
-      TSearchValidator,
-      TRouterContext,
-      TRouteContextFn,
-      TBeforeLoadFn,
-      TLoaderDeps,
-      TLoaderFn,
-      TChildren,
-      TFileRouteTypes
-    >
-{
->>>>>>> c0a6050b
   /**
    * @deprecated `RootRoute` is now an internal implementation detail. Use `createRootRoute()` instead.
    */
