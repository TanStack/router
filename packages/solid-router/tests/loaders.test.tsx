--- conflicted
+++ resolved
@@ -320,19 +320,13 @@
   expect(indexElement).toBeInTheDocument()
 })
 
-<<<<<<< HEAD
 test('throw abortError from loader upon initial load with basepath', async () => {
-=======
-test('reproducer #4245', async () => {
-  const LOADER_WAIT_TIME = 500
->>>>>>> 73315f1b
   const rootRoute = createRootRoute({})
 
   const indexRoute = createRoute({
     getParentRoute: () => rootRoute,
     path: '/',
     loader: async () => {
-<<<<<<< HEAD
       return Promise.reject(new DOMException('Aborted', 'AbortError'))
     },
     component: () => <div>Index route content</div>,
@@ -350,7 +344,16 @@
   expect(indexElement).toBeInTheDocument()
   expect(screen.queryByTestId('index-error')).not.toBeInTheDocument()
   expect(window.location.pathname.startsWith('/app')).toBe(true)
-=======
+}
+
+test('reproducer #4245', async () => {
+  const LOADER_WAIT_TIME = 500
+  const rootRoute = createRootRoute({})
+
+  const indexRoute = createRoute({
+    getParentRoute: () => rootRoute,
+    path: '/',
+    loader: async () => {
       await sleep(LOADER_WAIT_TIME)
       return 'index'
     },
@@ -801,5 +804,4 @@
   expect(barElement).toBeInTheDocument()
   expect(fooPendingComponentOnMountMock).toHaveBeenCalled()
   expect(onAbortMock).toHaveBeenCalled()
->>>>>>> 73315f1b
 })