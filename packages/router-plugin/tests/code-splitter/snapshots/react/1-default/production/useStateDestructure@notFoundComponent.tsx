--- conflicted
+++ resolved
@@ -1,447 +1,3 @@
 import { FaBolt, FaBook, FaCheckCircle, FaCogs } from 'react-icons/fa';
 import { VscPreview, VscWand } from 'react-icons/vsc';
-<<<<<<< HEAD
-import { TbHeartHandshake } from 'react-icons/tb';
-import SponsorPack from '~/components/SponsorPack';
-import { startProject } from '~/projects/start';
-import { Framework, getBranch } from '~/projects';
-const menu = [{
-  label: <div className="flex items-center gap-2">
-        <CgCornerUpLeft className="text-lg" /> TanStack
-      </div>,
-  to: '/'
-},
-// {
-//   label: (
-//     <div className="flex items-center gap-1">
-//       <VscPreview className="text-lg" /> Examples
-//     </div>
-//   ),
-//   to: './docs/react/examples/basic',
-// },
-// {
-//   label: (
-//     <div className="flex items-center gap-1">
-//       <FaBook className="text-lg" /> Docs
-//     </div>
-//   ),
-//   to: './docs/',
-// },
-// {
-//   label: (
-//     <div className="flex items-center gap-1">
-//       <FaGithub className="text-lg" /> GitHub
-//     </div>
-//   ),
-//   to: `https://github.com/${startProject.repo}`,
-// },
-{
-  label: <div className="flex items-center gap-1">
-        <FaDiscord className="text-lg" /> Discord
-      </div>,
-  to: 'https://tlinz.com/discord'
-}, {
-  label: <div className="flex items-center gap-1">
-        <FaTshirt className="text-lg" /> Merch
-      </div>,
-  to: `https://cottonbureau.com/people/tanstack`
-}];
-import { Route } from "useStateDestructure.tsx";
-const librariesRouteApi = getRouteApi('/_libraries');
-export default function VersionIndex() {
-  const {
-    sponsorsPromise
-  } = librariesRouteApi.useLoaderData();
-  const {
-    version
-  } = Route.useParams();
-  const branch = getBranch(startProject, version);
-  const [framework, setFramework] = React.useState<Framework>('react');
-  const [isDark, setIsDark] = React.useState(true);
-  React.useEffect(() => {
-    setIsDark(window.matchMedia?.(`(prefers-color-scheme: dark)`).matches);
-  }, []);
-  const gradientText = `inline-block text-transparent bg-clip-text bg-gradient-to-r ${startProject.colorFrom} ${startProject.colorTo}`;
-  return <div className="flex flex-col gap-20 md:gap-32 max-w-full">
-      <div className="flex flex-wrap py-2 px-4 items-center justify-center text-sm max-w-screen-xl mx-auto
-          md:text-base md:self-end">
-        {menu?.map((item, i) => {
-        const label = <div className="p-2 opacity-90 hover:opacity-100">{item.label}</div>;
-        return <div key={i} className="hover:underline">
-              {item.to.startsWith('http') ? <a href={item.to}>{label}</a> : <Link to={item.to} params>
-                  {label}
-                </Link>}
-            </div>;
-      })}
-      </div>
-      <div className="flex flex-col items-center gap-8 text-center px-4">
-        <div className="flex gap-2 lg:gap-4 items-center">
-          <h1 className={`inline-block
-            font-black text-4xl
-            md:text-6xl
-            lg:text-7xl relative`}>
-            <span className={gradientText}>TanStack Start</span>
-          </h1>
-        </div>
-        {/* <div className="absolute left-1/2 top-0 -translate-x-1/2 -translate-y-[150%]"> */}
-        <div className="text-sm
-            md:text-base font-black
-            lg:text-lg align-super text-white animate-bounce uppercase
-              dark:text-black bg-black dark:bg-white shadow-xl shadow-black/30 px-2 py-1 rounded-md
-              leading-none whitespace-nowrap">
-          Coming Soon!
-          {/* {version === 'latest' ? latestVersion : version} */}
-        </div>
-        {/* </div> */}
-        <h2 className="font-bold text-2xl max-w-md
-            md:text-3xl
-            lg:text-5xl lg:max-w-2xl">
-          Full-stack React framework{' '}
-          <span className="underline decoration-dashed decoration-yellow-500 decoration-3 underline-offset-2">
-            powered by TanStack Router
-          </span>{' '}
-        </h2>
-        <p className="text opacity-90 max-w-[500px]
-            lg:text-xl lg:max-w-[600px]">
-          Full-document SSR, Streaming, Server Functions, bundling and more,
-          powered by <strong>TanStack Router</strong>, {' '}
-          <strong>Nitro</strong> and <strong>Vite</strong>. Ready to deploy to
-          your favorite hosting provider.
-        </p>
-      </div>
-      <div className="space-y-8 px-4">
-        <div className="font-black text-3xl mr-1 text-center">
-          So when can I use it?
-        </div>
-        <div className="max-w-full p-8 w-[800px] mx-auto leading-loose space-y-4 bg-white dark:bg-gray-700 rounded-xl shadow-xl shadow-black/10">
-          <div>
-            <strong>TanStack Start </strong> is currently in development and is
-            not yet available for public use. We are working hard to bring you
-            the best possible experience and will be releasing more details
-            soon. In the meantime, you can follow along with the development
-            process by watching the commits on this very website!
-          </div>
-          <div>
-            Yes, you heard that right!{' '}
-            <strong>
-              TanStack.com is already being built and deployed using TanStack
-              Start
-            </strong>
-            ! We are eating our own dog food and are excited to share the
-            results with you soon!
-          </div>
-        </div>
-        <div className="flex items-center gap-2 flex-wrap justify-center">
-          <a href={`https://github.com/tanstack/tanstack.com`} className={`flex items-center gap-2 py-2 px-4 bg-cyan-700 rounded text-white uppercase font-extrabold`}>
-            <FaGithub /> View TanStack.com Source
-          </a>
-          <a href={`https://twitter.com/intent/post?text=${encodeURIComponent(`I'm excited for TanStack Start, new full-stack React framework coming soon from team @Tan_Stack!
-              
-Check it out at https://tanstack.com/start/`)}`} target="_blank" className={`flex items-center gap-2 py-2 px-4 bg-cyan-500 rounded text-white uppercase font-extrabold`}>
-            <FaTwitter /> Tweet about it!
-          </a>{' '}
-        </div>
-      </div>
-      {/* <div
-        className="text-lg flex flex-col gap-12 p-8 max-w-[1200px] mx-auto
-                        md:flex-row"
-       >
-        <div className="flex-1 flex flex-col gap-8 items-center">
-          <VscWand className="text-cyan-500 text-6xl" />
-          <div className="flex flex-col gap-4">
-            <h3 className="uppercase text-center text-xl font-black">
-              Built on TanStack Router
-            </h3>
-            <p className="text-sm text-gray-800 dark:text-gray-200 leading-6">
-              Writing your data fetching logic by hand is over. Tell TanStack
-              Query where to get your data and how fresh you need it to be and
-              the rest is automatic. It handles{' '}
-              <span className="font-semibold text-cyan-700 dark:text-cyan-400">
-                caching, background updates and stale data out of the box with
-                zero-configuration
-              </span>
-              .
-            </p>
-          </div>
-        </div>
-        <div className="flex-1 flex flex-col gap-8 items-center">
-          <div className="text-center">
-            <FaBolt className="text-sky-600 text-6xl" />
-          </div>
-          <div className="flex flex-col gap-4">
-            <h3 className="uppercase text-center text-xl font-black">
-              Simple & Familiar
-            </h3>
-            <p className="text-sm text-gray-800 dark:text-gray-200 leading-6">
-              If you know how to work with promises or async/await, then you
-              already know how to use TanStack Query. There's{' '}
-              <span className="font-semibold text-sky-700 dark:text-sky-400">
-                no global state to manage, reducers, normalization systems or
-                heavy configurations to understand
-              </span>
-              . Simply pass a function that resolves your data (or throws an
-              error) and the rest is history.
-            </p>
-          </div>
-        </div>
-        <div className="flex-1 flex flex-col gap-8 items-center">
-          <div className="text-center">
-            <FaCogs className="text-blue-500 text-6xl" />
-          </div>
-          <div className="flex flex-col gap-4">
-            <h3 className="uppercase text-center text-xl font-black">
-              Extensible
-            </h3>
-            <p className="text-sm text-gray-800 dark:text-gray-200 leading-6">
-              TanStack Query is configurable down to each observer instance of a
-              query with knobs and options to fit every use-case. It comes wired
-              up with{' '}
-              <span className="font-semibold text-blue-700 dark:text-blue-400">
-                dedicated devtools, infinite-loading APIs, and first class
-                mutation tools that make updating your data a breeze
-              </span>
-              . Don't worry though, everything is pre-configured for success!
-            </p>
-          </div>
-        </div>
-       </div> */}
-
-      {/* <div className="px-4 sm:px-6 lg:px-8 mx-auto">
-        <div className=" sm:text-center pb-16">
-          <h3 className="text-3xl text-center mx-auto leading-tight font-extrabold tracking-tight sm:text-4xl lg:leading-none mt-2">
-            No dependencies. All the Features.
-          </h3>
-          <p className="mt-4 text-xl max-w-3xl mx-auto leading-7 opacity-60">
-            With zero dependencies, TanStack Query is extremely lean given the
-            dense feature set it provides. From weekend hobbies all the way to
-            enterprise e-commerce systems (Yes, I'm lookin' at you Walmart! 😉),
-            TanStack Query is the battle-hardened tool to help you succeed at
-            the speed of your creativity.
-          </p>
-        </div>
-        <div className="grid grid-flow-row grid-cols-1 md:grid-cols-2 lg:grid-cols-3 gap-x-10 gap-y-4  mx-auto">
-          {[
-            'Backend agnostic',
-            'Dedicated Devtools',
-            'Auto Caching',
-            'Auto Refetching',
-            'Window Focus Refetching',
-            'Polling/Realtime Queries',
-            'Parallel Queries',
-            'Dependent Queries',
-            'Mutations API',
-            'Automatic Garbage Collection',
-            'Paginated/Cursor Queries',
-            'Load-More/Infinite Scroll Queries',
-            'Scroll Recovery',
-            'Request Cancellation',
-            'Suspense Ready!',
-            'Render-as-you-fetch',
-            'Prefetching',
-            'Variable-length Parallel Queries',
-            'Offline Support',
-            'SSR Support',
-            'Data Selectors',
-          ].map((d, i) => {
-            return (
-              <span key={i} className="flex items-center gap-2">
-                <FaCheckCircle className="text-green-500 " /> {d}
-              </span>
-            )
-          })}
-        </div>
-       </div> */}
-
-      {/* <div>
-        <div className="uppercase tracking-wider text-sm font-semibold text-center text-gray-400 mb-3">
-          Trusted in Production by
-        </div>
-        <marquee scrollamount="2">
-          <div className="flex gap-2 items-center text-3xl font-bold ml-[-100%]">
-            {(new Array(4) as string[])
-              .fill('')
-              .reduce(
-                (all) => [...all, ...all],
-                [
-                  'Google',
-                  'Walmart',
-                  'Facebook',
-                  'PayPal',
-                  'Amazon',
-                  'American Express',
-                  'Microsoft',
-                  'Target',
-                  'Ebay',
-                  'Autodesk',
-                  'CarFAX',
-                  'Docusign',
-                  'HP',
-                  'MLB',
-                  'Volvo',
-                  'Ocado',
-                  'UPC.ch',
-                  'EFI.com',
-                  'ReactBricks',
-                  'Nozzle.io',
-                  'Uber',
-                ]
-              )
-              .map((d, i) => (
-                <span key={i} className="opacity-70 even:opacity-40">
-                  {d}
-                </span>
-              ))}
-          </div>
-        </marquee>
-       </div> */}
-
-      <div className="px-4 w-[500px] max-w-full mx-auto">
-        <h3 className="text-center text-3xl leading-8 font-extrabold tracking-tight sm:text-4xl sm:leading-10 lg:leading-none mt-8">
-          Partners
-        </h3>
-        <div className="h-8" />
-        <div className="flex-1 flex flex-col items-center text-sm text-center
-                      bg-white shadow-xl shadow-gray-500/20 rounded-lg
-                        divide-y-2 divide-gray-500 divide-opacity-10 overflow-hidden
-                        dark:bg-gray-800 dark:shadow-none">
-          <span className="flex items-center gap-2 p-12 text-4xl text-rose-500 font-black uppercase">
-            Start <TbHeartHandshake /> You?
-          </span>
-          <div className="flex flex-col p-4 gap-4">
-            <div>
-              We're looking for a TanStack Start OSS Partner to go above and
-              beyond the call of sponsorship. Are you as invested in TanStack
-              Start as we are? Let's push the boundaries of Start together!
-            </div>
-            <a href="mailto:partners@tanstack.com?subject=TanStack Start Partnership" className="text-blue-500 uppercase font-black text-sm">
-              Let's chat
-            </a>
-          </div>
-        </div>
-      </div>
-
-      <div className="relative text-lg overflow-hidden">
-        <h3 className="text-center text-3xl leading-8 font-extrabold tracking-tight sm:text-4xl sm:leading-10 lg:leading-none mt-8">
-          Sponsors
-        </h3>
-        <div className="my-4 flex flex-wrap mx-auto max-w-screen-lg" style={{
-        aspectRatio: '1/1'
-      }}>
-          <Await promise={sponsorsPromise} fallback={<CgSpinner className="text-2xl animate-spin" />} children={sponsors => {
-          return <SponsorPack sponsors={sponsors} />;
-        }} />
-        </div>
-        <div className="text-center">
-          <a href="https://github.com/sponsors/tannerlinsley" className="inline-block bg-green-500 px-4 py-2 text-xl mx-auto leading-tight font-extrabold tracking-tight text-white rounded-full">
-            Become a Sponsor!
-          </a>
-        </div>
-      </div>
-
-      <div className="mx-auto max-w-[400px] flex flex-col gap-2 items-center">
-        <div className="shadow-lg rounded-lg overflow-hidden bg-white dark:bg-gray-800 dark:text-white">
-          <Carbon />
-        </div>
-        <span className="text-[.7rem] bg-gray-500 bg-opacity-10 py-1 px-2 rounded text-gray-500
-                dark:bg-opacity-20">
-          This ad helps us be happy about our invested time and not burn out and
-          rage-quit OSS. Yay money! 😉
-        </span>
-      </div>
-
-      {/* <div className="flex flex-col gap-4">
-        <div className="px-4 sm:px-6 lg:px-8  mx-auto max-w-3xl sm:text-center">
-          <h3 className="text-3xl text-center leading-8 font-extrabold tracking-tight sm:text-4xl sm:leading-10 lg:leading-none mt-2">
-            Less code, fewer edge cases.
-          </h3>
-          <p className="my-4 text-xl leading-7  text-gray-600">
-            Instead of writing reducers, caching logic, timers, retry logic,
-            complex async/await scripting (I could keep going...), you literally
-            write a tiny fraction of the code you normally would. You will be
-            surprised at how little code you're writing or how much code you're
-            deleting when you use TanStack Query. Try it out with one of the
-            examples below!
-          </p>
-          <div className="flex flex-wrap gap-2 justify-center">
-            {(
-              [
-                { label: 'Angular', value: 'angular' },
-                { label: 'React', value: 'react' },
-                { label: 'Solid', value: 'solid' },
-                { label: 'Svelte', value: 'svelte' },
-                { label: 'Vue', value: 'vue' },
-              ] as const
-            ).map((item) => (
-              <button
-                key={item.value}
-                className={`inline-block py-2 px-4 rounded text-white uppercase font-extrabold ${
-                  item.value === framework
-                    ? 'bg-cyan-500'
-                    : 'bg-gray-300 dark:bg-gray-700 hover:bg-cyan-300'
-                }`}
-                onClick={() => setFramework(item.value)}
-              >
-                {item.label}
-              </button>
-            ))}
-          </div>
-        </div>
-       </div> */}
-
-      {/* {[''].includes(framework) ? (
-        <div className="px-2">
-          <div className="p-8 text-center text-lg w-full max-w-screen-lg mx-auto bg-black text-white rounded-xl">
-            Looking for the <strong>@tanstack/{framework}-query</strong>{' '}
-            example? We could use your help to build the{' '}
-            <strong>@tanstack/{framework}-query</strong> adapter! Join the{' '}
-            <a
-              href="https://tlinz.com/discord"
-              className="text-teal-500 font-bold"
-            >
-              TanStack Discord Server
-            </a>{' '}
-            and let's get to work!
-          </div>
-        </div>
-       ) : (
-        <div className="bg-white dark:bg-black">
-          <iframe
-            key={framework}
-            src={`https://stackblitz.com/github/${repo}/tree/${branch}/examples/${framework}/simple?embed=1&theme=${
-              isDark ? 'dark' : 'light'
-            }`}
-            title={`tannerlinsley/${framework}-query: basic`}
-            sandbox="allow-forms allow-modals allow-popups allow-presentation allow-same-origin allow-scripts"
-            className="shadow-2xl"
-            loading="lazy"
-            style={{
-              width: '100%',
-              height: '80vh',
-              border: '0',
-            }}
-          ></iframe>
-        </div>
-       )} */}
-
-      {/* <div className="flex flex-col gap-4 items-center">
-        <div className="font-extrabold text-xl lg:text-2xl">
-          Wow, you've come a long way!
-        </div>
-        <div className="italic font-sm opacity-70">
-          Only one thing left to do...
-        </div>
-        <div>
-          <Link
-            to="./docs/"
-            className={`inline-block py-2 px-4 bg-cyan-500 rounded text-white uppercase font-extrabold`}
-          >
-            Read the Docs!
-          </Link>
-        </div>
-       </div> */}
-      <Footer />
-    </div>;
-}
-=======
-import { Route } from "useStateDestructure.tsx";
->>>>>>> fdc7ddeb
+import { Route } from "useStateDestructure.tsx";