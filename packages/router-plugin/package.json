{
  "name": "@tanstack/router-plugin",
  "version": "1.43.5",
  "description": "",
  "author": "Tanner Linsley",
  "license": "MIT",
  "repository": {
    "type": "git",
    "url": "https://github.com/TanStack/router.git",
    "directory": "packages/router-plugin"
  },
  "homepage": "https://tanstack.com/router",
  "funding": {
    "type": "github",
    "url": "https://github.com/sponsors/tannerlinsley"
  },
  "type": "module",
  "exports": {
    ".": {
      "import": {
        "types": "./dist/esm/index.d.ts",
        "default": "./dist/esm/index.js"
      },
      "require": {
        "types": "./dist/cjs/index.d.cts",
        "default": "./dist/cjs/index.cjs"
      }
    },
    "./vite": {
      "import": {
        "types": "./dist/esm/vite.d.ts",
        "default": "./dist/esm/vite.js"
      },
      "require": {
        "types": "./dist/cjs/vite.d.cts",
        "default": "./dist/cjs/vite.cjs"
      }
    },
    "./rspack": {
      "import": {
        "types": "./dist/esm/rspack.d.ts",
        "default": "./dist/esm/rspack.js"
      },
      "require": {
        "types": "./dist/cjs/rspack.d.cts",
        "default": "./dist/cjs/rspack.cjs"
      }
    },
    "./webpack": {
      "import": {
        "types": "./dist/esm/webpack.d.ts",
        "default": "./dist/esm/webpack.js"
      },
      "require": {
        "types": "./dist/cjs/webpack.d.cts",
        "default": "./dist/cjs/webpack.cjs"
      }
    },
    "./package.json": "./package.json"
  },
  "sideEffects": false,
  "scripts": {
    "clean": "rimraf ./dist && rimraf ./coverage",
    "test": "pnpm test:eslint && pnpm test:types && pnpm test:build && pnpm test:unit",
    "test:unit": "vitest",
    "test:unit:dev": "vitest --watch",
    "test:eslint": "eslint ./src",
    "test:types": "tsc --noEmit",
    "test:build": "publint --strict",
    "build": "vite build"
  },
  "keywords": [
    "react",
    "location",
    "router",
    "routing",
    "async",
    "async router",
    "typescript"
  ],
  "engines": {
    "node": ">=12"
  },
  "files": [
    "dist",
    "src/**"
  ],
  "peerDependencies": {
    "@rsbuild/core": ">=0.7.9",
    "vite": ">=5.0.13"
  },
  "peerDependenciesMeta": {
    "vite": {
      "optional": true
    },
    "@rsbuild/core": {
      "optional": true
    }
  },
  "dependencies": {
    "@babel/core": "^7.24.7",
    "@babel/generator": "^7.24.7",
    "@babel/parser": "^7.24.7",
    "@babel/plugin-syntax-jsx": "^7.24.7",
    "@babel/plugin-syntax-typescript": "^7.24.7",
    "@babel/template": "^7.24.7",
    "@babel/traverse": "^7.24.7",
    "@babel/types": "^7.24.7",
    "@tanstack/router-generator": "workspace:^",
    "@types/babel__core": "^7.20.5",
    "@types/babel__generator": "^7.6.8",
    "@types/babel__template": "^7.4.4",
    "@types/babel__traverse": "^7.20.6",
<<<<<<< HEAD
    "babel-dead-code-elimination": "^1.0.5",
    "chokidar": "^3.5.3",
=======
    "babel-dead-code-elimination": "^1.0.6",
>>>>>>> 048bcce2
    "unplugin": "^1.10.2",
    "zod": "^3.22.4"
  },
  "devDependencies": {
    "vite": "^5.3.1"
  }
}<|MERGE_RESOLUTION|>--- conflicted
+++ resolved
@@ -111,12 +111,8 @@
     "@types/babel__generator": "^7.6.8",
     "@types/babel__template": "^7.4.4",
     "@types/babel__traverse": "^7.20.6",
-<<<<<<< HEAD
-    "babel-dead-code-elimination": "^1.0.5",
+    "babel-dead-code-elimination": "^1.0.6",
     "chokidar": "^3.5.3",
-=======
-    "babel-dead-code-elimination": "^1.0.6",
->>>>>>> 048bcce2
     "unplugin": "^1.10.2",
     "zod": "^3.22.4"
   },
