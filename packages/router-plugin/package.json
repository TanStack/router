{
  "name": "@tanstack/router-plugin",
  "version": "1.41.0",
  "description": "",
  "author": "Tanner Linsley",
  "license": "MIT",
  "repository": {
    "type": "git",
    "url": "https://github.com/TanStack/router.git",
    "directory": "packages/router-plugin"
  },
  "homepage": "https://tanstack.com/router",
  "funding": {
    "type": "github",
    "url": "https://github.com/sponsors/tannerlinsley"
  },
  "type": "module",
  "exports": {
    ".": {
      "import": {
        "types": "./dist/esm/index.d.ts",
        "default": "./dist/esm/index.js"
      },
      "require": {
        "types": "./dist/cjs/index.d.cts",
        "default": "./dist/cjs/index.cjs"
      }
    },
    "./vite": {
      "import": {
        "types": "./dist/esm/vite.d.ts",
        "default": "./dist/esm/vite.js"
      },
      "require": {
        "types": "./dist/cjs/vite.d.cts",
        "default": "./dist/cjs/vite.cjs"
      }
    },
    "./rspack": {
      "import": {
        "types": "./dist/esm/rspack.d.ts",
        "default": "./dist/esm/rspack.js"
      },
      "require": {
        "types": "./dist/cjs/rspack.d.cts",
        "default": "./dist/cjs/rspack.cjs"
      }
    },
    "./package.json": "./package.json"
  },
  "sideEffects": false,
  "scripts": {
    "clean": "rimraf ./dist && rimraf ./coverage",
    "test": "pnpm test:eslint && pnpm test:types && pnpm test:build && pnpm test:unit",
<<<<<<< HEAD
    "test:unit": "vitest --watch=false",
    "test:unit:dev": "vitest --watch",
=======
    "test:unit": "vitest",
>>>>>>> 3611615f
    "test:eslint": "eslint ./src",
    "test:types": "tsc --noEmit",
    "test:build": "publint --strict",
    "build": "vite build"
  },
  "keywords": [
    "react",
    "location",
    "router",
    "routing",
    "async",
    "async router",
    "typescript"
  ],
  "engines": {
    "node": ">=12"
  },
  "files": [
    "dist",
    "src/**"
  ],
  "peerDependencies": {
    "@rsbuild/core": ">=0.7.9",
    "vite": ">=5.0.13"
  },
  "peerDependenciesMeta": {
    "vite": {
      "optional": true
    },
    "@rsbuild/core": {
      "optional": true
    }
  },
  "dependencies": {
    "@babel/core": "^7.24.7",
    "@babel/generator": "^7.24.7",
    "@babel/parser": "^7.24.7",
    "@babel/plugin-syntax-jsx": "^7.24.7",
    "@babel/plugin-syntax-typescript": "^7.24.7",
    "@babel/template": "^7.24.7",
    "@babel/traverse": "^7.24.7",
    "@babel/types": "^7.24.7",
    "@tanstack/router-generator": "workspace:^",
    "@types/babel__core": "^7.20.5",
    "@types/babel__generator": "^7.6.8",
    "@types/babel__template": "^7.4.4",
    "@types/babel__traverse": "^7.20.6",
    "babel-dead-code-elimination": "^1.0.5",
    "unplugin": "^1.10.2",
    "zod": "^3.22.4"
  },
  "devDependencies": {
    "vite": "^5.3.1"
  }
}<|MERGE_RESOLUTION|>--- conflicted
+++ resolved
@@ -52,12 +52,8 @@
   "scripts": {
     "clean": "rimraf ./dist && rimraf ./coverage",
     "test": "pnpm test:eslint && pnpm test:types && pnpm test:build && pnpm test:unit",
-<<<<<<< HEAD
-    "test:unit": "vitest --watch=false",
+    "test:unit": "vitest",
     "test:unit:dev": "vitest --watch",
-=======
-    "test:unit": "vitest",
->>>>>>> 3611615f
     "test:eslint": "eslint ./src",
     "test:types": "tsc --noEmit",
     "test:build": "publint --strict",
