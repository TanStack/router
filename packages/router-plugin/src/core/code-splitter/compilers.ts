--- conflicted
+++ resolved
@@ -7,6 +7,7 @@
 } from 'babel-dead-code-elimination'
 import { generateFromAst, parseAst } from '@tanstack/router-utils'
 import { tsrSplit } from '../constants'
+import { routeHmrStatement } from '../route-hmr-statement'
 import { routeHmrStatement } from '../route-hmr-statement'
 import { createIdentifier } from './path-ids'
 import { getFrameworkOptions } from './framework-options'
@@ -223,7 +224,6 @@
                         // Check to see if lazyRouteComponent is already imported before attempting
                         // to import it again
 
-<<<<<<< HEAD
                         if (
                           !hasImportedOrDefinedIdentifier(
                             LAZY_ROUTE_COMPONENT_IDENT,
@@ -234,12 +234,6 @@
                               `import { ${LAZY_ROUTE_COMPONENT_IDENT} } from '${PACKAGE}'`,
                             )(),
                           ])
-=======
-                          // add HMR handling
-                          if (opts.runtimeEnv !== 'prod') {
-                            programPath.pushContainer('body', routeHmrStatement)
-                          }
->>>>>>> 3f858cb2
                         }
 
                         // Check to see if the importer function is already defined
