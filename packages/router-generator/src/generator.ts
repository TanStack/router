--- conflicted
+++ resolved
@@ -33,11 +33,8 @@
   removeGroups,
   removeLastSegmentFromPath,
   removeLayoutSegments,
-<<<<<<< HEAD
   removeLeadingUnderscores,
-=======
   removeTrailingSlash,
->>>>>>> d6f58701
   removeUnderscores,
   replaceBackslash,
   resetRegex,
