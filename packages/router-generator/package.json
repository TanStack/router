--- conflicted
+++ resolved
@@ -33,12 +33,8 @@
   },
   "scripts": {
     "clean": "rimraf ./dist && rimraf ./coverage",
-<<<<<<< HEAD
+    "test:eslint": "eslint --ext .ts,.tsx ./src",
     "test:types": "tsc --noEmit",
-=======
-    "test:eslint": "eslint --ext .ts,.tsx ./src",
-    "test:types": "tsc",
->>>>>>> 72f18683
     "test:lib": "vitest",
     "test:build": "publint --strict",
     "build": "vite build"
