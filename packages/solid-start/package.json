{
  "name": "@tanstack/solid-start",
<<<<<<< HEAD
  "version": "1.132.9",
=======
  "version": "1.132.2",
>>>>>>> 2049f50c
  "description": "Modern and scalable routing for Solid applications",
  "author": "Tanner Linsley",
  "license": "MIT",
  "repository": {
    "type": "git",
    "url": "https://github.com/TanStack/router.git",
    "directory": "packages/solid-start"
  },
  "homepage": "https://tanstack.com/start",
  "funding": {
    "type": "github",
    "url": "https://github.com/sponsors/tannerlinsley"
  },
  "keywords": [
    "solid",
    "location",
    "router",
    "routing",
    "async",
    "async router",
    "typescript"
  ],
  "scripts": {
    "clean": "rimraf ./dist && rimraf ./coverage",
    "test": "pnpm test:build",
    "test:build": "exit 0; vitest",
    "build": "vite build && vite build -c vite.config.server-entry.ts"
  },
  "type": "module",
  "types": "dist/esm/index.d.ts",
  "exports": {
    ".": {
      "import": {
        "types": "./dist/esm/index.d.ts",
        "default": "./dist/esm/index.js"
      }
    },
    "./client": {
      "import": {
        "types": "./dist/esm/client.d.ts",
        "default": "./dist/esm/client.js"
      }
    },
    "./server": {
      "import": {
        "types": "./dist/esm/server.d.ts",
        "default": "./dist/esm/server.js"
      }
    },
    "./plugin/vite": {
      "import": {
        "types": "./dist/esm/plugin/vite.d.ts",
        "default": "./dist/esm/plugin/vite.js"
      }
    },
    "./server-entry": {
      "import": {
        "types": "./dist/default-entry/esm/server.d.ts",
        "default": "./dist/default-entry/esm/server.js"
      }
    },
    "./package.json": "./package.json"
  },
  "sideEffects": false,
  "files": [
    "dist",
    "src"
  ],
  "engines": {
    "node": ">=22.12.0"
  },
  "dependencies": {
    "@tanstack/solid-start-client": "workspace:*",
    "@tanstack/solid-start-server": "workspace:*",
    "@tanstack/start-plugin-core": "workspace:*",
    "@tanstack/solid-router": "workspace:*",
    "@tanstack/start-client-core": "workspace:*",
    "pathe": "^2.0.3"
  },
  "devDependencies": {
    "@tanstack/router-utils": "workspace:*",
    "vite": "^7.1.1"
  },
  "peerDependencies": {
    "solid-js": ">=1.0.0",
    "vite": ">=7.0.0"
  }
}<|MERGE_RESOLUTION|>--- conflicted
+++ resolved
@@ -1,10 +1,6 @@
 {
   "name": "@tanstack/solid-start",
-<<<<<<< HEAD
   "version": "1.132.9",
-=======
-  "version": "1.132.2",
->>>>>>> 2049f50c
   "description": "Modern and scalable routing for Solid applications",
   "author": "Tanner Linsley",
   "license": "MIT",
