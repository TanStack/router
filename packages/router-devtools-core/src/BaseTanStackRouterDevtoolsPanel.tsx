import { clsx as cx } from 'clsx'
import { default as invariant } from 'tiny-invariant'
import { interpolatePath, rootRouteId, trimPath } from '@tanstack/router-core'
<<<<<<< HEAD
import { Show, createMemo } from 'solid-js'
import { omitInternalKeys } from '@tanstack/history'
=======
import { Show, createMemo, createSignal, onCleanup } from 'solid-js'
>>>>>>> d50f2dd0
import { useDevtoolsOnClose } from './context'
import { useStyles } from './useStyles'
import useLocalStorage from './useLocalStorage'
import { Explorer } from './Explorer'
import { getRouteStatusColor, getStatusColor, multiSortBy } from './utils'
import { AgeTicker } from './AgeTicker'
// import type { DevtoolsPanelOptions } from './TanStackRouterDevtoolsPanel'

import { NavigateButton } from './NavigateButton'
import type {
  AnyContext,
  AnyRoute,
  AnyRouter,
  FileRouteTypes,
  MakeRouteMatchUnion,
  Route,
  RouterState,
} from '@tanstack/router-core'
import type { Accessor, JSX } from 'solid-js'

export interface BaseDevtoolsPanelOptions {
  /**
   * The standard React style object used to style a component with inline styles
   */
  style?: Accessor<JSX.CSSProperties>
  /**
   * The standard React class property used to style a component with classes
   */
  className?: Accessor<string>
  /**
   * A boolean variable indicating whether the panel is open or closed
   */
  isOpen?: boolean
  /**
   * A function that toggles the open and close state of the panel
   */
  setIsOpen?: (isOpen: boolean) => void
  /**
   * Handles the opening and closing the devtools panel
   */
  handleDragStart?: (e: any) => void
  /**
   * A boolean variable indicating if the "lite" version of the library is being used
   */
  router: Accessor<AnyRouter>
  routerState: Accessor<any>
  /**
   * Use this to attach the devtool's styles to specific element in the DOM.
   */
  shadowDOMTarget?: ShadowRoot
}

function Logo(props: any) {
  const { className, ...rest } = props
  const styles = useStyles()
  return (
    <button {...rest} class={cx(styles().logo, className ? className() : '')}>
      <div class={styles().tanstackLogo}>TANSTACK</div>
      <div class={styles().routerLogo}>TanStack Router v1</div>
    </button>
  )
}

function NavigateLink(props: {
  class?: string
  left?: JSX.Element
  children?: JSX.Element
  right?: JSX.Element
}) {
  return (
    <div
      class={props.class}
      style={{
        display: 'flex',
        'align-items': 'center',
        width: '100%',
      }}
    >
      {props.left}
      <div style={{ 'flex-grow': 1, 'min-width': 0 }}>{props.children}</div>
      {props.right}
    </div>
  )
}

function RouteComp({
  routerState,
  router,
  route,
  isRoot,
  activeId,
  setActiveId,
}: {
  routerState: Accessor<
    RouterState<
      Route<
        any,
        any,
        any,
        '/',
        '/',
        string,
        '__root__',
        undefined,
        undefined,
        {},
        {},
        AnyContext,
        AnyContext,
        {},
        undefined,
        any,
        FileRouteTypes,
        unknown,
        undefined
      >,
      MakeRouteMatchUnion
    >
  >
  router: Accessor<AnyRouter>
  route: AnyRoute
  isRoot?: boolean
  activeId: Accessor<string | undefined>
  setActiveId: (id: string) => void
}) {
  const styles = useStyles()
  const matches = createMemo(
    () => routerState().pendingMatches || routerState().matches,
  )
  const match = createMemo(() =>
    routerState().matches.find((d) => d.routeId === route.id),
  )

  const param = createMemo(() => {
    try {
      if (match()?.params) {
        const p = match()?.params
        const r: string = route.path || trimPath(route.id)
        if (r.startsWith('$')) {
          const trimmed = r.slice(1)

          if (p[trimmed]) {
            return `(${p[trimmed]})`
          }
        }
      }
      return ''
    } catch (error) {
      return ''
    }
  })

  const navigationTarget = createMemo<string | undefined>(() => {
    if (isRoot) return undefined // rootRouteId has no path
    if (!route.path) return undefined // no path to navigate to

    // flatten all params in the router state, into a single object
    const allParams = Object.assign({}, ...matches().map((m) => m.params))

    // interpolatePath is used by router-core to generate the `to`
    // path for the navigate function in the router
    const interpolated = interpolatePath({
      path: route.fullPath,
      params: allParams,
      leaveWildcards: false,
      leaveParams: false,
      decodeCharMap: router().pathParamsDecodeCharMap,
    })

    // only if `interpolated` is not missing params, return the path since this
    // means that all the params are present for a successful navigation
    return !interpolated.isMissingParams
      ? interpolated.interpolatedPath
      : undefined
  })

  return (
    <div>
      <div
        role="button"
        aria-label={`Open match details for ${route.id}`}
        onClick={() => {
          if (match()) {
            setActiveId(activeId() === route.id ? '' : route.id)
          }
        }}
        class={cx(
          styles().routesRowContainer(route.id === activeId(), !!match()),
        )}
      >
        <div
          class={cx(
            styles().matchIndicator(getRouteStatusColor(matches(), route)),
          )}
        />
        <NavigateLink
          class={cx(styles().routesRow(!!match()))}
          left={
            <Show when={navigationTarget()}>
              {(navigate) => <NavigateButton to={navigate()} router={router} />}
            </Show>
          }
          right={<AgeTicker match={match()} router={router} />}
        >
          <code class={styles().code}>
            {isRoot ? rootRouteId : route.path || trimPath(route.id)}{' '}
          </code>
          <code class={styles().routeParamInfo}>{param()}</code>
        </NavigateLink>
      </div>
      {route.children?.length ? (
        <div class={styles().nestedRouteRow(!!isRoot)}>
          {[...(route.children as Array<AnyRoute>)]
            .sort((a, b) => {
              return a.rank - b.rank
            })
            .map((r) => (
              <RouteComp
                routerState={routerState}
                router={router}
                route={r}
                activeId={activeId}
                setActiveId={setActiveId}
              />
            ))}
        </div>
      ) : null}
    </div>
  )
}

function getMergedStrictState(routerState: any) {
  const matches = [
    ...(routerState.pendingMatches ?? []),
    ...routerState.matches,
  ]
  return Object.assign(
    {},
    ...matches.map((m: any) => m._strictState).filter(Boolean),
  ) as Record<string, any>
}

export const BaseTanStackRouterDevtoolsPanel =
  function BaseTanStackRouterDevtoolsPanel({
    ...props
  }: BaseDevtoolsPanelOptions): JSX.Element {
    const {
      isOpen = true,
      setIsOpen,
      handleDragStart,
      router,
      routerState,
      shadowDOMTarget,
      ...panelProps
    } = props

    const { onCloseClick } = useDevtoolsOnClose()
    const styles = useStyles()
    const { className, style, ...otherPanelProps } = panelProps

    invariant(
      router,
      'No router was found for the TanStack Router Devtools. Please place the devtools in the <RouterProvider> component tree or pass the router instance to the devtools manually.',
    )

    // useStore(router.__store)

    const [showMatches, setShowMatches] = useLocalStorage(
      'tanstackRouterDevtoolsShowMatches',
      true,
    )

    const [activeId, setActiveId] = useLocalStorage(
      'tanstackRouterDevtoolsActiveRouteId',
      '',
    )

    const activeMatch = createMemo(() => {
      const matches = [
        ...(routerState().pendingMatches ?? []),
        ...routerState().matches,
        ...routerState().cachedMatches,
      ]
      return matches.find(
        (d) => d.routeId === activeId() || d.id === activeId(),
      )
    })

    const hasSearch = createMemo(
      () => Object.keys(routerState().location.search).length,
    )

    const validatedState = createMemo(() =>
      omitInternalKeys(getMergedStrictState(routerState())),
    )

    const hasState = createMemo(() => Object.keys(validatedState()).length)

    const explorerState = createMemo(() => {
      return {
        ...router(),
        state: routerState(),
      }
    })

    const routerExplorerValue = createMemo(() =>
      Object.fromEntries(
        multiSortBy(
          Object.keys(explorerState()),
          (
            [
              'state',
              'routesById',
              'routesByPath',
              'flatRoutes',
              'options',
              'manifest',
            ] as const
          ).map((d) => (dd) => dd !== d),
        )
          .map((key) => [key, (explorerState() as any)[key]])
          .filter(
            (d) =>
              typeof d[1] !== 'function' &&
              ![
                '__store',
                'basepath',
                'injectedHtml',
                'subscribers',
                'latestLoadPromise',
                'navigateTimeout',
                'resetNextScroll',
                'tempLocationKey',
                'latestLocation',
                'routeTree',
                'history',
              ].includes(d[0]),
          ),
      ),
    )
    const activeMatchLoaderData = createMemo(() => activeMatch()?.loaderData)
    const activeMatchValue = createMemo(() => activeMatch())
    const locationSearchValue = createMemo(() => routerState().location.search)
    const validatedStateValue = createMemo(() => validatedState())

    return (
      <div
        class={cx(
          styles().devtoolsPanel,
          'TanStackRouterDevtoolsPanel',
          className ? className() : '',
        )}
        style={style ? style() : ''}
        {...otherPanelProps}
      >
        {handleDragStart ? (
          <div class={styles().dragHandle} onMouseDown={handleDragStart}></div>
        ) : null}
        <button
          class={styles().panelCloseBtn}
          onClick={(e: any) => {
            if (setIsOpen) {
              setIsOpen(false)
            }
            onCloseClick(e)
          }}
        >
          <svg
            xmlns="http://www.w3.org/2000/svg"
            width="10"
            height="6"
            fill="none"
            viewBox="0 0 10 6"
            class={styles().panelCloseBtnIcon}
          >
            <path
              stroke="currentColor"
              stroke-linecap="round"
              stroke-linejoin="round"
              stroke-width="1.667"
              d="M1 1l4 4 4-4"
            ></path>
          </svg>
        </button>
        <div class={styles().firstContainer}>
          <div class={styles().row}>
            <Logo
              aria-hidden
              onClick={(e: any) => {
                if (setIsOpen) {
                  setIsOpen(false)
                }
                onCloseClick(e)
              }}
            />
          </div>
          <div class={styles().routerExplorerContainer}>
            <div class={styles().routerExplorer}>
              <Explorer
                label="Router"
                value={routerExplorerValue}
                defaultExpanded={{
                  state: {} as any,
                  context: {} as any,
                  options: {} as any,
                }}
                filterSubEntries={(subEntries) => {
                  return subEntries.filter(
                    (d: any) => typeof d.value() !== 'function',
                  )
                }}
              />
            </div>
          </div>
        </div>
        <div class={styles().secondContainer}>
          <div class={styles().matchesContainer}>
            <div class={styles().detailsHeader}>
              <span>Pathname</span>
              {routerState().location.maskedLocation ? (
                <div class={styles().maskedBadgeContainer}>
                  <span class={styles().maskedBadge}>masked</span>
                </div>
              ) : null}
            </div>
            <div class={styles().detailsContent}>
              <code>{routerState().location.pathname}</code>
              {routerState().location.maskedLocation ? (
                <code class={styles().maskedLocation}>
                  {routerState().location.maskedLocation?.pathname}
                </code>
              ) : null}
            </div>
            <div class={styles().detailsHeader}>
              <div class={styles().routeMatchesToggle}>
                <button
                  type="button"
                  onClick={() => {
                    setShowMatches(false)
                  }}
                  disabled={!showMatches()}
                  class={cx(
                    styles().routeMatchesToggleBtn(!showMatches(), true),
                  )}
                >
                  Routes
                </button>
                <button
                  type="button"
                  onClick={() => {
                    setShowMatches(true)
                  }}
                  disabled={showMatches()}
                  class={cx(
                    styles().routeMatchesToggleBtn(!!showMatches(), false),
                  )}
                >
                  Matches
                </button>
              </div>
              <div class={styles().detailsHeaderInfo}>
                <div>age / staleTime / gcTime</div>
              </div>
            </div>
            <div class={cx(styles().routesContainer)}>
              {!showMatches() ? (
                <RouteComp
                  routerState={routerState}
                  router={router}
                  route={router().routeTree}
                  isRoot
                  activeId={activeId}
                  setActiveId={setActiveId}
                />
              ) : (
                <div>
                  {(routerState().pendingMatches?.length
                    ? routerState().pendingMatches
                    : routerState().matches
                  )?.map((match: any, _i: any) => {
                    return (
                      <div
                        role="button"
                        aria-label={`Open match details for ${match.id}`}
                        onClick={() =>
                          setActiveId(activeId() === match.id ? '' : match.id)
                        }
                        class={cx(styles().matchRow(match === activeMatch()))}
                      >
                        <div
                          class={cx(
                            styles().matchIndicator(getStatusColor(match)),
                          )}
                        />
                        <NavigateLink
                          left={
                            <NavigateButton
                              to={match.pathname}
                              params={match.params}
                              search={match.search}
                              router={router}
                            />
                          }
                          right={<AgeTicker match={match} router={router} />}
                        >
                          <code class={styles().matchID}>
                            {`${match.routeId === rootRouteId ? rootRouteId : match.pathname}`}
                          </code>
                        </NavigateLink>
                      </div>
                    )
                  })}
                </div>
              )}
            </div>
          </div>
          {routerState().cachedMatches.length ? (
            <div class={styles().cachedMatchesContainer}>
              <div class={styles().detailsHeader}>
                <div>Cached Matches</div>
                <div class={styles().detailsHeaderInfo}>
                  age / staleTime / gcTime
                </div>
              </div>
              <div>
                {routerState().cachedMatches.map((match: any) => {
                  return (
                    <div
                      role="button"
                      aria-label={`Open match details for ${match.id}`}
                      onClick={() =>
                        setActiveId(activeId() === match.id ? '' : match.id)
                      }
                      class={cx(styles().matchRow(match === activeMatch()))}
                    >
                      <div
                        class={cx(
                          styles().matchIndicator(getStatusColor(match)),
                        )}
                      />
                      <NavigateLink
                        left={
                          <NavigateButton
                            to={match.pathname}
                            params={match.params}
                            search={match.search}
                            router={router}
                          />
                        }
                        right={<AgeTicker match={match} router={router} />}
                      >
                        <code class={styles().matchID}>{`${match.id}`}</code>
                      </NavigateLink>
                    </div>
                  )
                })}
              </div>
            </div>
          ) : null}
        </div>
        {activeMatch() && activeMatch()?.status ? (
          <div class={styles().thirdContainer}>
            <div class={styles().detailsHeader}>Match Details</div>
            <div>
              <div class={styles().matchDetails}>
                <div
                  class={styles().matchStatus(
                    activeMatch()?.status,
                    activeMatch()?.isFetching,
                  )}
                >
                  <div>
                    {activeMatch()?.status === 'success' &&
                    activeMatch()?.isFetching
                      ? 'fetching'
                      : activeMatch()?.status}
                  </div>
                </div>
                <div class={styles().matchDetailsInfoLabel}>
                  <div>ID:</div>
                  <div class={styles().matchDetailsInfo}>
                    <code>{activeMatch()?.id}</code>
                  </div>
                </div>
                <div class={styles().matchDetailsInfoLabel}>
                  <div>State:</div>
                  <div class={styles().matchDetailsInfo}>
                    {routerState().pendingMatches?.find(
                      (d: any) => d.id === activeMatch()?.id,
                    )
                      ? 'Pending'
                      : routerState().matches.find(
                            (d: any) => d.id === activeMatch()?.id,
                          )
                        ? 'Active'
                        : 'Cached'}
                  </div>
                </div>
                <div class={styles().matchDetailsInfoLabel}>
                  <div>Last Updated:</div>
                  <div class={styles().matchDetailsInfo}>
                    {activeMatch()?.updatedAt
                      ? new Date(activeMatch()?.updatedAt).toLocaleTimeString()
                      : 'N/A'}
                  </div>
                </div>
              </div>
            </div>
            {activeMatchLoaderData() ? (
              <>
                <div class={styles().detailsHeader}>Loader Data</div>
                <div class={styles().detailsContent}>
                  <Explorer
                    label="loaderData"
                    value={activeMatchLoaderData}
                    defaultExpanded={{}}
                  />
                </div>
              </>
            ) : null}
            <div class={styles().detailsHeader}>Explorer</div>
            <div class={styles().detailsContent}>
              <Explorer
                label="Match"
                value={activeMatchValue}
                defaultExpanded={{}}
              />
            </div>
          </div>
        ) : null}
        {hasSearch() ? (
          <div class={styles().fourthContainer}>
            <div class={styles().detailsHeader}>
              <span>Search Params</span>
              {typeof navigator !== 'undefined' ? (
                <span style="margin-left: 0.5rem;">
                  <CopyButton
                    getValue={() => {
                      const search = routerState().location.search
                      return JSON.stringify(search)
                    }}
                  />
                </span>
              ) : null}
            </div>
            <div class={styles().detailsContent}>
              <Explorer
                value={locationSearchValue}
                defaultExpanded={Object.keys(
                  routerState().location.search,
                ).reduce((obj: any, next) => {
                  obj[next] = {}
                  return obj
                }, {})}
              />
            </div>
          </div>
        ) : null}
        {hasState() ? (
          <div class={styles().fourthContainer}>
            <div class={styles().detailsHeader}>State Params</div>
            <div class={styles().detailsContent}>
              <Explorer
                value={validatedStateValue}
                defaultExpanded={Object.keys(validatedState()).reduce(
                  (obj: any, next) => {
                    obj[next] = {}
                    return obj
                  },
                  {},
                )}
              />
            </div>
          </div>
        ) : null}
      </div>
    )
  }

function CopyButton({ getValue }: { getValue: () => string }) {
  const [copied, setCopied] = createSignal(false)

  let timeoutId: ReturnType<typeof setTimeout> | null = null

  const handleCopy = async () => {
    // eslint-disable-next-line @typescript-eslint/no-unnecessary-condition
    if (typeof navigator === 'undefined' || !navigator.clipboard?.writeText) {
      console.warn('TanStack Router Devtools: Clipboard API unavailable')
      return
    }
    try {
      const value = getValue()
      await navigator.clipboard.writeText(value)
      setCopied(true)
      if (timeoutId) clearTimeout(timeoutId)
      timeoutId = setTimeout(() => setCopied(false), 2500)
    } catch (e) {
      console.error('TanStack Router Devtools: Failed to copy', e)
    }
  }

  onCleanup(() => {
    if (timeoutId) clearTimeout(timeoutId)
  })

  return (
    <button
      type="button"
      style="cursor: pointer;"
      onClick={handleCopy}
      aria-label="Copy value to clipboard"
      title={copied() ? 'Copied!' : 'Copy'}
    >
      {copied() ? '✅' : '📋'}
    </button>
  )
}

export default BaseTanStackRouterDevtoolsPanel<|MERGE_RESOLUTION|>--- conflicted
+++ resolved
@@ -1,12 +1,8 @@
 import { clsx as cx } from 'clsx'
 import { default as invariant } from 'tiny-invariant'
 import { interpolatePath, rootRouteId, trimPath } from '@tanstack/router-core'
-<<<<<<< HEAD
-import { Show, createMemo } from 'solid-js'
+import { Show, createMemo, createSignal, onCleanup } from 'solid-js'
 import { omitInternalKeys } from '@tanstack/history'
-=======
-import { Show, createMemo, createSignal, onCleanup } from 'solid-js'
->>>>>>> d50f2dd0
 import { useDevtoolsOnClose } from './context'
 import { useStyles } from './useStyles'
 import useLocalStorage from './useLocalStorage'
