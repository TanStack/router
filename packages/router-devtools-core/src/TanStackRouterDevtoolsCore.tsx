import { createSignal, lazy } from 'solid-js'
import { render } from 'solid-js/web'
import { ShadowDomTargetContext } from './context'
import type { AnyRouter } from '@tanstack/router-core'
import type { Signal } from 'solid-js'

interface DevtoolsOptions {
  /**
   * Set this true if you want the dev tools to default to being open
   */
  initialIsOpen?: boolean
  /**
   * Use this to add props to the panel. For example, you can add class, style (merge and override default style), etc.
   */
  panelProps?: any & {
    ref?: any
  }
  /**
   * Use this to add props to the close button. For example, you can add class, style (merge and override default style), onClick (extend default handler), etc.
   */
  closeButtonProps?: any & {
    ref?: any
  }
  /**
   * Use this to add props to the toggle button. For example, you can add class, style (merge and override default style), onClick (extend default handler), etc.
   */
  toggleButtonProps?: any & {
    ref?: any
  }
  /**
   * The position of the TanStack Router logo to open and close the devtools panel.
   * Defaults to 'bottom-left'.
   */
  position?: 'top-left' | 'top-right' | 'bottom-left' | 'bottom-right'
  /**
   * Use this to render the devtools inside a different type of container element for a11y purposes.
   * Any string which corresponds to a valid intrinsic JSX element is allowed.
   * Defaults to 'footer'.
   */
  containerElement?: string | any
  /**
   * A boolean variable indicating if the "lite" version of the library is being used
   */
  router: AnyRouter
  routerState: any
  /**
   * Use this to attach the devtool's styles to specific element in the DOM.
   */
  shadowDOMTarget?: ShadowRoot
}

class TanStackRouterDevtoolsCore {
  #router: Signal<AnyRouter>
  #routerState: Signal<any>
  #position: 'top-left' | 'top-right' | 'bottom-left' | 'bottom-right'
  #initialIsOpen: boolean
  #shadowDOMTarget?: ShadowRoot

  #panelProps: any
  #closeButtonProps: any
  #toggleButtonProps: any
  #containerElement?: string | any

  #isMounted = false
  #Component: any
  #dispose?: () => void

  constructor(config: DevtoolsOptions) {
    this.#router = createSignal(config.router)
    this.#routerState = createSignal(config.routerState)
    this.#position = config.position ?? 'bottom-left'
    this.#initialIsOpen = config.initialIsOpen ?? false
    this.#shadowDOMTarget = config.shadowDOMTarget

    this.#panelProps = config.panelProps
    this.#closeButtonProps = config.closeButtonProps
    this.#toggleButtonProps = config.toggleButtonProps
    this.#containerElement = config.containerElement
  }

  mount<T extends HTMLElement>(el: T) {
    if (this.#isMounted) {
      throw new Error('Devtools is already mounted')
    }

    const dispose = render(() => {
      const [router] = this.#router
      const [routerState] = this.#routerState
      const position = this.#position
      const initialIsOpen = this.#initialIsOpen
      const shadowDOMTarget = this.#shadowDOMTarget

      const panelProps = this.#panelProps
      const closeButtonProps = this.#closeButtonProps
      const toggleButtonProps = this.#toggleButtonProps
      const containerElement = this.#containerElement

      let Devtools

      if (this.#Component) {
        Devtools = this.#Component
      } else {
        Devtools = lazy(() => import('./FloatingTanStackRouterDevtools'))
        this.#Component = Devtools
      }

      return (
<<<<<<< HEAD
        <Devtools
          position={position}
          initialIsOpen={initialIsOpen}
          shadowDOMTarget={shadowDOMTarget}
          router={router}
          routerState={routerState}
          panelProps={panelProps}
          closeButtonProps={closeButtonProps}
          toggleButtonProps={toggleButtonProps}
          containerElement={containerElement}
        />
=======
        <ShadowDomTargetContext.Provider value={shadowDOMTarget}>
          <Devtools
            position={position}
            initialIsOpen={initialIsOpen}
            router={router}
            routerState={routerState}
            shadowDOMTarget={shadowDOMTarget}
            panelProps={panelProps}
            closeButtonProps={closeButtonProps}
            toggleButtonProps={toggleButtonProps}
            containerElement={containerElement}
          />
        </ShadowDomTargetContext.Provider>
>>>>>>> 3f858cb2
      )
    }, el)

    this.#isMounted = true
    this.#dispose = dispose
  }

  unmount() {
    if (!this.#isMounted) {
      throw new Error('Devtools is not mounted')
    }
    this.#dispose?.()
    this.#isMounted = false
  }

  setRouter(router: AnyRouter) {
    this.#router[1](router)
  }

  setRouterState(routerState: any) {
    this.#routerState[1](routerState)
  }

  setOptions(options: Partial<DevtoolsOptions>) {
    if (options.position !== undefined) {
      this.#position = options.position
    }

    if (options.initialIsOpen !== undefined) {
      this.#initialIsOpen = options.initialIsOpen
    }

    if (options.shadowDOMTarget !== undefined) {
      this.#shadowDOMTarget = options.shadowDOMTarget
    }

    if (options.containerElement !== undefined) {
      this.#containerElement = options.containerElement
    }
  }
}

export { TanStackRouterDevtoolsCore }<|MERGE_RESOLUTION|>--- conflicted
+++ resolved
@@ -60,6 +60,7 @@
   #closeButtonProps: any
   #toggleButtonProps: any
   #containerElement?: string | any
+  #containerElement?: string | any
 
   #isMounted = false
   #Component: any
@@ -105,19 +106,6 @@
       }
 
       return (
-<<<<<<< HEAD
-        <Devtools
-          position={position}
-          initialIsOpen={initialIsOpen}
-          shadowDOMTarget={shadowDOMTarget}
-          router={router}
-          routerState={routerState}
-          panelProps={panelProps}
-          closeButtonProps={closeButtonProps}
-          toggleButtonProps={toggleButtonProps}
-          containerElement={containerElement}
-        />
-=======
         <ShadowDomTargetContext.Provider value={shadowDOMTarget}>
           <Devtools
             position={position}
@@ -131,7 +119,6 @@
             containerElement={containerElement}
           />
         </ShadowDomTargetContext.Provider>
->>>>>>> 3f858cb2
       )
     }, el)
 
