--- conflicted
+++ resolved
@@ -64,11 +64,8 @@
   "dependencies": {
     "clsx": "^2.1.1",
     "goober": "^2.1.16",
-<<<<<<< HEAD
     "@tanstack/history": "workspace:*"
-=======
     "solid-js": "^1.9.5"
->>>>>>> a211a4dc
   },
   "devDependencies": {
     "vite-plugin-solid": "^2.11.6"
