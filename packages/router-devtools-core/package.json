{
  "name": "@tanstack/router-devtools-core",
  "version": "1.132.11",
  "description": "Modern and scalable routing for Web applications",
  "author": "Tanner Linsley",
  "license": "MIT",
  "repository": {
    "type": "git",
    "url": "https://github.com/TanStack/router.git",
    "directory": "packages/router-devtools-core"
  },
  "homepage": "https://tanstack.com/router",
  "funding": {
    "type": "github",
    "url": "https://github.com/sponsors/tannerlinsley"
  },
  "keywords": [
    "react",
    "location",
    "router",
    "routing",
    "async",
    "async router",
    "typescript"
  ],
  "scripts": {
    "clean": "rimraf ./dist && rimraf ./coverage",
    "test:eslint": "eslint ./src",
    "test:types": "pnpm run \"/^test:types:ts[0-9]{2}$/\"",
    "test:types:ts54": "node ../../node_modules/typescript54/lib/tsc.js",
    "test:types:ts55": "node ../../node_modules/typescript55/lib/tsc.js",
    "test:types:ts56": "node ../../node_modules/typescript56/lib/tsc.js",
    "test:types:ts57": "node ../../node_modules/typescript57/lib/tsc.js",
    "test:types:ts58": "node ../../node_modules/typescript58/lib/tsc.js",
    "test:types:ts59": "tsc",
    "test:build": "publint --strict && attw --ignore-rules no-resolution --pack .",
    "build": "vite build"
  },
  "type": "module",
  "types": "./dist/esm/index.d.ts",
  "main": "./dist/cjs/index.cjs",
  "module": "./dist/esm/index.js",
  "exports": {
    ".": {
      "import": {
        "types": "./dist/esm/index.d.ts",
        "default": "./dist/esm/index.js"
      },
      "require": {
        "types": "./dist/cjs/index.d.cts",
        "default": "./dist/cjs/index.cjs"
      }
    },
    "./package.json": "./package.json"
  },
  "sideEffects": false,
  "files": [
    "dist",
    "src"
  ],
  "engines": {
    "node": ">=12"
  },
  "dependencies": {
    "clsx": "^2.1.1",
    "goober": "^2.1.16",
<<<<<<< HEAD
    "@tanstack/history": "workspace:*",
    "solid-js": "^1.9.5"
=======
    "solid-js": "^1.9.5",
    "vite": "^7.1.7"
>>>>>>> d50f2dd0
  },
  "devDependencies": {
    "vite-plugin-solid": "^2.11.8"
  },
  "peerDependencies": {
    "@tanstack/router-core": "workspace:^",
    "csstype": "^3.0.10",
    "solid-js": ">=1.9.5",
    "tiny-invariant": "^1.3.3"
  },
  "peerDependenciesMeta": {
    "csstype": {
      "optional": true
    }
  }
}<|MERGE_RESOLUTION|>--- conflicted
+++ resolved
@@ -64,13 +64,9 @@
   "dependencies": {
     "clsx": "^2.1.1",
     "goober": "^2.1.16",
-<<<<<<< HEAD
     "@tanstack/history": "workspace:*",
     "solid-js": "^1.9.5"
-=======
-    "solid-js": "^1.9.5",
     "vite": "^7.1.7"
->>>>>>> d50f2dd0
   },
   "devDependencies": {
     "vite-plugin-solid": "^2.11.8"
