--- conflicted
+++ resolved
@@ -32,52 +32,6 @@
       - name: Stop Nx Agents
         if: ${{ always() }}
         run: npx nx-cloud stop-all-agents
-<<<<<<< HEAD
-  type-test-matrix:
-    name: Type Test Matrix
-    runs-on: ubuntu-latest
-    continue-on-error: true
-    strategy:
-      fail-fast: false
-      matrix:
-        typescript-version:
-          - '~5.5.0'
-          - '~5.4.0'
-          - '~5.3.0'
-          - '~5.2.0'
-          - '~5.1.0'
-          - '~5.0.0'
-=======
-  e2e-start-basic-test:
-    name: Playwright e2e tests
-    timeout-minutes: 60
-    runs-on: ubuntu-latest
->>>>>>> 08d3e61b
-    steps:
-      - uses: actions/checkout@v4
-        with:
-          fetch-depth: 0
-      - name: Setup Tools
-        uses: tanstack/config/.github/setup@main
-      - name: Get base and head commits for `nx affected`
-        uses: nrwl/nx-set-shas@v4
-        with:
-          main-branch-name: 'main'
-<<<<<<< HEAD
-      - name: install other ts versions
-        run: pnpm add -Dw typescript@${{ matrix.typescript-version }}
-      - name: Start Type Test
-        run: TS_VERSION=${{ matrix.typescript-version }} pnpm run test:types
-=======
-      - name: Build dependecies
-        run: pnpm run build:all
-      - name: Get Replay Chromium
-        run: npx replayio install
-      - name: Run Playwright tests
-        run: pnpm run test:e2e:replay
-        env:
-          REPLAY_API_KEY: ${{ secrets.REPLAY_API_KEY || 'rwk_4CPlqZTQ72FsoZvJ86yTeDmlk5NgvCO5nR0IqlXzlXo'}}
->>>>>>> 08d3e61b
   preview:
     name: Preview
     runs-on: ubuntu-latest
