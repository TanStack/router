--- conflicted
+++ resolved
@@ -20,24 +20,13 @@
     "react-dom": "^18.2.0",
     "vite": "^2.8.6",
     "zod": "^3.19.1",
-<<<<<<< HEAD
     "@tanstack/store": "^0.0.1",
     "@tanstack/react-store": "^0.0.1",
-    "@tanstack/router-core": "0.0.1-beta.170",
-    "@tanstack/loaders": "0.0.1-beta.170",
-    "@tanstack/actions": "0.0.1-beta.170",
-    "@tanstack/react-start": "0.0.1-beta.170",
-    "@tanstack/router-cli": "0.0.1-beta.170"
-=======
-    "@tanstack/store": "0.0.1-beta.174",
-    "@tanstack/react-store": "0.0.1-beta.174",
     "@tanstack/router-core": "0.0.1-beta.174",
     "@tanstack/loaders": "0.0.1-beta.174",
     "@tanstack/actions": "0.0.1-beta.174",
-    "@tanstack/router": "0.0.1-beta.174",
     "@tanstack/react-start": "0.0.1-beta.174",
     "@tanstack/router-cli": "0.0.1-beta.174"
->>>>>>> 6edf7da8
   },
   "devDependencies": {
     "@types/react": "^18.0.25",
