--- conflicted
+++ resolved
@@ -9,20 +9,11 @@
     "start": "vite"
   },
   "dependencies": {
-<<<<<<< HEAD
-    "@tanstack/react-router": "1.1.11",
-    "@tanstack/router-cli": "1.1.11",
-    "@tanstack/router-devtools": "1.1.11",
+    "@tanstack/react-router": "1.2.0",
+    "@tanstack/router-devtools": "1.2.0",
+    "@tanstack/router-vite-plugin": "1.2.0",
     "axios": "^1.6.5",
     "immer": "^10.0.3",
-=======
-    "@tanstack/react-router": "1.2.0",
-    "@tanstack/router-vite-plugin": "1.2.0",
-    "@tanstack/router-devtools": "1.2.0",
-    "@vitejs/plugin-react": "^1.1.3",
-    "axios": "^1.1.3",
-    "immer": "^9.0.15",
->>>>>>> 04b1ce57
     "react": "^18.2.0",
     "react-dom": "^18.2.0",
     "zod": "^3.22.4"
@@ -31,7 +22,6 @@
     "@types/react": "^18.2.47",
     "@types/react-dom": "^18.2.18",
     "@vitejs/plugin-react": "^4.2.1",
-    "concurrently": "^8.2.2",
     "vite": "^5.0.11"
   }
 }