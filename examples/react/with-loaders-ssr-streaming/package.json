--- conflicted
+++ resolved
@@ -12,18 +12,6 @@
     "debug": "node --inspect-brk server"
   },
   "dependencies": {
-<<<<<<< HEAD
-    "@tanstack/actions": "0.0.1-beta.185",
-    "@tanstack/loaders": "0.0.1-beta.185",
-    "@tanstack/react-actions": "0.0.1-beta.185",
-    "@tanstack/react-loaders": "0.0.1-beta.185",
-    "@tanstack/react-router": "0.0.1-beta.185",
-    "@tanstack/react-start": "0.0.1-beta.185",
-    "@tanstack/react-store": "^0.0.1",
-    "@tanstack/router-cli": "0.0.1-beta.185",
-    "@tanstack/router-core": "0.0.1-beta.185",
-    "@tanstack/router-devtools": "0.0.1-beta.185",
-=======
     "@tanstack/actions": "0.0.1-beta.188",
     "@tanstack/loaders": "0.0.1-beta.188",
     "@tanstack/react-actions": "0.0.1-beta.188",
@@ -34,7 +22,6 @@
     "@tanstack/router-cli": "0.0.1-beta.188",
     "@tanstack/router-core": "0.0.1-beta.188",
     "@tanstack/router-devtools": "0.0.1-beta.188",
->>>>>>> ce42d7ca
     "@tanstack/store": "^0.0.1",
     "axios": "^1.1.3",
     "get-port": "^7.0.0",
