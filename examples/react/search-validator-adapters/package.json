{
  "name": "tanstack-router-search-validator-adapters",
  "private": true,
  "type": "module",
  "scripts": {
    "dev": "vite --port=3001",
    "build": "vite build && tsc --noEmit",
    "serve": "vite preview",
    "start": "vite",
    "test:unit": "vitest"
  },
  "dependencies": {
    "@tanstack/react-query": "^5.59.15",
    "@tanstack/react-router": "^1.74.6",
    "@tanstack/router-arktype-adapter": "^1.74.6",
    "@tanstack/router-devtools": "^1.74.6",
    "@tanstack/router-plugin": "^1.74.2",
<<<<<<< HEAD
    "@tanstack/router-valibot-adapter": "^1.74.2",
    "@tanstack/router-zod-adapter": "^1.74.2",
=======
    "@tanstack/router-valibot-adapter": "^1.74.6",
    "@tanstack/router-zod-adapter": "^1.74.6",
>>>>>>> 5d7932da
    "arktype": "^2.0.0-rc.17",
    "react": "^18.2.0",
    "react-dom": "^18.2.0",
    "valibot": "1.0.0-beta.1",
    "zod": "^3.23.8"
  },
  "devDependencies": {
    "@types/react": "^18.2.47",
    "@types/react-dom": "^18.2.18",
<<<<<<< HEAD
    "@vitejs/plugin-react": "^4.3.2",
    "vite": "^5.4.8",
    "@testing-library/jest-dom": "^6.5.0",
    "@testing-library/react": "^16.0.1"
=======
    "@vitejs/plugin-react": "^4.3.3",
    "vite": "^5.4.9"
>>>>>>> 5d7932da
  }
}<|MERGE_RESOLUTION|>--- conflicted
+++ resolved
@@ -15,13 +15,8 @@
     "@tanstack/router-arktype-adapter": "^1.74.6",
     "@tanstack/router-devtools": "^1.74.6",
     "@tanstack/router-plugin": "^1.74.2",
-<<<<<<< HEAD
-    "@tanstack/router-valibot-adapter": "^1.74.2",
-    "@tanstack/router-zod-adapter": "^1.74.2",
-=======
     "@tanstack/router-valibot-adapter": "^1.74.6",
     "@tanstack/router-zod-adapter": "^1.74.6",
->>>>>>> 5d7932da
     "arktype": "^2.0.0-rc.17",
     "react": "^18.2.0",
     "react-dom": "^18.2.0",
@@ -31,14 +26,9 @@
   "devDependencies": {
     "@types/react": "^18.2.47",
     "@types/react-dom": "^18.2.18",
-<<<<<<< HEAD
-    "@vitejs/plugin-react": "^4.3.2",
-    "vite": "^5.4.8",
+    "@vitejs/plugin-react": "^4.3.3",
+    "vite": "^5.4.9",
     "@testing-library/jest-dom": "^6.5.0",
     "@testing-library/react": "^16.0.1"
-=======
-    "@vitejs/plugin-react": "^4.3.3",
-    "vite": "^5.4.9"
->>>>>>> 5d7932da
   }
 }