{
  "name": "tanstack-search-validator-adapters",
  "private": true,
  "type": "module",
  "scripts": {
    "dev": "vite --port 3000",
    "build": "vite build && tsc --noEmit",
    "serve": "vite preview",
    "start": "vite",
    "test:unit": "vitest"
  },
  "dependencies": {
<<<<<<< HEAD
    "@tanstack/arktype-adapter": "^1.132.7",
    "@tanstack/react-query": "^5.66.0",
    "@tanstack/react-router": "^1.132.7",
    "@tanstack/react-router-devtools": "^1.132.7",
    "@tanstack/router-plugin": "^1.132.7",
    "@tanstack/valibot-adapter": "^1.132.7",
    "@tanstack/zod-adapter": "^1.132.7",
=======
    "@tanstack/arktype-adapter": "^1.132.2",
    "@tanstack/react-query": "^5.66.0",
    "@tanstack/react-router": "^1.132.2",
    "@tanstack/react-router-devtools": "^1.132.2",
    "@tanstack/router-plugin": "^1.132.2",
    "@tanstack/valibot-adapter": "^1.132.2",
    "@tanstack/zod-adapter": "^1.132.2",
>>>>>>> 2049f50c
    "arktype": "^2.1.7",
    "react": "^19.0.0",
    "react-dom": "^19.0.0",
    "postcss": "^8.5.1",
    "autoprefixer": "^10.4.20",
    "tailwindcss": "^3.4.17",
    "valibot": "1.0.0-beta.15",
    "zod": "^3.24.2"
  },
  "devDependencies": {
    "@testing-library/jest-dom": "^6.6.3",
    "@testing-library/react": "^16.2.0",
    "@types/react": "^19.0.8",
    "@types/react-dom": "^19.0.3",
    "@vitejs/plugin-react": "^4.3.4",
    "typescript": "^5.7.2",
    "vite": "^7.1.1"
  }
}<|MERGE_RESOLUTION|>--- conflicted
+++ resolved
@@ -10,7 +10,6 @@
     "test:unit": "vitest"
   },
   "dependencies": {
-<<<<<<< HEAD
     "@tanstack/arktype-adapter": "^1.132.7",
     "@tanstack/react-query": "^5.66.0",
     "@tanstack/react-router": "^1.132.7",
@@ -18,15 +17,6 @@
     "@tanstack/router-plugin": "^1.132.7",
     "@tanstack/valibot-adapter": "^1.132.7",
     "@tanstack/zod-adapter": "^1.132.7",
-=======
-    "@tanstack/arktype-adapter": "^1.132.2",
-    "@tanstack/react-query": "^5.66.0",
-    "@tanstack/react-router": "^1.132.2",
-    "@tanstack/react-router-devtools": "^1.132.2",
-    "@tanstack/router-plugin": "^1.132.2",
-    "@tanstack/valibot-adapter": "^1.132.2",
-    "@tanstack/zod-adapter": "^1.132.2",
->>>>>>> 2049f50c
     "arktype": "^2.1.7",
     "react": "^19.0.0",
     "react-dom": "^19.0.0",
