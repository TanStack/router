--- conflicted
+++ resolved
@@ -10,24 +10,14 @@
     "test:unit": "vitest"
   },
   "dependencies": {
-<<<<<<< HEAD
-    "@tanstack/react-router": "^1.57.13",
-    "@tanstack/router-devtools": "^1.57.13",
-    "@tanstack/router-plugin": "^1.57.13",
-    "@tanstack/zod-adapter": "^1.57.13",
-    "@tanstack/valibot-adapter": "^1.57.13",
-    "@tanstack/arktype-adapter": "^1.57.13",
-    "@tanstack/react-query": "^5.51.21",
-=======
     "@tanstack/react-query": "^5.59.15",
     "@tanstack/react-router": "^1.75.0",
-    "@tanstack/router-arktype-adapter": "^1.75.0",
+    "@tanstack/arktype-adapter": "^1.75.0",
     "@tanstack/router-devtools": "^1.75.0",
     "@tanstack/router-plugin": "^1.74.2",
-    "@tanstack/router-valibot-adapter": "^1.75.0",
-    "@tanstack/router-zod-adapter": "^1.75.0",
+    "@tanstack/valibot-adapter": "^1.75.0",
+    "@tanstack/zod-adapter": "^1.75.0",
     "arktype": "^2.0.0-rc.17",
->>>>>>> 85cef0be
     "react": "^18.2.0",
     "react-dom": "^18.2.0",
     "valibot": "1.0.0-beta.1",
