{
  "name": "tanstack-search-validator-adapters",
  "private": true,
  "type": "module",
  "scripts": {
    "dev": "vite --port=3001",
    "build": "vite build && tsc --noEmit",
    "serve": "vite preview",
    "start": "vite",
    "test:unit": "vitest"
  },
  "dependencies": {
    "@tanstack/react-query": "^5.62.3",
<<<<<<< HEAD
    "@tanstack/react-router": "^1.92.3",
    "@tanstack/arktype-adapter": "^1.92.3",
    "@tanstack/router-devtools": "^1.92.3",
    "@tanstack/router-plugin": "^1.91.1",
    "@tanstack/valibot-adapter": "^1.92.3",
    "@tanstack/zod-adapter": "^1.92.3",
=======
    "@tanstack/react-router": "^1.95.1",
    "@tanstack/arktype-adapter": "^1.95.1",
    "@tanstack/router-devtools": "^1.95.1",
    "@tanstack/router-plugin": "^1.95.1",
    "@tanstack/valibot-adapter": "^1.95.1",
    "@tanstack/zod-adapter": "^1.95.1",
>>>>>>> 2088be2a
    "arktype": "2.0.0-rc.26",
    "react": "^18.2.0",
    "react-dom": "^18.2.0",
    "valibot": "1.0.0-beta.9",
    "zod": "^3.23.8"
  },
  "devDependencies": {
    "@types/react": "^18.2.47",
    "@types/react-dom": "^18.2.18",
    "@vitejs/plugin-react": "^4.3.4",
    "typescript": "^5.7.2",
    "vite": "^6.0.3",
    "@testing-library/jest-dom": "^6.6.3",
    "@testing-library/react": "^16.1.0"
  }
}<|MERGE_RESOLUTION|>--- conflicted
+++ resolved
@@ -11,21 +11,12 @@
   },
   "dependencies": {
     "@tanstack/react-query": "^5.62.3",
-<<<<<<< HEAD
-    "@tanstack/react-router": "^1.92.3",
-    "@tanstack/arktype-adapter": "^1.92.3",
-    "@tanstack/router-devtools": "^1.92.3",
-    "@tanstack/router-plugin": "^1.91.1",
-    "@tanstack/valibot-adapter": "^1.92.3",
-    "@tanstack/zod-adapter": "^1.92.3",
-=======
     "@tanstack/react-router": "^1.95.1",
     "@tanstack/arktype-adapter": "^1.95.1",
     "@tanstack/router-devtools": "^1.95.1",
     "@tanstack/router-plugin": "^1.95.1",
     "@tanstack/valibot-adapter": "^1.95.1",
     "@tanstack/zod-adapter": "^1.95.1",
->>>>>>> 2088be2a
     "arktype": "2.0.0-rc.26",
     "react": "^18.2.0",
     "react-dom": "^18.2.0",
