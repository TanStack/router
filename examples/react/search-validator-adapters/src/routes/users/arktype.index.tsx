--- conflicted
+++ resolved
@@ -1,10 +1,5 @@
 import * as React from 'react'
 import { createFileRoute, useNavigate } from '@tanstack/react-router'
-<<<<<<< HEAD
-import { arkTypeValidator } from '@tanstack/arktype-adapter'
-=======
-
->>>>>>> 85cef0be
 import { type } from 'arktype'
 import { Header } from '../../components/Header'
 import { Users, usersQueryOptions } from '../../components/Users'
@@ -38,15 +33,7 @@
 })
 
 export const Route = createFileRoute('/users/arktype/')({
-<<<<<<< HEAD
-  validateSearch: arkTypeValidator(
-    type({
-      'search?': 'string',
-    }),
-  ),
-=======
   validateSearch: search,
->>>>>>> 85cef0be
   loaderDeps: (opt) => ({ search: opt.search }),
   loader: (opt) => {
     opt.context.queryClient.ensureQueryData(
