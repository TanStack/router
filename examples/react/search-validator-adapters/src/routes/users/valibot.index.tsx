import * as React from 'react'
import { createFileRoute, useNavigate } from '@tanstack/react-router'
<<<<<<< HEAD
import { valibotValidator } from '@tanstack/valibot-adapter'
=======
>>>>>>> 85cef0be
import * as v from 'valibot'
import { Header } from '../../components/Header'
import { Users, usersQueryOptions } from '../../components/Users'
import { Content } from '../../components/Content'
import { Search } from '../../components/Search'

const Valibot = () => {
  const search = Route.useSearch()
  const navigate = useNavigate({ from: Route.fullPath })

  return (
    <>
      <Header title="Valibot" />
      <Content>
        <Search
          search={search.search}
          onChange={(search) => navigate({ search: { search }, replace: true })}
        />
        <React.Suspense>
          <Users search={search.search} />
        </React.Suspense>
      </Content>
    </>
  )
}

export const Route = createFileRoute('/users/valibot/')({
<<<<<<< HEAD
  validateSearch: valibotValidator(
    v.object({
      search: v.fallback(v.optional(v.string()), undefined),
    }),
  ),
=======
  validateSearch: v.object({
    search: v.fallback(v.optional(v.string(), ''), ''),
  }),
>>>>>>> 85cef0be
  loaderDeps: (opt) => ({ search: opt.search }),
  loader: (opt) => {
    opt.context.queryClient.ensureQueryData(
      usersQueryOptions(opt.deps.search.search),
    )
  },
  component: Valibot,
})<|MERGE_RESOLUTION|>--- conflicted
+++ resolved
@@ -1,9 +1,5 @@
 import * as React from 'react'
 import { createFileRoute, useNavigate } from '@tanstack/react-router'
-<<<<<<< HEAD
-import { valibotValidator } from '@tanstack/valibot-adapter'
-=======
->>>>>>> 85cef0be
 import * as v from 'valibot'
 import { Header } from '../../components/Header'
 import { Users, usersQueryOptions } from '../../components/Users'
@@ -31,17 +27,9 @@
 }
 
 export const Route = createFileRoute('/users/valibot/')({
-<<<<<<< HEAD
-  validateSearch: valibotValidator(
-    v.object({
-      search: v.fallback(v.optional(v.string()), undefined),
-    }),
-  ),
-=======
   validateSearch: v.object({
     search: v.fallback(v.optional(v.string(), ''), ''),
   }),
->>>>>>> 85cef0be
   loaderDeps: (opt) => ({ search: opt.search }),
   loader: (opt) => {
     opt.context.queryClient.ensureQueryData(
