--- conflicted
+++ resolved
@@ -9,14 +9,8 @@
     "start": "vite"
   },
   "dependencies": {
-<<<<<<< HEAD
-    "@tanstack/react-router": "1.1.9",
-    "@tanstack/router-devtools": "1.1.9",
-=======
     "@tanstack/react-router": "1.1.11",
     "@tanstack/router-devtools": "1.1.11",
-    "@vitejs/plugin-react": "^1.1.3",
->>>>>>> f0eff008
     "react": "^18.2.0",
     "react-dom": "^18.2.0"
   },
