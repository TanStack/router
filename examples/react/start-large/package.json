{
  "name": "tanstack-start-example-large",
  "private": true,
  "sideEffects": false,
  "type": "module",
  "scripts": {
    "dev": "vinxi dev",
    "build": "vinxi build",
    "start": "vinxi start",
    "gen": "node ./app/createRoutes.mjs",
    "test:types": "tsc --extendedDiagnostics"
  },
  "dependencies": {
    "@tanstack/react-query": "^5.62.0",
    "@tanstack/react-router": "^1.85.2",
    "@tanstack/router-devtools": "^1.85.2",
    "@tanstack/start": "^1.85.2",
    "react": "^18.3.1",
    "react-dom": "^18.3.1",
    "redaxios": "^0.5.1",
    "tailwind-merge": "^2.5.5",
    "vinxi": "0.4.3",
    "valibot": "^1.0.0-beta.9"
  },
  "devDependencies": {
    "@types/node": "^22.5.4",
    "@types/react": "^18.2.65",
    "@types/react-dom": "^18.2.21",
    "autoprefixer": "^10.4.20",
    "postcss": "^8.4.49",
<<<<<<< HEAD
    "tailwindcss": "^3.4.14",
    "typescript": "^5.7.2",
    "vite-tsconfig-paths": "^5.1.2"
=======
    "tailwindcss": "^3.4.15",
    "typescript": "^5.6.2",
    "vite-tsconfig-paths": "^5.1.3"
>>>>>>> 8f1d437c
  },
  "keywords": [],
  "author": "",
  "license": "ISC"
}<|MERGE_RESOLUTION|>--- conflicted
+++ resolved
@@ -28,15 +28,9 @@
     "@types/react-dom": "^18.2.21",
     "autoprefixer": "^10.4.20",
     "postcss": "^8.4.49",
-<<<<<<< HEAD
-    "tailwindcss": "^3.4.14",
+    "tailwindcss": "^3.4.15",
     "typescript": "^5.7.2",
-    "vite-tsconfig-paths": "^5.1.2"
-=======
-    "tailwindcss": "^3.4.15",
-    "typescript": "^5.6.2",
     "vite-tsconfig-paths": "^5.1.3"
->>>>>>> 8f1d437c
   },
   "keywords": [],
   "author": "",
