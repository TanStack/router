--- conflicted
+++ resolved
@@ -10,15 +10,9 @@
     "start": "NODE_ENV=production node dist/server/server.js"
   },
   "dependencies": {
-<<<<<<< HEAD
     "@tanstack/react-router": "^1.132.7",
     "@tanstack/react-router-devtools": "^1.132.7",
     "@tanstack/router-plugin": "^1.132.7",
-=======
-    "@tanstack/react-router": "^1.132.2",
-    "@tanstack/react-router-devtools": "^1.132.2",
-    "@tanstack/router-plugin": "^1.132.2",
->>>>>>> 2049f50c
     "@trpc/client": "^11.4.3",
     "@trpc/server": "^11.4.3",
     "autoprefixer": "^10.4.20",
