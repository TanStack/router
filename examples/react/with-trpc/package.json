{
  "name": "tanstack-router-react-example-with-trpc",
  "private": true,
  "type": "module",
  "scripts": {
    "dev": "pnpm tsx ./src/server/server.ts --watch",
    "build": "pnpm run build:server && pnpm run build:client",
    "build:client": "vite build && tsc --noEmit",
    "build:server": "vite build --mode server",
    "start": "NODE_ENV=production node dist/server/server.js"
  },
  "dependencies": {
<<<<<<< HEAD
    "@tanstack/react-router": "^1.131.50",
    "@tanstack/react-router-devtools": "^1.131.50",
    "@tanstack/router-plugin": "^1.131.50",
=======
    "@tanstack/react-router": "^1.132.0-alpha.25",
    "@tanstack/react-router-devtools": "^1.132.0-alpha.25",
    "@tanstack/router-plugin": "^1.132.0-alpha.25",
>>>>>>> 9f4b6e53
    "@trpc/client": "^11.4.3",
    "@trpc/server": "^11.4.3",
    "autoprefixer": "^10.4.20",
    "express": "^4.21.2",
    "postcss": "^8.5.1",
    "react": "^19.1.0",
    "react-dom": "^19.1.0",
    "redaxios": "^0.5.1",
    "tailwindcss": "^3.4.17",
    "zod": "^3.24.2"
  },
  "devDependencies": {
    "@types/express": "^4.17.23",
    "@types/react": "^19.0.8",
    "@types/react-dom": "^19.0.3",
    "@vitejs/plugin-react": "^4.3.4",
    "tsx": "^4.20.3",
    "vite": "^7.1.1"
  }
}<|MERGE_RESOLUTION|>--- conflicted
+++ resolved
@@ -10,15 +10,9 @@
     "start": "NODE_ENV=production node dist/server/server.js"
   },
   "dependencies": {
-<<<<<<< HEAD
-    "@tanstack/react-router": "^1.131.50",
-    "@tanstack/react-router-devtools": "^1.131.50",
-    "@tanstack/router-plugin": "^1.131.50",
-=======
     "@tanstack/react-router": "^1.132.0-alpha.25",
     "@tanstack/react-router-devtools": "^1.132.0-alpha.25",
     "@tanstack/router-plugin": "^1.132.0-alpha.25",
->>>>>>> 9f4b6e53
     "@trpc/client": "^11.4.3",
     "@trpc/server": "^11.4.3",
     "autoprefixer": "^10.4.20",
