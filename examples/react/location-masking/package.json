{
  "name": "tanstack-router-react-example-location-masking",
  "version": "0.0.0",
  "private": true,
  "scripts": {
    "dev": "vite --port=3001",
    "build": "vite build",
    "serve": "vite preview",
    "start": "vite"
  },
  "dependencies": {
    "@radix-ui/react-dialog": "^1.0.5",
<<<<<<< HEAD
    "@tanstack/react-query": "^5.17.8",
    "@tanstack/react-router": "1.1.9",
    "@tanstack/router-devtools": "1.1.9",
    "axios": "^1.6.5",
=======
    "@tanstack/react-query": "^5.0.0",
    "@tanstack/react-router": "1.1.11",
    "@tanstack/router-devtools": "1.1.11",
    "@vitejs/plugin-react": "^1.1.3",
    "axios": "^1.1.3",
>>>>>>> f0eff008
    "react": "^18.2.0",
    "react-dom": "^18.2.0"
  },
  "devDependencies": {
    "@types/react": "^18.2.47",
    "@types/react-dom": "^18.2.18",
    "@vitejs/plugin-react": "^4.2.1",
    "vite": "^5.0.11"
  }
}<|MERGE_RESOLUTION|>--- conflicted
+++ resolved
@@ -10,18 +10,10 @@
   },
   "dependencies": {
     "@radix-ui/react-dialog": "^1.0.5",
-<<<<<<< HEAD
     "@tanstack/react-query": "^5.17.8",
-    "@tanstack/react-router": "1.1.9",
-    "@tanstack/router-devtools": "1.1.9",
-    "axios": "^1.6.5",
-=======
-    "@tanstack/react-query": "^5.0.0",
     "@tanstack/react-router": "1.1.11",
     "@tanstack/router-devtools": "1.1.11",
-    "@vitejs/plugin-react": "^1.1.3",
-    "axios": "^1.1.3",
->>>>>>> f0eff008
+    "axios": "^1.6.5",
     "react": "^18.2.0",
     "react-dom": "^18.2.0"
   },
