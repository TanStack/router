{
  "name": "tanstack-router-react-example-basic",
  "version": "0.0.0",
  "private": true,
  "scripts": {
    "dev": "vite --port=3000",
    "build": "vite build",
    "serve": "vite preview",
    "start": "vite"
  },
  "dependencies": {
<<<<<<< HEAD
    "@tanstack/actions": "0.0.1-beta.188",
    "@tanstack/loaders": "0.0.1-beta.188",
    "@tanstack/react-actions": "0.0.1-beta.188",
    "@tanstack/react-loaders": "0.0.1-beta.188",
    "@tanstack/react-query": "5.0.0-beta.20",
    "@tanstack/react-router": "0.0.1-beta.188",
    "@tanstack/react-start": "0.0.1-beta.188",
    "@tanstack/router-cli": "0.0.1-beta.188",
    "@tanstack/router-core": "0.0.1-beta.188",
    "@tanstack/router-devtools": "0.0.1-beta.188",
=======
    "@tanstack/actions": "0.0.1-beta.190",
    "@tanstack/loaders": "0.0.1-beta.190",
    "@tanstack/react-actions": "0.0.1-beta.190",
    "@tanstack/react-loaders": "0.0.1-beta.190",
    "@tanstack/react-query": "5.0.0-beta.20",
    "@tanstack/react-router": "0.0.1-beta.190",
    "@tanstack/react-start": "0.0.1-beta.190",
    "@tanstack/router-cli": "0.0.1-beta.190",
    "@tanstack/router-core": "0.0.1-beta.190",
    "@tanstack/router-devtools": "0.0.1-beta.190",
>>>>>>> 643737e7
    "@vitejs/plugin-react": "^1.1.3",
    "axios": "^1.1.3",
    "react": "^18.2.0",
    "react-dom": "^18.2.0",
    "vite": "^2.8.6"
  },
  "devDependencies": {
    "@types/react": "^18.0.25",
    "@types/react-dom": "^18.0.8"
  },
  "pnpm": {
    "overrides": {
      "@tanstack/react-router": "workspace:*",
      "@tanstack/react-actions": "workspace:*",
      "@tanstack/react-loaders": "workspace:*",
      "@tanstack/router-devtools": "workspace:*"
    }
  }
}<|MERGE_RESOLUTION|>--- conflicted
+++ resolved
@@ -9,18 +9,6 @@
     "start": "vite"
   },
   "dependencies": {
-<<<<<<< HEAD
-    "@tanstack/actions": "0.0.1-beta.188",
-    "@tanstack/loaders": "0.0.1-beta.188",
-    "@tanstack/react-actions": "0.0.1-beta.188",
-    "@tanstack/react-loaders": "0.0.1-beta.188",
-    "@tanstack/react-query": "5.0.0-beta.20",
-    "@tanstack/react-router": "0.0.1-beta.188",
-    "@tanstack/react-start": "0.0.1-beta.188",
-    "@tanstack/router-cli": "0.0.1-beta.188",
-    "@tanstack/router-core": "0.0.1-beta.188",
-    "@tanstack/router-devtools": "0.0.1-beta.188",
-=======
     "@tanstack/actions": "0.0.1-beta.190",
     "@tanstack/loaders": "0.0.1-beta.190",
     "@tanstack/react-actions": "0.0.1-beta.190",
@@ -31,7 +19,6 @@
     "@tanstack/router-cli": "0.0.1-beta.190",
     "@tanstack/router-core": "0.0.1-beta.190",
     "@tanstack/router-devtools": "0.0.1-beta.190",
->>>>>>> 643737e7
     "@vitejs/plugin-react": "^1.1.3",
     "axios": "^1.1.3",
     "react": "^18.2.0",
