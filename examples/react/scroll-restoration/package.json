{
  "name": "tanstack-router-react-example-scroll-restoration",
  "version": "0.0.0",
  "private": true,
  "scripts": {
    "dev": "vite --port=3001",
    "build": "vite build",
    "serve": "vite preview",
    "start": "vite"
  },
  "dependencies": {
    "@tanstack/react-router": "1.1.11",
    "@tanstack/react-virtual": "3.0.1",
<<<<<<< HEAD
    "@tanstack/router-devtools": "1.1.9",
=======
    "@tanstack/router-devtools": "1.1.11",
    "@vitejs/plugin-react": "^1.1.3",
>>>>>>> f0eff008
    "react": "^18.2.0",
    "react-dom": "^18.2.0"
  },
  "devDependencies": {
    "@types/react": "^18.2.47",
    "@types/react-dom": "^18.2.18",
    "@vitejs/plugin-react": "^4.2.1",
    "vite": "^5.0.11"
  }
}<|MERGE_RESOLUTION|>--- conflicted
+++ resolved
@@ -11,12 +11,7 @@
   "dependencies": {
     "@tanstack/react-router": "1.1.11",
     "@tanstack/react-virtual": "3.0.1",
-<<<<<<< HEAD
-    "@tanstack/router-devtools": "1.1.9",
-=======
     "@tanstack/router-devtools": "1.1.11",
-    "@vitejs/plugin-react": "^1.1.3",
->>>>>>> f0eff008
     "react": "^18.2.0",
     "react-dom": "^18.2.0"
   },
