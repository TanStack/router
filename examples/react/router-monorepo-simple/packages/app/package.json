{
  "name": "@router-mono-simple/app",
  "private": true,
  "type": "module",
  "scripts": {
    "dev": "vite --port=3001",
    "build": "vite build && tsc --noEmit",
    "serve": "vite preview",
    "start": "vite"
  },
  "dependencies": {
    "@router-mono-simple/post-feature": "workspace:*",
    "@router-mono-simple/router": "workspace:*",
    "react": "^19.0.0",
    "react-dom": "^19.0.0"
  },
  "devDependencies": {
    "@types/react": "^19.0.8",
    "@types/react-dom": "^19.0.3",
    "@vitejs/plugin-react": "^4.3.4",
    "typescript": "^5.7.2",
<<<<<<< HEAD
    "@tanstack/react-router-devtools": "^1.132.7",
=======
    "@tanstack/react-router-devtools": "^1.132.2",
>>>>>>> 2049f50c
    "vite": "^7.1.1",
    "postcss": "^8.5.1",
    "autoprefixer": "^10.4.20",
    "tailwindcss": "^3.4.17",
    "vite-plugin-dts": "^4.5.0"
  },
  "nx": {
    "targets": {
      "dev": {
        "dependsOn": [
          "^build"
        ]
      }
    }
  }
}<|MERGE_RESOLUTION|>--- conflicted
+++ resolved
@@ -19,11 +19,7 @@
     "@types/react-dom": "^19.0.3",
     "@vitejs/plugin-react": "^4.3.4",
     "typescript": "^5.7.2",
-<<<<<<< HEAD
     "@tanstack/react-router-devtools": "^1.132.7",
-=======
-    "@tanstack/react-router-devtools": "^1.132.2",
->>>>>>> 2049f50c
     "vite": "^7.1.1",
     "postcss": "^8.5.1",
     "autoprefixer": "^10.4.20",
