import * as React from 'react'
import {
  ErrorComponent,
<<<<<<< HEAD
  Link,
=======
>>>>>>> cd85ca1d
  createFileRoute,
  useRouter,
} from '@tanstack/react-router'
import {
  useQueryErrorResetBoundary,
  useSuspenseQuery,
} from '@tanstack/react-query'
import { PostNotFoundError } from '../posts'
import { postQueryOptions } from '../postQueryOptions'
import type { ErrorComponentProps } from '@tanstack/react-router'

export const Route = createFileRoute('/posts/$postId')({
  loader: ({ context: { queryClient }, params: { postId } }) => {
    return queryClient.ensureQueryData(postQueryOptions(postId))
  },
  errorComponent: PostErrorComponent,
  component: PostComponent,
})

export function PostErrorComponent({ error, reset }: ErrorComponentProps) {
  const router = useRouter()
  if (error instanceof PostNotFoundError) {
    return <div>{error.message}</div>
  }
  const queryErrorResetBoundary = useQueryErrorResetBoundary()

  React.useEffect(() => {
    queryErrorResetBoundary.reset()
  }, [queryErrorResetBoundary])

  return (
    <div>
      <button
        onClick={() => {
          router.invalidate()
        }}
      >
        retry
      </button>
      <ErrorComponent error={error} />
    </div>
  )
}

function PostComponent() {
  const postId = Route.useParams().postId
  const { data: post } = useSuspenseQuery(postQueryOptions(postId))

  return (
    <div className="space-y-2">
      <h4 className="text-xl font-bold underline">{post.title}</h4>
      <div className="text-sm">{post.body}</div>
    </div>
  )
}<|MERGE_RESOLUTION|>--- conflicted
+++ resolved
@@ -1,10 +1,6 @@
 import * as React from 'react'
 import {
   ErrorComponent,
-<<<<<<< HEAD
-  Link,
-=======
->>>>>>> cd85ca1d
   createFileRoute,
   useRouter,
 } from '@tanstack/react-router'
