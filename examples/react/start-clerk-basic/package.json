{
  "name": "tanstack-router-example-react-start-clerk-basic",
  "private": true,
  "sideEffects": false,
  "type": "module",
  "scripts": {
    "dev": "vinxi dev",
    "build": "vinxi build",
    "start": "vinxi start",
    "lint": "prettier --check '**/*' --ignore-unknown && eslint --ext .ts,.tsx ./app",
    "format": "prettier --write '**/*' --ignore-unknown",
    "test:e2e": "exit 0; playwright test --project=chromium"
  },
  "dependencies": {
<<<<<<< HEAD
    "@clerk/tanstack-start": "0.3.5",
    "@tanstack/react-router": "^1.56.1",
    "@tanstack/router-devtools": "^1.56.1",
    "@tanstack/router-plugin": "^1.56.1",
    "@tanstack/start": "^1.56.1",
=======
    "@clerk/tanstack-start": "0.3.0-snapshot.vdf04997",
    "@tanstack/react-router": "^1.56.2",
    "@tanstack/router-devtools": "^1.56.2",
    "@tanstack/router-plugin": "^1.56.2",
    "@tanstack/start": "^1.56.2",
>>>>>>> 0c04462f
    "@vitejs/plugin-react": "^4.3.1",
    "dotenv": "^16.4.5",
    "isbot": "^5.1.12",
    "react": "^18.3.1",
    "react-dom": "^18.3.1",
    "redaxios": "^0.5.1",
    "remix-auth-form": "^1.5.0",
    "tailwind-merge": "^2.5.2",
    "vinxi": "0.4.2"
  },
  "devDependencies": {
    "@playwright/test": "^1.46.1",
    "@replayio/playwright": "^3.1.8",
    "@types/node": "^20.12.11",
    "@types/react": "^18.2.65",
    "@types/react-dom": "^18.2.21",
    "@vitejs/plugin-react": "^4.3.1",
    "autoprefixer": "^10.4.19",
    "postcss": "^8.4.39",
    "prettier": "^3.3.3",
    "tailwindcss": "^3.4.4",
    "typescript": "^5.5.3",
    "vite": "^5.3.3",
    "vite-tsconfig-paths": "^5.0.1"
  }
}<|MERGE_RESOLUTION|>--- conflicted
+++ resolved
@@ -12,19 +12,11 @@
     "test:e2e": "exit 0; playwright test --project=chromium"
   },
   "dependencies": {
-<<<<<<< HEAD
     "@clerk/tanstack-start": "0.3.5",
-    "@tanstack/react-router": "^1.56.1",
-    "@tanstack/router-devtools": "^1.56.1",
-    "@tanstack/router-plugin": "^1.56.1",
-    "@tanstack/start": "^1.56.1",
-=======
-    "@clerk/tanstack-start": "0.3.0-snapshot.vdf04997",
     "@tanstack/react-router": "^1.56.2",
     "@tanstack/router-devtools": "^1.56.2",
     "@tanstack/router-plugin": "^1.56.2",
     "@tanstack/start": "^1.56.2",
->>>>>>> 0c04462f
     "@vitejs/plugin-react": "^4.3.1",
     "dotenv": "^16.4.5",
     "isbot": "^5.1.12",
