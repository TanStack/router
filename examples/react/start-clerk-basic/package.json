--- conflicted
+++ resolved
@@ -9,17 +9,10 @@
     "start": "vite start"
   },
   "dependencies": {
-<<<<<<< HEAD
     "@clerk/tanstack-react-start": "0.17.0-snapshot.v20250611045520",
-    "@tanstack/react-router": "^1.121.0",
-    "@tanstack/react-router-devtools": "^1.121.0",
-    "@tanstack/react-start": "^1.121.1",
-=======
-    "@clerk/tanstack-react-start": "0.12.0",
     "@tanstack/react-router": "^1.121.2",
     "@tanstack/react-router-devtools": "^1.121.2",
     "@tanstack/react-start": "^1.121.2",
->>>>>>> 0a30ff16
     "react": "^19.0.0",
     "react-dom": "^19.0.0",
     "redaxios": "^0.5.1",
