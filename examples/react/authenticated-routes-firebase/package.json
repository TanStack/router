{
  "name": "tanstack-router-react-example-authenticated-routes-firebase",
  "private": true,
  "type": "module",
  "scripts": {
    "dev": "vite --port 3000",
    "build": "vite build && tsc --noEmit",
    "serve": "vite preview",
    "start": "vite"
  },
  "dependencies": {
<<<<<<< HEAD
    "@tanstack/react-router": "^1.132.7",
    "@tanstack/react-router-devtools": "^1.132.7",
    "@tanstack/router-plugin": "^1.132.7",
=======
    "@tanstack/react-router": "^1.132.2",
    "@tanstack/react-router-devtools": "^1.132.2",
    "@tanstack/router-plugin": "^1.132.2",
>>>>>>> 2049f50c
    "autoprefixer": "^10.4.20",
    "firebase": "^11.4.0",
    "postcss": "^8.5.1",
    "react": "^19.0.0",
    "react-dom": "^19.0.0",
    "redaxios": "^0.5.1",
    "simple-icons": "^14.9.0",
    "tailwindcss": "^3.4.17",
    "zod": "^3.24.2"
  },
  "devDependencies": {
    "@types/react": "^19.0.8",
    "@types/react-dom": "^19.0.3",
    "@vitejs/plugin-react": "^4.3.4",
    "typescript": "^5.7.2",
    "vite": "^7.1.1"
  }
}<|MERGE_RESOLUTION|>--- conflicted
+++ resolved
@@ -9,15 +9,9 @@
     "start": "vite"
   },
   "dependencies": {
-<<<<<<< HEAD
     "@tanstack/react-router": "^1.132.7",
     "@tanstack/react-router-devtools": "^1.132.7",
     "@tanstack/router-plugin": "^1.132.7",
-=======
-    "@tanstack/react-router": "^1.132.2",
-    "@tanstack/react-router-devtools": "^1.132.2",
-    "@tanstack/router-plugin": "^1.132.2",
->>>>>>> 2049f50c
     "autoprefixer": "^10.4.20",
     "firebase": "^11.4.0",
     "postcss": "^8.5.1",
