{
  "name": "tanstack-router-react-example-authenticated-routes",
  "private": true,
  "type": "module",
  "scripts": {
    "dev": "vite --port 3000",
    "build": "vite build && tsc --noEmit",
    "serve": "vite preview",
    "start": "vite"
  },
  "dependencies": {
<<<<<<< HEAD
    "@tanstack/react-router": "^1.131.50",
    "@tanstack/react-router-devtools": "^1.131.50",
    "@tanstack/router-plugin": "^1.131.50",
=======
    "@tanstack/react-router": "^1.132.0-alpha.25",
    "@tanstack/react-router-devtools": "^1.132.0-alpha.25",
    "@tanstack/router-plugin": "^1.132.0-alpha.25",
>>>>>>> 9f4b6e53
    "react": "^19.0.0",
    "react-dom": "^19.0.0",
    "redaxios": "^0.5.1",
    "postcss": "^8.5.1",
    "autoprefixer": "^10.4.20",
    "tailwindcss": "^3.4.17",
    "zod": "^3.24.2"
  },
  "devDependencies": {
    "@types/react": "^19.0.8",
    "@types/react-dom": "^19.0.3",
    "@vitejs/plugin-react": "^4.3.4",
    "typescript": "^5.7.2",
    "vite": "^7.1.1"
  }
}<|MERGE_RESOLUTION|>--- conflicted
+++ resolved
@@ -9,15 +9,9 @@
     "start": "vite"
   },
   "dependencies": {
-<<<<<<< HEAD
-    "@tanstack/react-router": "^1.131.50",
-    "@tanstack/react-router-devtools": "^1.131.50",
-    "@tanstack/router-plugin": "^1.131.50",
-=======
     "@tanstack/react-router": "^1.132.0-alpha.25",
     "@tanstack/react-router-devtools": "^1.132.0-alpha.25",
     "@tanstack/router-plugin": "^1.132.0-alpha.25",
->>>>>>> 9f4b6e53
     "react": "^19.0.0",
     "react-dom": "^19.0.0",
     "redaxios": "^0.5.1",
