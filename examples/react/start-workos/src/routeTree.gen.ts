/* eslint-disable */

// @ts-nocheck

// noinspection JSUnusedGlobalSymbols

// This file was automatically generated by TanStack Router.
// You should NOT make any changes in this file as it will be overwritten.
// Additionally, you should also exclude this file from your linter and/or formatter to prevent it from being checked or modified.

import { Route as rootRouteImport } from './routes/__root'
import { Route as LogoutRouteImport } from './routes/logout'
import { Route as AuthenticatedRouteImport } from './routes/_authenticated'
import { Route as IndexRouteImport } from './routes/index'
import { Route as AuthenticatedAccountRouteImport } from './routes/_authenticated/account'
<<<<<<< HEAD
import { ServerRoute as ApiAuthCallbackServerRouteImport } from './routes/api/auth/callback'

const rootServerRouteImport = createServerRootRoute()
=======
import { Route as ApiAuthCallbackRouteImport } from './routes/api/auth/callback'
>>>>>>> 9f4b6e53

const LogoutRoute = LogoutRouteImport.update({
  id: '/logout',
  path: '/logout',
  getParentRoute: () => rootRouteImport,
} as any)
const AuthenticatedRoute = AuthenticatedRouteImport.update({
  id: '/_authenticated',
  getParentRoute: () => rootRouteImport,
} as any)
const IndexRoute = IndexRouteImport.update({
  id: '/',
  path: '/',
  getParentRoute: () => rootRouteImport,
} as any)
const AuthenticatedAccountRoute = AuthenticatedAccountRouteImport.update({
  id: '/account',
  path: '/account',
  getParentRoute: () => AuthenticatedRoute,
} as any)
<<<<<<< HEAD
const ApiAuthCallbackServerRoute = ApiAuthCallbackServerRouteImport.update({
  id: '/api/auth/callback',
  path: '/api/auth/callback',
  getParentRoute: () => rootServerRouteImport,
=======
const ApiAuthCallbackRoute = ApiAuthCallbackRouteImport.update({
  id: '/api/auth/callback',
  path: '/api/auth/callback',
  getParentRoute: () => rootRouteImport,
>>>>>>> 9f4b6e53
} as any)

export interface FileRoutesByFullPath {
  '/': typeof IndexRoute
  '/logout': typeof LogoutRoute
  '/account': typeof AuthenticatedAccountRoute
  '/api/auth/callback': typeof ApiAuthCallbackRoute
}
export interface FileRoutesByTo {
  '/': typeof IndexRoute
  '/logout': typeof LogoutRoute
  '/account': typeof AuthenticatedAccountRoute
  '/api/auth/callback': typeof ApiAuthCallbackRoute
}
export interface FileRoutesById {
  __root__: typeof rootRouteImport
  '/': typeof IndexRoute
  '/_authenticated': typeof AuthenticatedRouteWithChildren
  '/logout': typeof LogoutRoute
  '/_authenticated/account': typeof AuthenticatedAccountRoute
  '/api/auth/callback': typeof ApiAuthCallbackRoute
}
export interface FileRouteTypes {
  fileRoutesByFullPath: FileRoutesByFullPath
  fullPaths: '/' | '/logout' | '/account' | '/api/auth/callback'
  fileRoutesByTo: FileRoutesByTo
  to: '/' | '/logout' | '/account' | '/api/auth/callback'
  id:
    | '__root__'
    | '/'
    | '/_authenticated'
    | '/logout'
    | '/_authenticated/account'
    | '/api/auth/callback'
  fileRoutesById: FileRoutesById
}
export interface RootRouteChildren {
  IndexRoute: typeof IndexRoute
  AuthenticatedRoute: typeof AuthenticatedRouteWithChildren
  LogoutRoute: typeof LogoutRoute
<<<<<<< HEAD
}
export interface FileServerRoutesByFullPath {
  '/api/auth/callback': typeof ApiAuthCallbackServerRoute
}
export interface FileServerRoutesByTo {
  '/api/auth/callback': typeof ApiAuthCallbackServerRoute
}
export interface FileServerRoutesById {
  __root__: typeof rootServerRouteImport
  '/api/auth/callback': typeof ApiAuthCallbackServerRoute
}
export interface FileServerRouteTypes {
  fileServerRoutesByFullPath: FileServerRoutesByFullPath
  fullPaths: '/api/auth/callback'
  fileServerRoutesByTo: FileServerRoutesByTo
  to: '/api/auth/callback'
  id: '__root__' | '/api/auth/callback'
  fileServerRoutesById: FileServerRoutesById
}
export interface RootServerRouteChildren {
  ApiAuthCallbackServerRoute: typeof ApiAuthCallbackServerRoute
=======
  ApiAuthCallbackRoute: typeof ApiAuthCallbackRoute
>>>>>>> 9f4b6e53
}

declare module '@tanstack/react-router' {
  interface FileRoutesByPath {
    '/logout': {
      id: '/logout'
      path: '/logout'
      fullPath: '/logout'
      preLoaderRoute: typeof LogoutRouteImport
      parentRoute: typeof rootRouteImport
    }
    '/_authenticated': {
      id: '/_authenticated'
      path: ''
      fullPath: ''
      preLoaderRoute: typeof AuthenticatedRouteImport
      parentRoute: typeof rootRouteImport
    }
    '/': {
      id: '/'
      path: '/'
      fullPath: '/'
      preLoaderRoute: typeof IndexRouteImport
      parentRoute: typeof rootRouteImport
    }
    '/_authenticated/account': {
      id: '/_authenticated/account'
      path: '/account'
      fullPath: '/account'
      preLoaderRoute: typeof AuthenticatedAccountRouteImport
      parentRoute: typeof AuthenticatedRoute
    }
<<<<<<< HEAD
  }
}
declare module '@tanstack/react-start/server' {
  interface ServerFileRoutesByPath {
=======
>>>>>>> 9f4b6e53
    '/api/auth/callback': {
      id: '/api/auth/callback'
      path: '/api/auth/callback'
      fullPath: '/api/auth/callback'
<<<<<<< HEAD
      preLoaderRoute: typeof ApiAuthCallbackServerRouteImport
      parentRoute: typeof rootServerRouteImport
=======
      preLoaderRoute: typeof ApiAuthCallbackRouteImport
      parentRoute: typeof rootRouteImport
>>>>>>> 9f4b6e53
    }
  }
}

interface AuthenticatedRouteChildren {
  AuthenticatedAccountRoute: typeof AuthenticatedAccountRoute
}

const AuthenticatedRouteChildren: AuthenticatedRouteChildren = {
  AuthenticatedAccountRoute: AuthenticatedAccountRoute,
}

const AuthenticatedRouteWithChildren = AuthenticatedRoute._addFileChildren(
  AuthenticatedRouteChildren,
)

const rootRouteChildren: RootRouteChildren = {
  IndexRoute: IndexRoute,
  AuthenticatedRoute: AuthenticatedRouteWithChildren,
  LogoutRoute: LogoutRoute,
  ApiAuthCallbackRoute: ApiAuthCallbackRoute,
}
export const routeTree = rootRouteImport
  ._addFileChildren(rootRouteChildren)
  ._addFileTypes<FileRouteTypes>()
<<<<<<< HEAD
const rootServerRouteChildren: RootServerRouteChildren = {
  ApiAuthCallbackServerRoute: ApiAuthCallbackServerRoute,
}
export const serverRouteTree = rootServerRouteImport
  ._addFileChildren(rootServerRouteChildren)
  ._addFileTypes<FileServerRouteTypes>()
=======

import type { getRouter } from './router.tsx'
import type { createStart } from '@tanstack/react-start'
declare module '@tanstack/react-start' {
  interface Register {
    router: Awaited<ReturnType<typeof getRouter>>
  }
}
>>>>>>> 9f4b6e53
<|MERGE_RESOLUTION|>--- conflicted
+++ resolved
@@ -13,13 +13,7 @@
 import { Route as AuthenticatedRouteImport } from './routes/_authenticated'
 import { Route as IndexRouteImport } from './routes/index'
 import { Route as AuthenticatedAccountRouteImport } from './routes/_authenticated/account'
-<<<<<<< HEAD
-import { ServerRoute as ApiAuthCallbackServerRouteImport } from './routes/api/auth/callback'
-
-const rootServerRouteImport = createServerRootRoute()
-=======
 import { Route as ApiAuthCallbackRouteImport } from './routes/api/auth/callback'
->>>>>>> 9f4b6e53
 
 const LogoutRoute = LogoutRouteImport.update({
   id: '/logout',
@@ -40,17 +34,10 @@
   path: '/account',
   getParentRoute: () => AuthenticatedRoute,
 } as any)
-<<<<<<< HEAD
-const ApiAuthCallbackServerRoute = ApiAuthCallbackServerRouteImport.update({
-  id: '/api/auth/callback',
-  path: '/api/auth/callback',
-  getParentRoute: () => rootServerRouteImport,
-=======
 const ApiAuthCallbackRoute = ApiAuthCallbackRouteImport.update({
   id: '/api/auth/callback',
   path: '/api/auth/callback',
   getParentRoute: () => rootRouteImport,
->>>>>>> 9f4b6e53
 } as any)
 
 export interface FileRoutesByFullPath {
@@ -91,31 +78,7 @@
   IndexRoute: typeof IndexRoute
   AuthenticatedRoute: typeof AuthenticatedRouteWithChildren
   LogoutRoute: typeof LogoutRoute
-<<<<<<< HEAD
-}
-export interface FileServerRoutesByFullPath {
-  '/api/auth/callback': typeof ApiAuthCallbackServerRoute
-}
-export interface FileServerRoutesByTo {
-  '/api/auth/callback': typeof ApiAuthCallbackServerRoute
-}
-export interface FileServerRoutesById {
-  __root__: typeof rootServerRouteImport
-  '/api/auth/callback': typeof ApiAuthCallbackServerRoute
-}
-export interface FileServerRouteTypes {
-  fileServerRoutesByFullPath: FileServerRoutesByFullPath
-  fullPaths: '/api/auth/callback'
-  fileServerRoutesByTo: FileServerRoutesByTo
-  to: '/api/auth/callback'
-  id: '__root__' | '/api/auth/callback'
-  fileServerRoutesById: FileServerRoutesById
-}
-export interface RootServerRouteChildren {
-  ApiAuthCallbackServerRoute: typeof ApiAuthCallbackServerRoute
-=======
   ApiAuthCallbackRoute: typeof ApiAuthCallbackRoute
->>>>>>> 9f4b6e53
 }
 
 declare module '@tanstack/react-router' {
@@ -148,24 +111,12 @@
       preLoaderRoute: typeof AuthenticatedAccountRouteImport
       parentRoute: typeof AuthenticatedRoute
     }
-<<<<<<< HEAD
-  }
-}
-declare module '@tanstack/react-start/server' {
-  interface ServerFileRoutesByPath {
-=======
->>>>>>> 9f4b6e53
     '/api/auth/callback': {
       id: '/api/auth/callback'
       path: '/api/auth/callback'
       fullPath: '/api/auth/callback'
-<<<<<<< HEAD
-      preLoaderRoute: typeof ApiAuthCallbackServerRouteImport
-      parentRoute: typeof rootServerRouteImport
-=======
       preLoaderRoute: typeof ApiAuthCallbackRouteImport
       parentRoute: typeof rootRouteImport
->>>>>>> 9f4b6e53
     }
   }
 }
@@ -191,14 +142,6 @@
 export const routeTree = rootRouteImport
   ._addFileChildren(rootRouteChildren)
   ._addFileTypes<FileRouteTypes>()
-<<<<<<< HEAD
-const rootServerRouteChildren: RootServerRouteChildren = {
-  ApiAuthCallbackServerRoute: ApiAuthCallbackServerRoute,
-}
-export const serverRouteTree = rootServerRouteImport
-  ._addFileChildren(rootServerRouteChildren)
-  ._addFileTypes<FileServerRouteTypes>()
-=======
 
 import type { getRouter } from './router.tsx'
 import type { createStart } from '@tanstack/react-start'
@@ -206,5 +149,4 @@
   interface Register {
     router: Awaited<ReturnType<typeof getRouter>>
   }
-}
->>>>>>> 9f4b6e53
+}