--- conflicted
+++ resolved
@@ -8,13 +8,4 @@
   });
 
   return router;
-<<<<<<< HEAD
-}
-
-declare module '@tanstack/react-router' {
-  interface Register {
-    router: ReturnType<typeof createRouter>;
-  }
-=======
->>>>>>> 9f4b6e53
 }