{
  "name": "tanstack-start-example-workos",
  "version": "1.0.0",
  "description": "",
  "main": "index.js",
  "type": "module",
  "scripts": {
    "dev": "vite dev",
    "build": "vite build && tsc --noEmit",
    "start": "vite start"
  },
  "keywords": [],
  "author": "",
  "license": "MIT",
  "dependencies": {
    "@radix-ui/themes": "^3.2.1",
<<<<<<< HEAD
    "@tanstack/react-router": "^1.132.7",
    "@tanstack/react-router-devtools": "^1.132.7",
    "@tanstack/react-start": "^1.132.9",
=======
    "@tanstack/react-router": "^1.132.2",
    "@tanstack/react-router-devtools": "^1.132.2",
    "@tanstack/react-start": "^1.132.2",
>>>>>>> 2049f50c
    "@workos-inc/node": "^7.45.0",
    "iron-session": "^8.0.4",
    "jose": "^6.0.10",
    "react": "^19.0.0",
    "react-dom": "^19.0.0"
  },
  "devDependencies": {
    "@types/react": "^19.0.8",
    "@types/react-dom": "^19.0.3",
    "@vitejs/plugin-react": "^4.3.4",
    "postcss": "^8.5.1",
    "autoprefixer": "^10.4.20",
    "tailwindcss": "^3.4.17",
    "typescript": "^5.7.2",
    "vite": "^7.1.1",
    "vite-tsconfig-paths": "^5.1.4"
  }
}<|MERGE_RESOLUTION|>--- conflicted
+++ resolved
@@ -14,15 +14,9 @@
   "license": "MIT",
   "dependencies": {
     "@radix-ui/themes": "^3.2.1",
-<<<<<<< HEAD
     "@tanstack/react-router": "^1.132.7",
     "@tanstack/react-router-devtools": "^1.132.7",
     "@tanstack/react-start": "^1.132.9",
-=======
-    "@tanstack/react-router": "^1.132.2",
-    "@tanstack/react-router-devtools": "^1.132.2",
-    "@tanstack/react-start": "^1.132.2",
->>>>>>> 2049f50c
     "@workos-inc/node": "^7.45.0",
     "iron-session": "^8.0.4",
     "jose": "^6.0.10",
