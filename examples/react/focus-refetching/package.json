{
  "name": "tanstack-router-react-example-focus-refetching",
  "version": "0.0.0",
  "private": true,
  "scripts": {
    "dev": "vite --port=3000",
    "build": "vite build",
    "serve": "vite preview",
    "start": "vite"
  },
  "dependencies": {
<<<<<<< HEAD
    "@tanstack/react-router": "0.0.1-beta.188",
    "@tanstack/router-devtools": "0.0.1-beta.188",
=======
    "@tanstack/react-router": "0.0.1-beta.190",
    "@tanstack/router-devtools": "0.0.1-beta.190",
>>>>>>> 643737e7
    "@vitejs/plugin-react": "^1.1.3",
    "axios": "^1.1.3",
    "react": "^18.2.0",
    "react-dom": "^18.2.0",
    "vite": "^2.8.6",
<<<<<<< HEAD
    "@tanstack/router-core": "0.0.1-beta.188",
    "@tanstack/loaders": "0.0.1-beta.188",
    "@tanstack/react-loaders": "0.0.1-beta.188",
    "@tanstack/actions": "0.0.1-beta.188",
    "@tanstack/react-actions": "0.0.1-beta.188",
    "@tanstack/react-start": "0.0.1-beta.188",
    "@tanstack/router-cli": "0.0.1-beta.188"
=======
    "@tanstack/router-core": "0.0.1-beta.190",
    "@tanstack/loaders": "0.0.1-beta.190",
    "@tanstack/react-loaders": "0.0.1-beta.190",
    "@tanstack/actions": "0.0.1-beta.190",
    "@tanstack/react-actions": "0.0.1-beta.190",
    "@tanstack/react-start": "0.0.1-beta.190",
    "@tanstack/router-cli": "0.0.1-beta.190"
>>>>>>> 643737e7
  },
  "devDependencies": {
    "@types/react": "^18.0.25",
    "@types/react-dom": "^18.0.8"
  },
  "pnpm": {
    "overrides": {
      "@tanstack/react-router": "workspace:*",
      "@tanstack/react-actions": "workspace:*",
      "@tanstack/react-loaders": "workspace:*",
      "@tanstack/router-devtools": "workspace:*"
    }
  }
}<|MERGE_RESOLUTION|>--- conflicted
+++ resolved
@@ -9,27 +9,13 @@
     "start": "vite"
   },
   "dependencies": {
-<<<<<<< HEAD
-    "@tanstack/react-router": "0.0.1-beta.188",
-    "@tanstack/router-devtools": "0.0.1-beta.188",
-=======
     "@tanstack/react-router": "0.0.1-beta.190",
     "@tanstack/router-devtools": "0.0.1-beta.190",
->>>>>>> 643737e7
     "@vitejs/plugin-react": "^1.1.3",
     "axios": "^1.1.3",
     "react": "^18.2.0",
     "react-dom": "^18.2.0",
     "vite": "^2.8.6",
-<<<<<<< HEAD
-    "@tanstack/router-core": "0.0.1-beta.188",
-    "@tanstack/loaders": "0.0.1-beta.188",
-    "@tanstack/react-loaders": "0.0.1-beta.188",
-    "@tanstack/actions": "0.0.1-beta.188",
-    "@tanstack/react-actions": "0.0.1-beta.188",
-    "@tanstack/react-start": "0.0.1-beta.188",
-    "@tanstack/router-cli": "0.0.1-beta.188"
-=======
     "@tanstack/router-core": "0.0.1-beta.190",
     "@tanstack/loaders": "0.0.1-beta.190",
     "@tanstack/react-loaders": "0.0.1-beta.190",
@@ -37,7 +23,6 @@
     "@tanstack/react-actions": "0.0.1-beta.190",
     "@tanstack/react-start": "0.0.1-beta.190",
     "@tanstack/router-cli": "0.0.1-beta.190"
->>>>>>> 643737e7
   },
   "devDependencies": {
     "@types/react": "^18.0.25",
