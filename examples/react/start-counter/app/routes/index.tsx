<<<<<<< HEAD
=======
// app/routes/index.tsx
>>>>>>> acd33f7d
import * as fs from 'node:fs'
import { createFileRoute, useRouter } from '@tanstack/react-router'
import { createServerFn } from '@tanstack/start'

const filePath = 'count.txt'

async function readCount() {
  return parseInt(
    await fs.promises.readFile(filePath, 'utf-8').catch(() => '0'),
  )
}

const getCount = createServerFn({ method: 'GET' }).handler(() => {
  return readCount()
})

const updateCount = createServerFn()
  .validator((addBy: number) => addBy)
  .handler(async ({ data }) => {
    const count = await readCount()
    await fs.promises.writeFile(filePath, `${count + data}`)
  })

export const Route = createFileRoute('/')({
  component: Home,
  loader: async () => await getCount(),
})

function Home() {
  const router = useRouter()
  const state = Route.useLoaderData()

  return (
    <button
      onClick={() => {
        updateCount({ data: 1 }).then(() => {
          router.invalidate()
        })
      }}
    >
      Add 1 to {state}?
    </button>
  )
}<|MERGE_RESOLUTION|>--- conflicted
+++ resolved
@@ -1,7 +1,3 @@
-<<<<<<< HEAD
-=======
-// app/routes/index.tsx
->>>>>>> acd33f7d
 import * as fs from 'node:fs'
 import { createFileRoute, useRouter } from '@tanstack/react-router'
 import { createServerFn } from '@tanstack/start'
