{
  "name": "tanstack-router-react-example-basic",
  "version": "0.0.0",
  "private": true,
  "scripts": {
    "dev": "vite --port=3001",
    "build": "vite build",
    "serve": "vite preview",
    "start": "vite"
  },
  "dependencies": {
<<<<<<< HEAD
    "@tanstack/react-query": "^5.17.8",
    "@tanstack/react-router": "1.1.9",
    "@tanstack/router-devtools": "1.1.9",
    "axios": "^1.6.5",
=======
    "@tanstack/react-query": "^5.4.3",
    "@tanstack/react-router": "1.1.11",
    "@tanstack/router-devtools": "1.1.11",
    "@vitejs/plugin-react": "^1.1.3",
    "axios": "^1.1.3",
>>>>>>> f0eff008
    "react": "^18.2.0",
    "react-dom": "^18.2.0"
  },
  "devDependencies": {
    "@types/react": "^18.2.47",
    "@types/react-dom": "^18.2.18",
    "@vitejs/plugin-react": "^4.2.1",
    "vite": "^5.0.11"
  }
}<|MERGE_RESOLUTION|>--- conflicted
+++ resolved
@@ -9,18 +9,10 @@
     "start": "vite"
   },
   "dependencies": {
-<<<<<<< HEAD
     "@tanstack/react-query": "^5.17.8",
-    "@tanstack/react-router": "1.1.9",
-    "@tanstack/router-devtools": "1.1.9",
-    "axios": "^1.6.5",
-=======
-    "@tanstack/react-query": "^5.4.3",
     "@tanstack/react-router": "1.1.11",
     "@tanstack/router-devtools": "1.1.11",
-    "@vitejs/plugin-react": "^1.1.3",
-    "axios": "^1.1.3",
->>>>>>> f0eff008
+    "axios": "^1.6.5",
     "react": "^18.2.0",
     "react-dom": "^18.2.0"
   },
