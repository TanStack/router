{
  "name": "tanstack-router-react-example-basic",
  "private": true,
  "type": "module",
  "scripts": {
    "dev": "vite --port=3000",
    "build": "vite build && tsc --noEmit",
    "serve": "vite preview",
    "start": "vite"
  },
  "dependencies": {
<<<<<<< HEAD
    "@tanstack/react-router": "^1.120.20",
    "@tanstack/react-router-devtools": "^1.120.20",
=======
    "@tanstack/react-router": "^1.121.0-alpha.27",
    "@tanstack/react-router-devtools": "^1.121.0-alpha.27",
>>>>>>> 19200176
    "react": "^19.0.0",
    "react-dom": "^19.0.0",
    "redaxios": "^0.5.1",
    "postcss": "^8.5.1",
    "autoprefixer": "^10.4.20",
    "tailwindcss": "^3.4.17"
  },
  "devDependencies": {
    "@types/react": "^19.0.8",
    "@types/react-dom": "^19.0.3",
    "@vitejs/plugin-react": "^4.3.4",
    "typescript": "^5.7.2",
    "vite": "^6.3.5"
  }
}<|MERGE_RESOLUTION|>--- conflicted
+++ resolved
@@ -9,13 +9,8 @@
     "start": "vite"
   },
   "dependencies": {
-<<<<<<< HEAD
     "@tanstack/react-router": "^1.120.20",
     "@tanstack/react-router-devtools": "^1.120.20",
-=======
-    "@tanstack/react-router": "^1.121.0-alpha.27",
-    "@tanstack/react-router-devtools": "^1.121.0-alpha.27",
->>>>>>> 19200176
     "react": "^19.0.0",
     "react-dom": "^19.0.0",
     "redaxios": "^0.5.1",
