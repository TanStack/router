--- conflicted
+++ resolved
@@ -3,16 +3,11 @@
 import { PostErrorComponent } from './posts.$postId'
 
 export const Route = createFileRoute('/posts_/$postId/deep')({
-<<<<<<< HEAD
-  loader: async ({ params: { postId } }) => fetchPost(postId),
-  errorComponent: PostErrorComponent,
-=======
   loader: async ({ params: { postId } }) =>
     fetchPost({
       data: postId,
     }),
-  errorComponent: PostErrorComponent as any,
->>>>>>> acd33f7d
+  errorComponent: PostErrorComponent,
   component: PostDeepComponent,
 })
 
