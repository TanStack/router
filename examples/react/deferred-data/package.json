{
  "name": "tanstack-router-react-example-deferred-data",
  "version": "0.0.0",
  "private": true,
  "scripts": {
    "dev": "vite --port=3000",
    "build": "vite build",
    "serve": "vite preview",
    "start": "vite"
  },
  "dependencies": {
<<<<<<< HEAD
    "@tanstack/react-router": "0.0.1-beta.188",
    "@tanstack/react-actions": "0.0.1-beta.188",
    "@tanstack/react-loaders": "0.0.1-beta.188",
    "@tanstack/router-devtools": "0.0.1-beta.188",
=======
    "@tanstack/react-router": "0.0.1-beta.190",
    "@tanstack/react-actions": "0.0.1-beta.190",
    "@tanstack/react-loaders": "0.0.1-beta.190",
    "@tanstack/router-devtools": "0.0.1-beta.190",
>>>>>>> 643737e7
    "@vitejs/plugin-react": "^1.1.3",
    "axios": "^1.1.3",
    "immer": "^9.0.15",
    "react": "^18.2.0",
    "react-dom": "^18.2.0",
    "vite": "^2.8.6",
    "zod": "^3.19.1",
    "@tanstack/store": "^0.0.1",
    "@tanstack/react-store": "^0.0.1",
<<<<<<< HEAD
    "@tanstack/router-core": "0.0.1-beta.188",
    "@tanstack/loaders": "0.0.1-beta.188",
    "@tanstack/actions": "0.0.1-beta.188",
    "@tanstack/react-start": "0.0.1-beta.188",
    "@tanstack/router-cli": "0.0.1-beta.188"
=======
    "@tanstack/router-core": "0.0.1-beta.190",
    "@tanstack/loaders": "0.0.1-beta.190",
    "@tanstack/actions": "0.0.1-beta.190",
    "@tanstack/react-start": "0.0.1-beta.190",
    "@tanstack/router-cli": "0.0.1-beta.190"
>>>>>>> 643737e7
  },
  "devDependencies": {
    "@types/react": "^18.0.25",
    "@types/react-dom": "^18.0.8"
  },
  "pnpm": {
    "overrides": {
      "@tanstack/react-router": "workspace:*",
      "@tanstack/react-actions": "workspace:*",
      "@tanstack/react-loaders": "workspace:*",
      "@tanstack/router-devtools": "workspace:*"
    }
  }
}<|MERGE_RESOLUTION|>--- conflicted
+++ resolved
@@ -9,17 +9,10 @@
     "start": "vite"
   },
   "dependencies": {
-<<<<<<< HEAD
-    "@tanstack/react-router": "0.0.1-beta.188",
-    "@tanstack/react-actions": "0.0.1-beta.188",
-    "@tanstack/react-loaders": "0.0.1-beta.188",
-    "@tanstack/router-devtools": "0.0.1-beta.188",
-=======
     "@tanstack/react-router": "0.0.1-beta.190",
     "@tanstack/react-actions": "0.0.1-beta.190",
     "@tanstack/react-loaders": "0.0.1-beta.190",
     "@tanstack/router-devtools": "0.0.1-beta.190",
->>>>>>> 643737e7
     "@vitejs/plugin-react": "^1.1.3",
     "axios": "^1.1.3",
     "immer": "^9.0.15",
@@ -29,19 +22,11 @@
     "zod": "^3.19.1",
     "@tanstack/store": "^0.0.1",
     "@tanstack/react-store": "^0.0.1",
-<<<<<<< HEAD
-    "@tanstack/router-core": "0.0.1-beta.188",
-    "@tanstack/loaders": "0.0.1-beta.188",
-    "@tanstack/actions": "0.0.1-beta.188",
-    "@tanstack/react-start": "0.0.1-beta.188",
-    "@tanstack/router-cli": "0.0.1-beta.188"
-=======
     "@tanstack/router-core": "0.0.1-beta.190",
     "@tanstack/loaders": "0.0.1-beta.190",
     "@tanstack/actions": "0.0.1-beta.190",
     "@tanstack/react-start": "0.0.1-beta.190",
     "@tanstack/router-cli": "0.0.1-beta.190"
->>>>>>> 643737e7
   },
   "devDependencies": {
     "@types/react": "^18.0.25",
