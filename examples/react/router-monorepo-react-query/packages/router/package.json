{
  "name": "@router-mono-react-query/router",
  "private": true,
  "type": "module",
  "scripts": {
    "build": "vite build && tsc --noEmit"
  },
  "main": "./dist/index.js",
  "types": "./dist/index.d.ts",
  "dependencies": {
    "@tanstack/history": "^1.132.0",
    "@tanstack/react-query": "^5.66.0",
<<<<<<< HEAD
    "@tanstack/react-router": "^1.132.7",
    "@tanstack/router-plugin": "^1.132.7",
=======
    "@tanstack/react-router": "^1.132.2",
    "@tanstack/router-plugin": "^1.132.2",
>>>>>>> 2049f50c
    "@router-mono-react-query/post-query": "workspace:*",
    "redaxios": "^0.5.1",
    "zod": "^3.24.2",
    "react": "^19.0.0",
    "react-dom": "^19.0.0"
  },
  "devDependencies": {
    "@types/react": "^19.0.8",
    "@types/react-dom": "^19.0.3",
    "@vitejs/plugin-react": "^4.3.4",
    "typescript": "^5.7.2",
    "vite": "^7.1.1",
    "vite-plugin-dts": "^4.5.0"
  }
}<|MERGE_RESOLUTION|>--- conflicted
+++ resolved
@@ -10,13 +10,8 @@
   "dependencies": {
     "@tanstack/history": "^1.132.0",
     "@tanstack/react-query": "^5.66.0",
-<<<<<<< HEAD
     "@tanstack/react-router": "^1.132.7",
     "@tanstack/router-plugin": "^1.132.7",
-=======
-    "@tanstack/react-router": "^1.132.2",
-    "@tanstack/router-plugin": "^1.132.2",
->>>>>>> 2049f50c
     "@router-mono-react-query/post-query": "workspace:*",
     "redaxios": "^0.5.1",
     "zod": "^3.24.2",
