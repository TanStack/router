{
  "name": "tanstack-router-react-example-with-loaders-code-split",
  "version": "0.0.0",
  "private": true,
  "scripts": {
    "dev": "vite --port=3000",
    "build": "vite build",
    "serve": "vite preview",
    "start": "vite"
  },
  "dependencies": {
<<<<<<< HEAD
    "@tanstack/react-router": "0.0.1-beta.185",
    "@tanstack/react-actions": "0.0.1-beta.185",
    "@tanstack/react-loaders": "0.0.1-beta.185",
    "@tanstack/router-devtools": "0.0.1-beta.185",
=======
    "@tanstack/react-router": "0.0.1-beta.188",
    "@tanstack/react-actions": "0.0.1-beta.188",
    "@tanstack/react-loaders": "0.0.1-beta.188",
    "@tanstack/router-devtools": "0.0.1-beta.188",
>>>>>>> ce42d7ca
    "@vitejs/plugin-react": "^1.1.3",
    "axios": "^1.1.3",
    "immer": "^9.0.15",
    "react": "^18.2.0",
    "react-dom": "^18.2.0",
    "vite": "^2.8.6",
    "zod": "^3.19.1",
    "@tanstack/store": "^0.0.1",
    "@tanstack/react-store": "^0.0.1",
<<<<<<< HEAD
    "@tanstack/router-core": "0.0.1-beta.185",
    "@tanstack/loaders": "0.0.1-beta.185",
    "@tanstack/actions": "0.0.1-beta.185",
    "@tanstack/react-start": "0.0.1-beta.185",
    "@tanstack/router-cli": "0.0.1-beta.185"
=======
    "@tanstack/router-core": "0.0.1-beta.188",
    "@tanstack/loaders": "0.0.1-beta.188",
    "@tanstack/actions": "0.0.1-beta.188",
    "@tanstack/react-start": "0.0.1-beta.188",
    "@tanstack/router-cli": "0.0.1-beta.188"
>>>>>>> ce42d7ca
  },
  "devDependencies": {
    "@types/react": "^18.0.25",
    "@types/react-dom": "^18.0.8"
  },
  "pnpm": {
    "overrides": {
      "@tanstack/react-router": "workspace:*",
      "@tanstack/react-actions": "workspace:*",
      "@tanstack/react-loaders": "workspace:*",
      "@tanstack/router-devtools": "workspace:*"
    }
  }
}<|MERGE_RESOLUTION|>--- conflicted
+++ resolved
@@ -9,17 +9,10 @@
     "start": "vite"
   },
   "dependencies": {
-<<<<<<< HEAD
-    "@tanstack/react-router": "0.0.1-beta.185",
-    "@tanstack/react-actions": "0.0.1-beta.185",
-    "@tanstack/react-loaders": "0.0.1-beta.185",
-    "@tanstack/router-devtools": "0.0.1-beta.185",
-=======
     "@tanstack/react-router": "0.0.1-beta.188",
     "@tanstack/react-actions": "0.0.1-beta.188",
     "@tanstack/react-loaders": "0.0.1-beta.188",
     "@tanstack/router-devtools": "0.0.1-beta.188",
->>>>>>> ce42d7ca
     "@vitejs/plugin-react": "^1.1.3",
     "axios": "^1.1.3",
     "immer": "^9.0.15",
@@ -29,19 +22,11 @@
     "zod": "^3.19.1",
     "@tanstack/store": "^0.0.1",
     "@tanstack/react-store": "^0.0.1",
-<<<<<<< HEAD
-    "@tanstack/router-core": "0.0.1-beta.185",
-    "@tanstack/loaders": "0.0.1-beta.185",
-    "@tanstack/actions": "0.0.1-beta.185",
-    "@tanstack/react-start": "0.0.1-beta.185",
-    "@tanstack/router-cli": "0.0.1-beta.185"
-=======
     "@tanstack/router-core": "0.0.1-beta.188",
     "@tanstack/loaders": "0.0.1-beta.188",
     "@tanstack/actions": "0.0.1-beta.188",
     "@tanstack/react-start": "0.0.1-beta.188",
     "@tanstack/router-cli": "0.0.1-beta.188"
->>>>>>> ce42d7ca
   },
   "devDependencies": {
     "@types/react": "^18.0.25",
