--- conflicted
+++ resolved
@@ -10,14 +10,9 @@
   },
   "dependencies": {
     "@tanstack/react-query": "^5.62.3",
-<<<<<<< HEAD
-    "@tanstack/react-router": "^1.88.0",
-    "@tanstack/router-devtools": "^1.88.0",
-=======
     "@tanstack/react-router": "^1.89.0",
     "@tanstack/router-devtools": "^1.89.0",
     "redaxios": "^0.5.1",
->>>>>>> 5b92314c
     "react": "^18.2.0",
     "react-dom": "^18.2.0",
     "zod": "^3.23.8"
