{
  "name": "tanstack-start-example-convex-trellaux",
  "private": true,
  "sideEffects": false,
  "type": "module",
  "scripts": {
    "dev": "npx convex dev --once && concurrently -r npm:dev:web npm:dev:db",
    "dev:web": "vinxi dev",
    "dev:db": "convex dev --run board:seed",
    "build": "vinxi build",
    "start": "vinxi start"
  },
  "dependencies": {
    "@convex-dev/react-query": "0.0.0-alpha.5",
    "@tanstack/react-query": "^5.56.2",
    "@tanstack/react-query-devtools": "^5.56.2",
<<<<<<< HEAD
    "@tanstack/react-router": "^1.58.15",
    "@tanstack/react-router-with-query": "^1.58.15",
    "@tanstack/router-devtools": "^1.58.15",
    "@tanstack/start": "^1.58.15",
=======
    "@tanstack/react-router": "^1.58.16",
    "@tanstack/react-router-with-query": "^1.58.16",
    "@tanstack/router-devtools": "^1.58.16",
    "@tanstack/start": "^1.58.16",
    "@convex-dev/react-query": "0.0.0-alpha.5",
>>>>>>> 9fd9bd26
    "concurrently": "^8.2.2",
    "convex": "^1.16.0",
    "ky": "^1.7.2",
    "msw": "^2.4.7",
    "react": "^18.3.1",
    "react-dom": "^18.3.1",
    "react-hot-toast": "^2.4.1",
    "redaxios": "^0.5.1",
    "tailwind-merge": "^2.5.2",
    "tiny-invariant": "^1.3.3",
    "vinxi": "0.4.3",
    "zod": "^3.23.8"
  },
  "devDependencies": {
    "@types/react": "^18.2.65",
    "@types/react-dom": "^18.2.21",
    "@vitejs/plugin-react": "^4.3.1",
    "autoprefixer": "^10.4.20",
    "postcss": "^8.4.47",
    "tailwindcss": "^3.4.11",
    "typescript": "^5.6.2",
    "vite": "^5.4.5",
    "vite-tsconfig-paths": "^5.0.1"
  }
}<|MERGE_RESOLUTION|>--- conflicted
+++ resolved
@@ -14,18 +14,10 @@
     "@convex-dev/react-query": "0.0.0-alpha.5",
     "@tanstack/react-query": "^5.56.2",
     "@tanstack/react-query-devtools": "^5.56.2",
-<<<<<<< HEAD
-    "@tanstack/react-router": "^1.58.15",
-    "@tanstack/react-router-with-query": "^1.58.15",
-    "@tanstack/router-devtools": "^1.58.15",
-    "@tanstack/start": "^1.58.15",
-=======
     "@tanstack/react-router": "^1.58.16",
     "@tanstack/react-router-with-query": "^1.58.16",
     "@tanstack/router-devtools": "^1.58.16",
     "@tanstack/start": "^1.58.16",
-    "@convex-dev/react-query": "0.0.0-alpha.5",
->>>>>>> 9fd9bd26
     "concurrently": "^8.2.2",
     "convex": "^1.16.0",
     "ky": "^1.7.2",
