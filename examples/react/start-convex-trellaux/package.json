{
  "name": "tanstack-start-example-convex-trellaux",
  "private": true,
  "sideEffects": false,
  "type": "module",
  "scripts": {
    "dev": "npx convex dev --once && concurrently -r npm:dev:web npm:dev:db",
    "dev:web": "vite dev",
    "dev:db": "convex dev --run board:seed",
    "build": "vite build && tsc --noEmit",
    "start": "vite start"
  },
  "dependencies": {
    "@convex-dev/react-query": "0.0.0-alpha.8",
    "@tanstack/react-query": "^5.66.0",
    "@tanstack/react-query-devtools": "^5.66.0",
<<<<<<< HEAD
    "@tanstack/react-router": "^1.131.50",
    "@tanstack/react-router-ssr-query": "^1.131.50",
    "@tanstack/react-router-devtools": "^1.131.50",
    "@tanstack/react-start": "^1.131.50",
=======
    "@tanstack/react-router": "^1.132.0-alpha.25",
    "@tanstack/react-router-ssr-query": "^1.132.0-alpha.25",
    "@tanstack/react-router-devtools": "^1.132.0-alpha.25",
    "@tanstack/react-start": "^1.132.0-alpha.25",
>>>>>>> 9f4b6e53
    "concurrently": "^8.2.2",
    "convex": "^1.19.0",
    "ky": "^1.7.4",
    "msw": "^2.7.0",
    "react": "^19.0.0",
    "react-dom": "^19.0.0",
    "react-hot-toast": "^2.5.1",
    "redaxios": "^0.5.1",
    "tailwind-merge": "^2.6.0",
    "tiny-invariant": "^1.3.3",
    "zod": "^3.24.2"
  },
  "devDependencies": {
    "@types/react": "^19.0.8",
    "@types/react-dom": "^19.0.3",
    "@vitejs/plugin-react": "^4.3.4",
    "postcss": "^8.5.1",
    "autoprefixer": "^10.4.20",
    "tailwindcss": "^3.4.17",
    "typescript": "^5.7.2",
    "vite": "^7.1.1",
    "vite-tsconfig-paths": "^5.1.4"
  }
}<|MERGE_RESOLUTION|>--- conflicted
+++ resolved
@@ -14,17 +14,10 @@
     "@convex-dev/react-query": "0.0.0-alpha.8",
     "@tanstack/react-query": "^5.66.0",
     "@tanstack/react-query-devtools": "^5.66.0",
-<<<<<<< HEAD
-    "@tanstack/react-router": "^1.131.50",
-    "@tanstack/react-router-ssr-query": "^1.131.50",
-    "@tanstack/react-router-devtools": "^1.131.50",
-    "@tanstack/react-start": "^1.131.50",
-=======
     "@tanstack/react-router": "^1.132.0-alpha.25",
     "@tanstack/react-router-ssr-query": "^1.132.0-alpha.25",
     "@tanstack/react-router-devtools": "^1.132.0-alpha.25",
     "@tanstack/react-start": "^1.132.0-alpha.25",
->>>>>>> 9f4b6e53
     "concurrently": "^8.2.2",
     "convex": "^1.19.0",
     "ky": "^1.7.4",
