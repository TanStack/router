--- conflicted
+++ resolved
@@ -9,13 +9,8 @@
     "start": "vite"
   },
   "dependencies": {
-<<<<<<< HEAD
     "@tanstack/react-router": "^1.132.7",
     "@tanstack/react-router-devtools": "^1.132.7",
-=======
-    "@tanstack/react-router": "^1.132.2",
-    "@tanstack/react-router-devtools": "^1.132.2",
->>>>>>> 2049f50c
     "react": "^19.0.0",
     "react-dom": "^19.0.0",
     "redaxios": "^0.5.1",
