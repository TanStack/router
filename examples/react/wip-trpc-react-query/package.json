--- conflicted
+++ resolved
@@ -11,26 +11,14 @@
     "start": "vite"
   },
   "dependencies": {
-<<<<<<< HEAD
     "@tanstack/react-query": "^4.36.1",
     "@tanstack/react-query-devtools": "^4.36.1",
-    "@tanstack/react-router": "1.1.11",
-    "@tanstack/router-devtools": "1.1.11",
+    "@tanstack/react-router": "1.2.0",
+    "@tanstack/router-devtools": "1.2.0",
     "@trpc/client": "^10.45.0",
     "@trpc/react-query": "^10.45.0",
     "@trpc/server": "^10.45.0",
     "axios": "^1.6.5",
-=======
-    "@tanstack/react-query": "^4.14.1",
-    "@tanstack/react-query-devtools": "^4.14.1",
-    "@tanstack/react-router": "1.2.0",
-    "@tanstack/router-devtools": "1.2.0",
-    "@trpc/client": "^10.0.0-rc.6",
-    "@trpc/react-query": "^10.0.0-rc.6",
-    "@trpc/server": "^10.0.0-rc.6",
-    "@vitejs/plugin-react": "^1.1.3",
-    "axios": "^1.1.3",
->>>>>>> 04b1ce57
     "express": "^4.18.2",
     "immer": "^10.0.3",
     "react": "^18.2.0",
