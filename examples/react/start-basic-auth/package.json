--- conflicted
+++ resolved
@@ -11,15 +11,9 @@
   },
   "dependencies": {
     "@prisma/client": "5.22.0",
-<<<<<<< HEAD
     "@tanstack/react-router": "^1.132.7",
     "@tanstack/react-router-devtools": "^1.132.7",
     "@tanstack/react-start": "^1.132.9",
-=======
-    "@tanstack/react-router": "^1.132.2",
-    "@tanstack/react-router-devtools": "^1.132.2",
-    "@tanstack/react-start": "^1.132.2",
->>>>>>> 2049f50c
     "prisma": "^5.22.0",
     "react": "^19.0.0",
     "react-dom": "^19.0.0",
