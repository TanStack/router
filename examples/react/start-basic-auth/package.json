--- conflicted
+++ resolved
@@ -11,15 +11,9 @@
   },
   "dependencies": {
     "@prisma/client": "5.22.0",
-<<<<<<< HEAD
-    "@tanstack/react-router": "^1.92.3",
-    "@tanstack/router-devtools": "^1.92.3",
-    "@tanstack/start": "^1.92.3",
-=======
     "@tanstack/react-router": "^1.95.1",
     "@tanstack/router-devtools": "^1.95.1",
     "@tanstack/start": "^1.95.1",
->>>>>>> 2088be2a
     "prisma": "^5.22.0",
     "react": "^18.3.1",
     "react-dom": "^18.3.1",
