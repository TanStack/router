--- conflicted
+++ resolved
@@ -11,19 +11,11 @@
     "prisma-generate": "prisma generate"
   },
   "dependencies": {
-<<<<<<< HEAD
     "@prisma/adapter-libsql": "^7.0.0",
     "@prisma/client": "^7.0.0",
-    "@tanstack/react-router": "^1.136.17",
-    "@tanstack/react-router-devtools": "^1.136.17",
-    "@tanstack/react-start": "^1.136.17",
-=======
-    "@prisma/client": "5.22.0",
     "@tanstack/react-router": "^1.136.18",
     "@tanstack/react-router-devtools": "^1.136.18",
     "@tanstack/react-start": "^1.137.0",
-    "prisma": "^5.22.0",
->>>>>>> f139f1e2
     "react": "^19.0.0",
     "react-dom": "^19.0.0",
     "redaxios": "^0.5.1",
