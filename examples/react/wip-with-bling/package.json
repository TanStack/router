--- conflicted
+++ resolved
@@ -12,17 +12,10 @@
   },
   "dependencies": {
     "@tanstack/bling": "^0.5.0",
-<<<<<<< HEAD
-    "@tanstack/react-router": "^1.45.7",
-    "@tanstack/start": "^1.45.7",
-    "@tanstack/react-store": "^0.5.5",
-    "@tanstack/router-devtools": "^1.45.7",
-=======
     "@tanstack/react-router": "^1.45.8",
     "@tanstack/start": "^1.45.8",
-    "@tanstack/react-store": "^0.5.4",
+    "@tanstack/react-store": "^0.5.5",
     "@tanstack/router-devtools": "^1.45.8",
->>>>>>> 6d2a39e1
     "redaxios": "^0.5.1",
     "fastify": "^4.28.1",
     "get-port": "^7.1.0",
