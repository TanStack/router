--- conflicted
+++ resolved
@@ -13,20 +13,13 @@
   },
   "dependencies": {
     "@tanstack/bling": "^0.5.0",
-<<<<<<< HEAD
-    "@tanstack/react-router": "1.2.0",
-    "@tanstack/react-router-server": "1.2.0",
+    "@tanstack/react-router": "1.2.1",
+    "@tanstack/react-router-server": "1.2.1",
     "@tanstack/react-store": "0.2.1",
-    "@tanstack/router-devtools": "1.2.0",
+    "@tanstack/router-devtools": "1.2.1",
     "@tanstack/store": "0.1.3",
     "axios": "^1.6.5",
     "fastify": "^4.25.2",
-=======
-    "@tanstack/react-router": "1.2.1",
-    "@tanstack/router-devtools": "1.2.1",
-    "axios": "^1.1.3",
-    "fastify": "^4.22.0",
->>>>>>> 25fe0542
     "get-port": "^7.0.0",
     "http2-wrapper": "^2.2.1",
     "react": "18.3.0-canary-ab31a9ed2-20230824",
