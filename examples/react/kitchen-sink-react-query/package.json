{
  "name": "tanstack-router-react-example-kitchen-sink-react-query",
  "version": "0.0.0",
  "private": true,
  "scripts": {
    "dev": "vite --port=3001",
    "build": "vite build",
    "serve": "vite preview",
    "start": "vite"
  },
  "dependencies": {
<<<<<<< HEAD
    "@tanstack/react-query": "^5.17.8",
    "@tanstack/react-query-devtools": "^5.17.8",
    "@tanstack/react-router": "1.2.0",
    "@tanstack/router-devtools": "1.2.0",
    "axios": "^1.6.5",
    "immer": "^10.0.3",
=======
    "@tanstack/react-query": "^5.7.0",
    "@tanstack/react-query-devtools": "^5.8.3",
    "@tanstack/react-router": "1.2.1",
    "@tanstack/router-devtools": "1.2.1",
    "@vitejs/plugin-react": "^1.1.3",
    "axios": "^1.1.3",
    "immer": "^9.0.15",
>>>>>>> 25fe0542
    "react": "^18.2.0",
    "react-dom": "^18.2.0",
    "zod": "^3.22.4"
  },
  "devDependencies": {
    "@types/react": "^18.2.47",
    "@types/react-dom": "^18.2.18",
    "@vitejs/plugin-react": "^4.2.1",
    "vite": "^5.0.11"
  }
}<|MERGE_RESOLUTION|>--- conflicted
+++ resolved
@@ -9,22 +9,12 @@
     "start": "vite"
   },
   "dependencies": {
-<<<<<<< HEAD
     "@tanstack/react-query": "^5.17.8",
     "@tanstack/react-query-devtools": "^5.17.8",
-    "@tanstack/react-router": "1.2.0",
-    "@tanstack/router-devtools": "1.2.0",
+    "@tanstack/react-router": "1.2.1",
+    "@tanstack/router-devtools": "1.2.1",
     "axios": "^1.6.5",
     "immer": "^10.0.3",
-=======
-    "@tanstack/react-query": "^5.7.0",
-    "@tanstack/react-query-devtools": "^5.8.3",
-    "@tanstack/react-router": "1.2.1",
-    "@tanstack/router-devtools": "1.2.1",
-    "@vitejs/plugin-react": "^1.1.3",
-    "axios": "^1.1.3",
-    "immer": "^9.0.15",
->>>>>>> 25fe0542
     "react": "^18.2.0",
     "react-dom": "^18.2.0",
     "zod": "^3.22.4"
