--- conflicted
+++ resolved
@@ -1,100 +1,96 @@
-<<<<<<< HEAD
 import { FileRoute, lazyFn, lazyRouteComponent } from '@tanstack/react-router'
-=======
-import { FileRoute, lazyFn, lazyRouteComponent } from "@tanstack/react-router"
->>>>>>> f0eff008
 
-import { Route as rootRoute } from "./routes/__root"
-import { Route as PostsImport } from "./routes/posts"
-import { Route as LayoutImport } from "./routes/_layout"
-import { Route as IndexImport } from "./routes/index"
-import { Route as PostsPostIdImport } from "./routes/posts.$postId"
-import { Route as Layoutlayout2Import } from "./routes/_layout/_layout-2"
-import { Route as PostsIndexImport } from "./routes/posts.index"
-import { Route as PostsPostIdDeepImport } from "./routes/posts_.$postId.deep"
-import { Route as Layoutlayout2LayoutBImport } from "./routes/_layout/_layout-2/layout-b"
-import { Route as Layoutlayout2LayoutAImport } from "./routes/_layout/_layout-2/layout-a"
+import { Route as rootRoute } from './routes/__root'
+import { Route as PostsImport } from './routes/posts'
+import { Route as LayoutImport } from './routes/_layout'
+import { Route as IndexImport } from './routes/index'
+import { Route as PostsPostIdImport } from './routes/posts.$postId'
+import { Route as Layoutlayout2Import } from './routes/_layout/_layout-2'
+import { Route as PostsIndexImport } from './routes/posts.index'
+import { Route as PostsPostIdDeepImport } from './routes/posts_.$postId.deep'
+import { Route as Layoutlayout2LayoutBImport } from './routes/_layout/_layout-2/layout-b'
+import { Route as Layoutlayout2LayoutAImport } from './routes/_layout/_layout-2/layout-a'
 
 const PostsRoute = PostsImport.update({
-  path: "/posts",
+  path: '/posts',
   getParentRoute: () => rootRoute,
 } as any)
 
 const LayoutRoute = LayoutImport.update({
-  id: "/_layout",
+  id: '/_layout',
   getParentRoute: () => rootRoute,
 } as any)
 
 const IndexRoute = IndexImport.update({
-  path: "/",
+  path: '/',
   getParentRoute: () => rootRoute,
 } as any)
 
 const PostsPostIdRoute = PostsPostIdImport.update({
-  path: "/$postId",
+  path: '/$postId',
   getParentRoute: () => PostsRoute,
 } as any)
 
 const Layoutlayout2Route = Layoutlayout2Import.update({
-  id: "/_layout-2",
+  id: '/_layout-2',
   getParentRoute: () => LayoutRoute,
 } as any)
 
 const PostsIndexRoute = PostsIndexImport.update({
-  path: "/",
+  path: '/',
   getParentRoute: () => PostsRoute,
 } as any)
 
 const PostsPostIdDeepRoute = PostsPostIdDeepImport.update({
-  path: "/posts/$postId/deep",
+  path: '/posts/$postId/deep',
   getParentRoute: () => rootRoute,
 } as any)
 
 const Layoutlayout2LayoutBRoute = Layoutlayout2LayoutBImport.update({
-  path: "/layout-b",
+  path: '/layout-b',
   getParentRoute: () => Layoutlayout2Route,
 } as any)
 
 const Layoutlayout2LayoutARoute = Layoutlayout2LayoutAImport.update({
-  path: "/layout-a",
+  path: '/layout-a',
   getParentRoute: () => Layoutlayout2Route,
 } as any)
 
-declare module "@tanstack/react-router" {
+declare module '@tanstack/react-router' {
   interface FileRoutesByPath {
-    "/": {
+    '/': {
       preLoaderRoute: typeof IndexImport
       parentRoute: typeof rootRoute
     }
-    "/_layout": {
+    '/_layout': {
       preLoaderRoute: typeof LayoutImport
       parentRoute: typeof rootRoute
     }
-    "/posts": {
+    '/posts': {
       preLoaderRoute: typeof PostsImport
       parentRoute: typeof rootRoute
     }
-    "/posts/": {
+    '/posts/': {
       preLoaderRoute: typeof PostsIndexImport
       parentRoute: typeof PostsRoute
     }
-    "/_layout/_layout-2": {
+    '/_layout/_layout-2': {
       preLoaderRoute: typeof Layoutlayout2Import
       parentRoute: typeof LayoutRoute
     }
-    "/posts/$postId": {
+    '/posts/$postId': {
       preLoaderRoute: typeof PostsPostIdImport
       parentRoute: typeof PostsRoute
     }
-    "/_layout/_layout-2/layout-a": {
+    '/_layout/_layout-2/layout-a': {
       preLoaderRoute: typeof Layoutlayout2LayoutAImport
       parentRoute: typeof Layoutlayout2Route
     }
-    "/_layout/_layout-2/layout-b": {
+    '/_layout/_layout-2/layout-b': {
       preLoaderRoute: typeof Layoutlayout2LayoutBImport
       parentRoute: typeof Layoutlayout2Route
     }
-    "/posts_/$postId/deep": {
+    '/posts_/$postId/deep': {
       preLoaderRoute: typeof PostsPostIdDeepImport
       parentRoute: typeof rootRoute
     }
