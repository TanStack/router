--- conflicted
+++ resolved
@@ -9,13 +9,8 @@
     "start": "vite"
   },
   "dependencies": {
-<<<<<<< HEAD
     "@tanstack/solid-router": "^1.132.7",
     "@tanstack/solid-router-devtools": "^1.132.7",
-=======
-    "@tanstack/solid-router": "^1.132.2",
-    "@tanstack/solid-router-devtools": "^1.132.2",
->>>>>>> 2049f50c
     "autoprefixer": "^10.4.20",
     "postcss": "^8.5.1",
     "redaxios": "^0.5.1",
@@ -24,11 +19,7 @@
     "zod": "^3.24.2"
   },
   "devDependencies": {
-<<<<<<< HEAD
     "@tanstack/router-plugin": "^1.132.7",
-=======
-    "@tanstack/router-plugin": "^1.132.2",
->>>>>>> 2049f50c
     "typescript": "^5.7.2",
     "vite": "^7.1.1",
     "vite-plugin-solid": "^2.11.8"
