{
  "name": "tanstack-solid-start-example-basic-static",
  "private": true,
  "sideEffects": false,
  "type": "module",
  "scripts": {
    "dev": "vite dev",
    "build": "vite build",
    "start": "vite start"
  },
  "dependencies": {
<<<<<<< HEAD
    "@tanstack/solid-router": "^1.131.50",
    "@tanstack/solid-router-devtools": "^1.131.50",
    "@tanstack/solid-start": "^1.131.50",
=======
    "@tanstack/solid-router": "^1.132.0-alpha.25",
    "@tanstack/solid-router-devtools": "^1.132.0-alpha.25",
    "@tanstack/solid-start": "^1.132.0-alpha.25",
    "@tanstack/start-static-server-functions": "^1.132.0-alpha.25",
>>>>>>> 9f4b6e53
    "solid-js": "^1.9.5",
    "redaxios": "^0.5.1",
    "tailwind-merge": "^2.5.5"
  },
  "devDependencies": {
    "@types/node": "^22.5.4",
    "autoprefixer": "^10.4.20",
    "postcss": "^8.4.49",
    "tailwindcss": "^3.4.15",
    "typescript": "^5.6.2",
    "vite": "^7.1.1",
    "vite-tsconfig-paths": "^5.1.3",
    "vite-plugin-solid": "^2.11.8"
  }
}<|MERGE_RESOLUTION|>--- conflicted
+++ resolved
@@ -9,16 +9,10 @@
     "start": "vite start"
   },
   "dependencies": {
-<<<<<<< HEAD
-    "@tanstack/solid-router": "^1.131.50",
-    "@tanstack/solid-router-devtools": "^1.131.50",
-    "@tanstack/solid-start": "^1.131.50",
-=======
     "@tanstack/solid-router": "^1.132.0-alpha.25",
     "@tanstack/solid-router-devtools": "^1.132.0-alpha.25",
     "@tanstack/solid-start": "^1.132.0-alpha.25",
     "@tanstack/start-static-server-functions": "^1.132.0-alpha.25",
->>>>>>> 9f4b6e53
     "solid-js": "^1.9.5",
     "redaxios": "^0.5.1",
     "tailwind-merge": "^2.5.5"
