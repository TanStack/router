--- conflicted
+++ resolved
@@ -16,13 +16,8 @@
     "@prisma/client": "^7.0.0",
     "@tanstack/solid-router": "^1.136.17",
     "@tanstack/solid-router-devtools": "^1.136.17",
-<<<<<<< HEAD
-    "@tanstack/solid-start": "^1.136.17",
+    "@tanstack/solid-start": "^1.137.0",
     "prisma": "^7.0.0",
-=======
-    "@tanstack/solid-start": "^1.137.0",
-    "prisma": "^5.22.0",
->>>>>>> f139f1e2
     "redaxios": "^0.5.1",
     "solid-js": "^1.9.10",
     "tailwind-merge": "^2.6.0"
