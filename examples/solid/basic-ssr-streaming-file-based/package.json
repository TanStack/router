{
  "name": "tanstack-router-solid-example-basic-ssr-streaming-file-based",
  "private": true,
  "type": "module",
  "scripts": {
    "dev": "node server",
    "build": "npm run build:client && npm run build:server",
    "build:client": "vite build",
    "build:server": "vite build --ssr",
    "serve": "NODE_ENV=production node server",
    "debug": "node --inspect-brk server"
  },
  "dependencies": {
<<<<<<< HEAD
    "@tanstack/solid-router": "^1.132.7",
    "@tanstack/solid-router-devtools": "^1.132.7",
=======
    "@tanstack/solid-router": "^1.132.2",
    "@tanstack/solid-router-devtools": "^1.132.2",
>>>>>>> 2049f50c
    "autoprefixer": "^10.4.20",
    "compression": "^1.7.5",
    "express": "^4.21.2",
    "get-port": "^7.1.0",
    "node-fetch": "^3.3.2",
    "postcss": "^8.5.1",
    "redaxios": "^0.5.1",
    "solid-js": "^1.9.5",
    "tailwindcss": "^3.4.17",
    "zod": "^3.24.2"
  },
  "devDependencies": {
<<<<<<< HEAD
    "@tanstack/router-plugin": "^1.132.7",
=======
    "@tanstack/router-plugin": "^1.132.2",
>>>>>>> 2049f50c
    "@types/express": "^4.17.21",
    "typescript": "^5.7.2",
    "vite": "^7.1.1",
    "vite-plugin-solid": "^2.11.8"
  }
}<|MERGE_RESOLUTION|>--- conflicted
+++ resolved
@@ -11,13 +11,8 @@
     "debug": "node --inspect-brk server"
   },
   "dependencies": {
-<<<<<<< HEAD
     "@tanstack/solid-router": "^1.132.7",
     "@tanstack/solid-router-devtools": "^1.132.7",
-=======
-    "@tanstack/solid-router": "^1.132.2",
-    "@tanstack/solid-router-devtools": "^1.132.2",
->>>>>>> 2049f50c
     "autoprefixer": "^10.4.20",
     "compression": "^1.7.5",
     "express": "^4.21.2",
@@ -30,11 +25,7 @@
     "zod": "^3.24.2"
   },
   "devDependencies": {
-<<<<<<< HEAD
     "@tanstack/router-plugin": "^1.132.7",
-=======
-    "@tanstack/router-plugin": "^1.132.2",
->>>>>>> 2049f50c
     "@types/express": "^4.17.21",
     "typescript": "^5.7.2",
     "vite": "^7.1.1",
