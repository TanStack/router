{
  "name": "tanstack-solid-start-example-basic",
  "private": true,
  "sideEffects": false,
  "type": "module",
  "scripts": {
    "dev": "vite dev",
    "build": "vite build",
    "start": "vite start"
  },
  "dependencies": {
    "@tanstack/solid-router": "^1.115.0",
    "@tanstack/solid-router-devtools": "^1.115.0",
    "@tanstack/solid-start": "^1.115.0",
    "solid-js": "^1.9.5",
    "redaxios": "^0.5.1",
    "tailwind-merge": "^2.6.0",
<<<<<<< HEAD
    "vite": "6.1.3"
=======
    "vite": "6.1.4",
    "vinxi": "0.5.3"
>>>>>>> 361d32b2
  },
  "devDependencies": {
    "@types/node": "^22.5.4",
    "autoprefixer": "^10.4.20",
    "postcss": "^8.5.1",
    "tailwindcss": "^3.4.17",
    "typescript": "^5.7.2",
    "vite-tsconfig-paths": "^5.1.4"
  }
}<|MERGE_RESOLUTION|>--- conflicted
+++ resolved
@@ -15,12 +15,7 @@
     "solid-js": "^1.9.5",
     "redaxios": "^0.5.1",
     "tailwind-merge": "^2.6.0",
-<<<<<<< HEAD
-    "vite": "6.1.3"
-=======
-    "vite": "6.1.4",
-    "vinxi": "0.5.3"
->>>>>>> 361d32b2
+    "vite": "6.1.4"
   },
   "devDependencies": {
     "@types/node": "^22.5.4",
