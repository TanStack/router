--- conflicted
+++ resolved
@@ -11,11 +11,8 @@
   return (
     <>
       <ConsistentServerFnCalls />
-<<<<<<< HEAD
       <AllowServerFnReturnNull />
-=======
       <MultipartServerFnCall />
->>>>>>> 55891518
     </>
   )
 }
@@ -129,66 +126,7 @@
 
 // END CONSISTENT_SERVER_FN_CALLS
 
-<<<<<<< HEAD
-// START ALLOW_SERVER_FN_RETURN_NULL
-
-const $allow_return_null_getFn = createServerFn().handler(async () => {
-  return null
-})
-const $allow_return_null_postFn = createServerFn({ method: 'POST' }).handler(
-  async () => {
-    return null
-  },
-)
-
-/**
- * This component checks whether the server function can return null
- * without throwing an error.
- * @link https://github.com/TanStack/router/issues/2776
- */
-function AllowServerFnReturnNull() {
-  const [getServerResult, setGetServerResult] = React.useState<any>({})
-  const [postServerResult, setPostServerResult] = React.useState<any>({})
-
-  return (
-    <div className="p-2 border m-2 grid gap-2">
-      <h3>Allow ServerFn to return `null`</h3>
-      <p>
-        This component checks whether the server function can return null
-        without throwing an error.
-      </p>
-      <div>
-        It should return{' '}
-        <code>
-          <pre>{JSON.stringify(null)}</pre>
-        </code>
-      </div>
-      <p>
-        {`GET: $allow_return_null_getFn returns`}
-        <br />
-        <span data-testid="allow_return_null_getFn-response">
-          {JSON.stringify(getServerResult ?? '-')}
-        </span>
-      </p>
-      <p>
-        {`POST: $allow_return_null_postFn returns`}
-        <br />
-        <span data-testid="allow_return_null_postFn-response">
-          {JSON.stringify(postServerResult ?? '-')}
-        </span>
-      </p>
-      <button
-        data-testid="test-allow-server-fn-return-null-btn"
-        type="button"
-        className="rounded-md bg-white px-2.5 py-1.5 text-sm font-semibold text-gray-900 shadow-sm ring-1 ring-inset ring-gray-300 hover:bg-gray-50"
-        onClick={() => {
-          $allow_return_null_getFn().then(setGetServerResult)
-          $allow_return_null_postFn().then(setPostServerResult)
-        }}
-      >
-        Test Allow Server Fn Return Null
-      </button>
-=======
+
 // START MULTIPART_FORMDATA_SERVER_FN_CALLS
 const multipartFormDataServerFn = createServerFn({ method: 'POST' })
   .validator((x: unknown) => {
@@ -286,13 +224,71 @@
           {JSON.stringify(multipartResult)}
         </pre>
       </div>
->>>>>>> 55891518
     </div>
   )
 }
 
-<<<<<<< HEAD
-// END ALLOW_SERVER_FN_RETURN_NULL
-=======
 // END MULTIPART_FORMDATA_SERVER_FN_CALLS
->>>>>>> 55891518
+
+// START ALLOW_SERVER_FN_RETURN_NULL
+
+const $allow_return_null_getFn = createServerFn().handler(async () => {
+  return null
+})
+const $allow_return_null_postFn = createServerFn({ method: 'POST' }).handler(
+  async () => {
+    return null
+  },
+)
+ 
+/**
+ * This component checks whether the server function can return null
+ * without throwing an error.
+ * @link https://github.com/TanStack/router/issues/2776
+ */
+function AllowServerFnReturnNull() {
+  const [getServerResult, setGetServerResult] = React.useState<any>({})
+  const [postServerResult, setPostServerResult] = React.useState<any>({})
+
+  return (
+    <div className="p-2 border m-2 grid gap-2">
+      <h3>Allow ServerFn to return `null`</h3>
+      <p>
+        This component checks whether the server function can return null
+        without throwing an error.
+      </p>
+      <div>
+        It should return{' '}
+        <code>
+          <pre>{JSON.stringify(null)}</pre>
+        </code>
+      </div>
+      <p>
+        {`GET: $allow_return_null_getFn returns`}
+        <br />
+        <span data-testid="allow_return_null_getFn-response">
+          {JSON.stringify(getServerResult ?? '-')}
+        </span>
+      </p>
+      <p>
+        {`POST: $allow_return_null_postFn returns`}
+        <br />
+        <span data-testid="allow_return_null_postFn-response">
+          {JSON.stringify(postServerResult ?? '-')}
+        </span>
+      </p>
+      <button
+        data-testid="test-allow-server-fn-return-null-btn"
+        type="button"
+        className="rounded-md bg-white px-2.5 py-1.5 text-sm font-semibold text-gray-900 shadow-sm ring-1 ring-inset ring-gray-300 hover:bg-gray-50"
+        onClick={() => {
+          $allow_return_null_getFn().then(setGetServerResult)
+          $allow_return_null_postFn().then(setPostServerResult)
+        }}
+      >
+        Test Allow Server Fn Return Null
+      </button>
+      )
+      }
+      
+// END ALLOW_SERVER_FN_RETURN_NULL