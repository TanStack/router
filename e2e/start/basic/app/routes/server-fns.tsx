--- conflicted
+++ resolved
@@ -16,7 +16,6 @@
       <MultipartServerFnCall />
     </>
   )
-<<<<<<< HEAD
 }
 
 // START CONSISTENT_SERVER_FN_CALLS
@@ -292,7 +291,4 @@
   )
 }
 
-// END ALLOW_SERVER_FN_RETURN_NULL
-=======
-}
->>>>>>> 23e1ac18
+// END ALLOW_SERVER_FN_RETURN_NULL