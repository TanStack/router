--- conflicted
+++ resolved
@@ -3,13 +3,8 @@
 import { PostErrorComponent } from './posts.$postId'
 
 export const Route = createFileRoute('/posts_/$postId/deep')({
-<<<<<<< HEAD
-  loader: async ({ params: { postId } }) => fetchPost(postId),
+  loader: async ({ params: { postId } }) => fetchPost({ data: postId }),
   errorComponent: PostErrorComponent,
-=======
-  loader: async ({ params: { postId } }) => fetchPost({ data: postId }),
-  errorComponent: PostErrorComponent as any,
->>>>>>> acd33f7d
   component: PostDeepComponent,
 })
 
