--- conflicted
+++ resolved
@@ -28,13 +28,8 @@
   })
 
 export const Route = createFileRoute('/posts/$postId')({
-<<<<<<< HEAD
-  loader: async ({ params: { postId } }) => renderPost(postId),
+  loader: async ({ params: { postId } }) => renderPost({ data: postId }),
   errorComponent: PostErrorComponent,
-=======
-  loader: async ({ params: { postId } }) => renderPost({ data: postId }),
-  errorComponent: PostErrorComponent as any,
->>>>>>> acd33f7d
   component: PostComponent,
   notFoundComponent: () => {
     return <NotFound>Post not found</NotFound>
