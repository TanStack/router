--- conflicted
+++ resolved
@@ -22,12 +22,7 @@
     "@playwright/test": "^1.47.2",
     "@types/react": "^18.2.47",
     "@types/react-dom": "^18.2.18",
-<<<<<<< HEAD
     "@vitejs/plugin-react": "^4.3.1",
     "vite": "^5.4.8"
-=======
-    "@vitejs/plugin-react": "^4.3.2",
-    "vite": "^5.4.5"
->>>>>>> 77f1401a
   }
 }