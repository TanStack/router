import { expect, test } from '@playwright/test'
import type { Page } from '@playwright/test'

test.beforeEach(async ({ page }) => {
  await page.goto('/')
})

test('Navigating to a post page', async ({ page }) => {
  await page.getByRole('link', { name: 'Posts' }).click()
  await page.getByRole('link', { name: 'sunt aut facere repe' }).click()
  await expect(page.getByRole('heading')).toContainText('sunt aut facere')
})

test('Navigating nested layouts', async ({ page }) => {
  await page.getByRole('link', { name: 'Layout', exact: true }).click()

  await expect(page.locator('#app')).toContainText("I'm a layout")
  await expect(page.locator('#app')).toContainText("I'm a nested layout")

  await page.getByRole('link', { name: 'Layout A' }).click()
  await expect(page.locator('#app')).toContainText("I'm layout A!")

  await page.getByRole('link', { name: 'Layout B' }).click()
  await expect(page.locator('#app')).toContainText("I'm layout B!")
})

test('Navigating to a not-found route', async ({ page }) => {
  await page.getByRole('link', { name: 'This Route Does Not Exist' }).click()
  await expect(page.getByRole('paragraph')).toContainText(
    'This is the notFoundComponent configured on root route',
  )
  await page.getByRole('link', { name: 'Start Over' }).click()
  await expect(page.getByRole('heading')).toContainText('Welcome Home!')
})

test("useBlocker doesn't block navigation if condition is not met", async ({
  page,
}) => {
  await page.goto('/editing-a')
  await expect(page.getByRole('heading')).toContainText('Editing A')

  await page.getByRole('button', { name: 'Go to next step' }).click()
  await expect(page.getByRole('heading')).toContainText('Editing B')
})

test('useBlocker does block navigation if condition is met', async ({
  page,
}) => {
  await page.goto('/editing-a')
  await expect(page.getByRole('heading')).toContainText('Editing A')

  await page.getByLabel('Enter your name:').fill('foo')

  await page.getByRole('button', { name: 'Go to next step' }).click()
  await expect(page.getByRole('heading')).toContainText('Editing A')

  await expect(page.getByRole('button', { name: 'Proceed' })).toBeVisible()
})

test('Proceeding through blocked navigation works', async ({ page }) => {
  await page.goto('/editing-a')
  await expect(page.getByRole('heading')).toContainText('Editing A')

  await page.getByLabel('Enter your name:').fill('foo')

  await page.getByRole('button', { name: 'Go to next step' }).click()
  await expect(page.getByRole('heading')).toContainText('Editing A')

  await page.getByRole('button', { name: 'Proceed' }).click()
  await expect(page.getByRole('heading')).toContainText('Editing B')
})

test("legacy useBlocker doesn't block navigation if condition is not met", async ({
  page,
}) => {
  await page.goto('/editing-b')
  await expect(page.getByRole('heading')).toContainText('Editing B')

  await page.getByRole('button', { name: 'Go back' }).click()
  await expect(page.getByRole('heading')).toContainText('Editing A')
})

test('legacy useBlocker does block navigation if condition is met', async ({
  page,
}) => {
  await page.goto('/editing-b')
  await expect(page.getByRole('heading')).toContainText('Editing B')

  await page.getByLabel('Enter your name:').fill('foo')

  await page.getByRole('button', { name: 'Go back' }).click()
  await expect(page.getByRole('heading')).toContainText('Editing B')

  await expect(page.getByRole('button', { name: 'Proceed' })).toBeVisible()
})

test('legacy Proceeding through blocked navigation works', async ({ page }) => {
  await page.goto('/editing-b')
  await expect(page.getByRole('heading')).toContainText('Editing B')

  await page.getByLabel('Enter your name:').fill('foo')

  await page.getByRole('button', { name: 'Go back' }).click()
  await expect(page.getByRole('heading')).toContainText('Editing B')

  await page.getByRole('button', { name: 'Proceed' }).click()
  await expect(page.getByRole('heading')).toContainText('Editing A')
})

test('useCanGoBack correctly disables back button', async ({ page }) => {
  const getBackButtonDisabled = async () => {
    const backButton = page.getByTestId('back-button')
    const isDisabled = (await backButton.getAttribute('disabled')) !== null
    return isDisabled
  }

  expect(await getBackButtonDisabled()).toBe(true)

  await page.getByRole('link', { name: 'Posts' }).click()
  await expect(page.getByTestId('posts-links')).toBeInViewport()
  expect(await getBackButtonDisabled()).toBe(false)

  await page.getByRole('link', { name: 'sunt aut facere repe' }).click()
  await expect(page.getByTestId('post-title')).toBeInViewport()
  expect(await getBackButtonDisabled()).toBe(false)

  await page.reload()
  expect(await getBackButtonDisabled()).toBe(false)

  await page.goBack()
  expect(await getBackButtonDisabled()).toBe(false)

  await page.goForward()
  expect(await getBackButtonDisabled()).toBe(false)

  await page.goBack()
  expect(await getBackButtonDisabled()).toBe(false)

  await page.goBack()
  expect(await getBackButtonDisabled()).toBe(true)

  await page.reload()
  expect(await getBackButtonDisabled()).toBe(true)
})

test('useCanGoBack correctly disables back button, using router.history and window.history', async ({
  page,
}) => {
  const getBackButtonDisabled = async () => {
    const backButton = page.getByTestId('back-button')
    const isDisabled = (await backButton.getAttribute('disabled')) !== null
    return isDisabled
  }

  await page.getByRole('link', { name: 'Posts' }).click()
  await expect(page.getByTestId('posts-links')).toBeInViewport()
  await page.getByRole('link', { name: 'sunt aut facere repe' }).click()
  await expect(page.getByTestId('post-title')).toBeInViewport()
  await page.getByTestId('back-button').click()
  expect(await getBackButtonDisabled()).toBe(false)

  await page.reload()
  expect(await getBackButtonDisabled()).toBe(false)

  await page.getByTestId('back-button').click()
  expect(await getBackButtonDisabled()).toBe(true)

  await page.evaluate('window.history.forward()')
  expect(await getBackButtonDisabled()).toBe(false)

  await page.evaluate('window.history.forward()')
  expect(await getBackButtonDisabled()).toBe(false)

  await page.evaluate('window.history.back()')
  expect(await getBackButtonDisabled()).toBe(false)

  await page.evaluate('window.history.back()')
  expect(await getBackButtonDisabled()).toBe(true)

  await page.reload()
  expect(await getBackButtonDisabled()).toBe(true)
})

const testCases = [
  {
    description: 'Navigating to a route inside a route group',
    testId: 'link-to-route-inside-group',
  },
  {
    description:
      'Navigating to a route inside a subfolder inside a route group ',
    testId: 'link-to-route-inside-group-inside-subfolder',
  },
  {
    description: 'Navigating to a route inside a route group inside a layout',
    testId: 'link-to-route-inside-group-inside-layout',
  },
  {
    description: 'Navigating to a lazy route inside a route group',
    testId: 'link-to-lazy-route-inside-group',
  },

  {
    description: 'Navigating to the only route inside a route group ',
    testId: 'link-to-only-route-inside-group',
  },
]

testCases.forEach(({ description, testId }) => {
  test(description, async ({ page }) => {
    await page.getByTestId(testId).click()
    await expect(page.getByTestId('search-via-hook')).toContainText('world')
    await expect(page.getByTestId('search-via-route-hook')).toContainText(
      'world',
    )
    await expect(page.getByTestId('search-via-route-api')).toContainText(
      'world',
    )
  })
})

test('navigating to an unnested route', async ({ page }) => {
  const postId = 'hello-world'
  page.goto(`/posts/${postId}/edit`)
  await expect(page.getByTestId('params-via-hook')).toContainText(postId)
  await expect(page.getByTestId('params-via-route-hook')).toContainText(postId)
  await expect(page.getByTestId('params-via-route-api')).toContainText(postId)
})

async function getRenderCount(page: Page) {
  const renderCount = parseInt(
    await page.getByTestId('render-count').innerText(),
  )
  return renderCount
}
async function structuralSharingTest(page: Page, enabled: boolean) {
  page.goto(`/structural-sharing/${enabled}/?foo=f1&bar=b1`)
  await expect(page.getByTestId('enabled')).toHaveText(JSON.stringify(enabled))

  async function checkSearch({ foo, bar }: { foo: string; bar: string }) {
    expect(page.url().endsWith(`?foo=${foo}&bar=${bar}`)).toBe(true)
    const expectedSearch = JSON.stringify({ values: [foo, bar] })
    await expect(page.getByTestId('search-via-hook')).toHaveText(expectedSearch)
    await expect(page.getByTestId('search-via-route-hook')).toHaveText(
      expectedSearch,
    )
    await expect(page.getByTestId('search-via-route-api-hook')).toHaveText(
      expectedSearch,
    )
  }

  await checkSearch({ bar: 'b1', foo: 'f1' })
  await page.getByTestId('link').click()
  await checkSearch({ bar: 'b2', foo: 'f2' })
}

test('structural sharing disabled', async ({ page }) => {
  await structuralSharingTest(page, false)
  expect(await getRenderCount(page)).toBeGreaterThan(2)
})

test('structural sharing enabled', async ({ page }) => {
  await structuralSharingTest(page, true)
  expect(await getRenderCount(page)).toBe(2)
  await page.getByTestId('link').click()
  expect(await getRenderCount(page)).toBe(2)
})

test('Should change title on client side navigation', async ({ page }) => {
  await page.goto('/')

  await page.getByRole('link', { name: 'Posts' }).click()

  await expect(page).toHaveTitle('Posts page')
})

<<<<<<< HEAD
test('Should match notFoundComponent when navigating to a route with a virtualLayout', async ({
  page,
}) => {
  await page.goto('/foo')
  await expect(page.getByRole('paragraph')).toContainText(
    'This is the notFoundComponent configured on root route',
  )

  await page.goto('/bar')
  await expect(page.locator('#app')).toContainText(
    'Hello "/(virtualLayout)/bar"!',
  )

  await page.goto('/baz/')
  await expect(page.locator('#app')).toContainText(
    'Hello "/(virtualLayout)/baz/"!',
  )

  await page.goto('/qux')
  await expect(page.locator('#app')).toContainText(
    'Hello "/(virtualLayout)/qux"!',
  )

  await page.goto('/quux')
  await expect(page.getByRole('paragraph')).toContainText(
    'This is the notFoundComponent configured on root route',
  )

  await page.goto('/quux/hello')
  await expect(page.locator('#app')).toContainText(
    'Hello "/(virtualLayout)/quux/_quuxLayout/hello"!',
=======
test('Should change post navigating back and forth', async ({ page }) => {
  await page.goto('/posts/1')
  await page.getByRole('link', { name: 'sunt aut facere repe' }).click()

  await page.getByRole('link', { name: 'qui est esse' }).click()
  await expect(page.getByTestId('post-title')).toContainText('qui est esse')

  await page.getByRole('link', { name: 'sunt aut facere repe' }).click()
  await expect(page.getByTestId('post-title')).toContainText('sunt aut facere')
})

test('Should not remount deps when remountDeps does not change ', async ({
  page,
}) => {
  await page.goto('/notRemountDeps')
  await expect(page.getByTestId('component-mounts')).toContainText(
    'Page component mounts: 1',
  )
  await page.getByRole('button', { name: 'Regenerate search param' }).click()
  await expect(page.getByTestId('component-mounts')).toContainText(
    'Page component mounts: 1',
  )
})

test('Should remount deps when remountDeps does change ', async ({ page }) => {
  await page.goto('/remountDeps')
  await expect(page.getByTestId('component-mounts')).toContainText(
    'Page component mounts: 1',
  )
  await page.getByRole('button', { name: 'Regenerate search param' }).click()
  await expect(page.getByTestId('component-mounts')).toContainText(
    'Page component mounts: 2',
>>>>>>> 6999fd9d
  )
})<|MERGE_RESOLUTION|>--- conflicted
+++ resolved
@@ -274,39 +274,6 @@
   await expect(page).toHaveTitle('Posts page')
 })
 
-<<<<<<< HEAD
-test('Should match notFoundComponent when navigating to a route with a virtualLayout', async ({
-  page,
-}) => {
-  await page.goto('/foo')
-  await expect(page.getByRole('paragraph')).toContainText(
-    'This is the notFoundComponent configured on root route',
-  )
-
-  await page.goto('/bar')
-  await expect(page.locator('#app')).toContainText(
-    'Hello "/(virtualLayout)/bar"!',
-  )
-
-  await page.goto('/baz/')
-  await expect(page.locator('#app')).toContainText(
-    'Hello "/(virtualLayout)/baz/"!',
-  )
-
-  await page.goto('/qux')
-  await expect(page.locator('#app')).toContainText(
-    'Hello "/(virtualLayout)/qux"!',
-  )
-
-  await page.goto('/quux')
-  await expect(page.getByRole('paragraph')).toContainText(
-    'This is the notFoundComponent configured on root route',
-  )
-
-  await page.goto('/quux/hello')
-  await expect(page.locator('#app')).toContainText(
-    'Hello "/(virtualLayout)/quux/_quuxLayout/hello"!',
-=======
 test('Should change post navigating back and forth', async ({ page }) => {
   await page.goto('/posts/1')
   await page.getByRole('link', { name: 'sunt aut facere repe' }).click()
@@ -339,6 +306,39 @@
   await page.getByRole('button', { name: 'Regenerate search param' }).click()
   await expect(page.getByTestId('component-mounts')).toContainText(
     'Page component mounts: 2',
->>>>>>> 6999fd9d
+  )
+})
+
+test('Should match notFoundComponent when navigating to a route with a virtualLayout', async ({
+  page,
+}) => {
+  await page.goto('/foo')
+  await expect(page.getByRole('paragraph')).toContainText(
+    'This is the notFoundComponent configured on root route',
+  )
+
+  await page.goto('/bar')
+  await expect(page.locator('#app')).toContainText(
+    'Hello "/(virtualLayout)/bar"!',
+  )
+
+  await page.goto('/baz/')
+  await expect(page.locator('#app')).toContainText(
+    'Hello "/(virtualLayout)/baz/"!',
+  )
+
+  await page.goto('/qux')
+  await expect(page.locator('#app')).toContainText(
+    'Hello "/(virtualLayout)/qux"!',
+  )
+
+  await page.goto('/quux')
+  await expect(page.getByRole('paragraph')).toContainText(
+    'This is the notFoundComponent configured on root route',
+  )
+
+  await page.goto('/quux/hello')
+  await expect(page.locator('#app')).toContainText(
+    'Hello "/(virtualLayout)/quux/_quuxLayout/hello"!',
   )
 })